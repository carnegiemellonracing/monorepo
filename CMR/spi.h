<<<<<<< HEAD
/**
 * @file spi.h
 * @brief Serial Peripheral Interface port.
 *
 * @author Carnegie Mellon Racing
 */

#ifndef CMR_SPI_H
#define CMR_SPI_H

#include "platform.h"       // HAL_SPI_MODULE_ENABLED, HAL_DMA_MODULE_ENABLED
                            // SPI_HandleTypeDef, SPI_TypeDef, SPI_InitTypeDef,
                            // DMA_HandleTypeDef, DMA_Stream_TypeDef

#ifdef HAL_SPI_MODULE_ENABLED
#ifdef HAL_DMA_MODULE_ENABLED

#include <FreeRTOS.h>   // FreeRTOS interface
#include <semphr.h>     // Semaphore interface

/** @brief Represents a single SPI pin. */
typedef struct {
    /** @brief Pin's GPIO port (`GPIOx` from `stm32f413xx.h`). */
    GPIO_TypeDef *port;

    /** @brief Channel's GPIO pin (`GPIO_PIN_x` from `stm32f4xx_hal_gpio.h`). */
    uint16_t pin;
} cmr_spiPin_t;

/** @brief Represents a SPI port's pins. */
typedef struct {
    cmr_spiPin_t mosi;  /**< @brief Master out, slave in. */
    cmr_spiPin_t miso;  /**< @brief Master in, slave out. */
    cmr_spiPin_t sck;   /**< @brief SPI clock. */
    cmr_spiPin_t nss;   /**< @brief Slave select (active low). */
} cmr_spiPinConfig_t;

/**
 * @brief Represents a SPI port.
 *
 * @note The contents of this struct are opaque to the library consumer.
 */
typedef struct cmr_spi cmr_spi_t;

typedef void (*cmr_spiCallback_t)(cmr_spi_t *spi);

struct cmr_spi {
    SPI_HandleTypeDef handle;   /**< @brief HAL SPI handle. */
    DMA_HandleTypeDef rxDMA;    /**< @brief Receiving HAL DMA handle. */
    DMA_HandleTypeDef txDMA;    /**< @brief Transmitting HAL DMA handle. */
    cmr_spiPin_t nssPin;   /**< @brief Slave select pin. */

    SemaphoreHandle_t doneSem;     /**< @brief Done binary semaphore. */
    StaticSemaphore_t doneSemBuf;  /**< @brief Done semaphore storage. */
};

void cmr_spiInit(
    cmr_spi_t *spi, SPI_TypeDef *instance, const SPI_InitTypeDef *init,
    const cmr_spiPinConfig_t *pins,
    DMA_Stream_TypeDef *rxDMA, uint32_t rxDMAChannel,
    DMA_Stream_TypeDef *txDMA, uint32_t txDMAChannel
);

int cmr_spiTXRX(
    cmr_spi_t *spi, const void *txData, void *rxData, size_t len
);

#endif /* HAL_DMA_MODULE_ENABLED */
#endif /* HAL_SPI_MODULE_ENABLED */

#endif /* CMR_SPI_H */
=======
/**
 * @file spi.h
 * @brief Serial Peripheral Interface port.
 *
 * @author Carnegie Mellon Racing
 */

#ifndef CMR_SPI_H
#define CMR_SPI_H

#include <stm32f4xx_hal.h>  // HAL_SPI_MODULE_ENABLED, HAL_DMA_MODULE_ENABLED
                            // SPI_HandleTypeDef, SPI_TypeDef, SPI_InitTypeDef,
                            // DMA_HandleTypeDef, DMA_Stream_TypeDef

#ifdef HAL_SPI_MODULE_ENABLED
#ifdef HAL_DMA_MODULE_ENABLED

#include <FreeRTOS.h>   // FreeRTOS interface
#include <semphr.h>     // Semaphore interface

/** @brief Represents a single SPI pin. */
typedef struct {
    /** @brief Pin's GPIO port (`GPIOx` from `stm32f413xx.h`). */
    GPIO_TypeDef *port;

    /** @brief Channel's GPIO pin (`GPIO_PIN_x` from `stm32f4xx_hal_gpio.h`). */
    uint16_t pin;
} cmr_spiPin_t;

/** @brief Represents a SPI port's pins. */
typedef struct {
    cmr_spiPin_t mosi;  /**< @brief Master out, slave in. */
    cmr_spiPin_t miso;  /**< @brief Master in, slave out. */
    cmr_spiPin_t sck;   /**< @brief SPI clock. */
    cmr_spiPin_t nss;   /**< @brief Slave select (active low). */
} cmr_spiPinConfig_t;

/**
 * @brief Represents a SPI port.
 *
 * @note The contents of this struct are opaque to the library consumer.
 */
typedef struct cmr_spi cmr_spi_t;

typedef void (*cmr_spiCallback_t)(cmr_spi_t *spi);

struct cmr_spi {
    SPI_HandleTypeDef handle;   /**< @brief HAL SPI handle. */
    DMA_HandleTypeDef rxDMA;    /**< @brief Receiving HAL DMA handle. */
    DMA_HandleTypeDef txDMA;    /**< @brief Transmitting HAL DMA handle. */
    cmr_spiPin_t nssPin;   /**< @brief Slave select pin. */

    SemaphoreHandle_t doneSem;     /**< @brief Done binary semaphore. */
    StaticSemaphore_t doneSemBuf;  /**< @brief Done semaphore storage. */
};

void cmr_spiInit(
    cmr_spi_t *spi, SPI_TypeDef *instance, const SPI_InitTypeDef *init,
    const cmr_spiPinConfig_t *pins,
    DMA_Stream_TypeDef *rxDMA, uint32_t rxDMAChannel,
    DMA_Stream_TypeDef *txDMA, uint32_t txDMAChannel
);

int cmr_spiTXRX(
    cmr_spi_t *spi, const void *txData, void *rxData, size_t len
);

#endif /* HAL_DMA_MODULE_ENABLED */
#endif /* HAL_SPI_MODULE_ENABLED */

#endif /* CMR_SPI_H */

>>>>>>> 501b577a
<|MERGE_RESOLUTION|>--- conflicted
+++ resolved
@@ -1,76 +1,3 @@
-<<<<<<< HEAD
-/**
- * @file spi.h
- * @brief Serial Peripheral Interface port.
- *
- * @author Carnegie Mellon Racing
- */
-
-#ifndef CMR_SPI_H
-#define CMR_SPI_H
-
-#include "platform.h"       // HAL_SPI_MODULE_ENABLED, HAL_DMA_MODULE_ENABLED
-                            // SPI_HandleTypeDef, SPI_TypeDef, SPI_InitTypeDef,
-                            // DMA_HandleTypeDef, DMA_Stream_TypeDef
-
-#ifdef HAL_SPI_MODULE_ENABLED
-#ifdef HAL_DMA_MODULE_ENABLED
-
-#include <FreeRTOS.h>   // FreeRTOS interface
-#include <semphr.h>     // Semaphore interface
-
-/** @brief Represents a single SPI pin. */
-typedef struct {
-    /** @brief Pin's GPIO port (`GPIOx` from `stm32f413xx.h`). */
-    GPIO_TypeDef *port;
-
-    /** @brief Channel's GPIO pin (`GPIO_PIN_x` from `stm32f4xx_hal_gpio.h`). */
-    uint16_t pin;
-} cmr_spiPin_t;
-
-/** @brief Represents a SPI port's pins. */
-typedef struct {
-    cmr_spiPin_t mosi;  /**< @brief Master out, slave in. */
-    cmr_spiPin_t miso;  /**< @brief Master in, slave out. */
-    cmr_spiPin_t sck;   /**< @brief SPI clock. */
-    cmr_spiPin_t nss;   /**< @brief Slave select (active low). */
-} cmr_spiPinConfig_t;
-
-/**
- * @brief Represents a SPI port.
- *
- * @note The contents of this struct are opaque to the library consumer.
- */
-typedef struct cmr_spi cmr_spi_t;
-
-typedef void (*cmr_spiCallback_t)(cmr_spi_t *spi);
-
-struct cmr_spi {
-    SPI_HandleTypeDef handle;   /**< @brief HAL SPI handle. */
-    DMA_HandleTypeDef rxDMA;    /**< @brief Receiving HAL DMA handle. */
-    DMA_HandleTypeDef txDMA;    /**< @brief Transmitting HAL DMA handle. */
-    cmr_spiPin_t nssPin;   /**< @brief Slave select pin. */
-
-    SemaphoreHandle_t doneSem;     /**< @brief Done binary semaphore. */
-    StaticSemaphore_t doneSemBuf;  /**< @brief Done semaphore storage. */
-};
-
-void cmr_spiInit(
-    cmr_spi_t *spi, SPI_TypeDef *instance, const SPI_InitTypeDef *init,
-    const cmr_spiPinConfig_t *pins,
-    DMA_Stream_TypeDef *rxDMA, uint32_t rxDMAChannel,
-    DMA_Stream_TypeDef *txDMA, uint32_t txDMAChannel
-);
-
-int cmr_spiTXRX(
-    cmr_spi_t *spi, const void *txData, void *rxData, size_t len
-);
-
-#endif /* HAL_DMA_MODULE_ENABLED */
-#endif /* HAL_SPI_MODULE_ENABLED */
-
-#endif /* CMR_SPI_H */
-=======
 /**
  * @file spi.h
  * @brief Serial Peripheral Interface port.
@@ -142,5 +69,3 @@
 #endif /* HAL_SPI_MODULE_ENABLED */
 
 #endif /* CMR_SPI_H */
-
->>>>>>> 501b577a
