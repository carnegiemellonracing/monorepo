/**
 * @file sensors.c
 * @brief Board-specific sensors implementation.
 *
 * @author Carnegie Mellon Racing
 */

#include <stdlib.h>     // abs()
#include <math.h>       // tanh()

#include <CMR/tasks.h>  // Task interface
#include <CMR/gpio.h>  // GPIO interface

#include "sensors.h"    // Interface to implement
#include "adc.h"        // Board-specific ADC interface
#include "gpio.h"       // Board-specific GPIO interface
#include "can.h"        // Board-specific CAN interface

/** @brief Number of samples for current measurement rolling average. */
#define BUS_CURRENT_SAMPLES 10

/** @brief See FSAE rule T.6.2.3 for definition of throttle implausibility. */
static const TickType_t TPOS_IMPLAUS_THRES_MS = 100;
/** @brief See FSAE rule T.6.2.3 for definition of throttle implausibility. */
static const uint32_t TPOS_IMPLAUS_THRES = UINT8_MAX / 10;

/** @brief Throttle threshold for brake implausibility. See FSAE rule EV.2.4. */
static const uint8_t BPP_TPOS_IMPLAUS_THRES = UINT8_MAX / 4;
/** @brief Throttle threshold for clearing brake implausibility. See FSAE rule EV.2.4. */
static const uint8_t BPP_TPOS_CLEAR_THRES = UINT8_MAX / 20;
/** @brief Threshold where brakes are considered to be actuated. */
static const uint8_t BRAKE_ACTIVE_THRES_PSI = 40;
/** @brief Theshold to be considered a digital low on the ADC. Out of 4095, ADC at 3.3V.*/
static const uint32_t ADC_DIGITAL_LOW_THRES = 300;
/** @brief Theshold to be considered a digital high on the ADC. Out of 4095, ADC at 3.3V.*/
static const uint32_t ADC_DIGITAL_HIGH_THRES = 2450;

/** @brief 90 degree sw left lock adc value. */
#define SWANGLE_90DEG_LEFT 1345
/** @brief -90 degree sw RIGHT lock adc value. */
#define SWANGLE_90DEG_RIGHT 3155

/**
 * @brief Mapping of sensor channels to ADC channels.
 */
const adcChannel_t sensorsADCChannels[SENSOR_CH_LEN] = {
    [SENSOR_CH_TPOS_L_U8]      = ADC_TPOS_L,
    [SENSOR_CH_TPOS_R_U8]      = ADC_TPOS_R,
    [SENSOR_CH_BPOS_U8]        = ADC_BPRES,
    [SENSOR_CH_BPRES_PSI]      = ADC_BPRES,
    [SENSOR_CH_SWANGLE_DEG]    = ADC_SWANGLE,
    [SENSOR_CH_VOLTAGE_MV]     = ADC_VSENSE,
    [SENSOR_CH_AVG_CURRENT_MA] = ADC_ISENSE,
    [SENSOR_CH_TPOS_IMPLAUS]   = ADC_LEN  // Not an ADC channel!
};

/**
 * @brief Mapping of sensor channels to GPIO pins.
 */
const gpio_t sensorsGPIOChannels[SENSOR_CH_LEN] = {
    [SENSOR_CH_SS_MODULE]      = GPIO_SS_MODULE,
    [SENSOR_CH_SS_COCKPIT]     = GPIO_SS_COCKPIT,
    [SENSOR_CH_SS_FRHUB]       = GPIO_SS_FRHUB,
    [SENSOR_CH_SS_INERTIA]     = GPIO_SS_INERTIA,
    [SENSOR_CH_SS_FLHUB]       = GPIO_SS_FLHUB,
    [SENSOR_CH_SS_BOTS]        = GPIO_SS_BOTS,
};

/** @brief forward declaration */
static cmr_sensor_t sensors[];

/** @brief The list of sensors sampled by the driver. */
cmr_sensorList_t sensorList;

/**
 * @brief Gets a new value from an ADC sensor.
 *
 * This function simply copies data from the ADC - it does not make any requests
 * to ADC hardware.
 *
 * @param sensor The ADC sensor to sample.
 *
 * @return The latest sampled value from the ADC.
 */
static uint32_t sampleADCSensor(const cmr_sensor_t *sensor) {
    sensorChannel_t sensorChannel = sensor - sensors;
    configASSERT(sensorChannel < SENSOR_CH_LEN);
    return adcRead(sensorsADCChannels[sensorChannel]);
}

/**
 * @brief Gets a new value from an GPIO sensor.
 *
 * @param sensor The GPIO sensor to sample.
 *
 * @return The latest sampled value from the GPIO.
 */
static uint32_t sampleGPIOSensor(const cmr_sensor_t *sensor) {
    sensorChannel_t sensorChannel = sensor - sensors;
    configASSERT(sensorChannel < SENSOR_CH_LEN);
    return cmr_gpioRead(sensorsGPIOChannels[sensorChannel]);
}

/**
 * @brief Rescales ADC value from 12 bit to 8 bit.
 *
 * @param sensor The sensor to read.
 * @param reading The ADC value to convert.
 *
 * @return Value of sensor, rescaled to 0-255.
 */
static int32_t adcToUInt8(const cmr_sensor_t *sensor, uint32_t reading) {
    int32_t sensorVal = 0;
    if (reading >= sensor->readingMax) {
        sensorVal = UINT8_MAX;
    }
    else if (reading <= sensor->readingMin) {
        sensorVal = 0;
    } else {
        uint32_t sensorRange = sensor->readingMax - sensor->readingMin;
        uint32_t readingFromZero = reading - sensor->readingMin;
        // If UINT8_MAX * readingFromZero will overflow, do division first
        if (UINT32_MAX / readingFromZero < UINT8_MAX) {
            sensorVal = readingFromZero / sensorRange * UINT8_MAX;
        } else {
            sensorVal = UINT8_MAX * readingFromZero / sensorRange;
        }
    }

    return sensorVal;
}

/**
 * @brief Converts a raw ADC value to a brake pressure in PSI.
 *
 * @param sensor The sensor to read.
 *
 * @param reading The ADC value to convert.
 *
 * @return Front brake pressure in PSI.
 */
static int32_t adcToBPres_PSI(const cmr_sensor_t *sensor, uint32_t reading) {
    (void) sensor;  // Placate compiler.

    // Temporarily just rescale raw 12-bit value to 8 bits
    return (int32_t) (reading >> 4);
}

/**
 * @brief Converts a raw ADC value to a steering wheel angle in degrees.
 *
 * @param sensor The sensor to read.
 *
 * @param reading The ADC value to convert.
 *
 * @return steering wheel angle in degrees.
 *
 * @note center is 0deg, full left is -90, full right is +90
 *
 * @note turning the wheel right increases adc value
 */
static int32_t adcToSwangle(const cmr_sensor_t *sensor, uint32_t reading) {
    (void) sensor;  // Placate compiler.

    // See swangle.py
    /* 2 Layers:
        - Layer 1: 3 Neurons with tanh activation fn
        - Layer 2: 1 Neuron with linear activation fn */
    const double minAdcValue = 532.0l;
    const double maxAdcValue = 3343.0l;
    
    #define LAYER1_SIZE 3
    const double W1[LAYER1_SIZE] = {4.423423, 4.352119, 3.5617096};
    const double b1[LAYER1_SIZE] = {-2.1946218, -0.34729433, -2.9068983};
    const double W2[LAYER1_SIZE] = {-49.75351, -42.093838, -50.62649};
    const double b2 = 1.5765486;

    double adcValue = (double) reading;
    double scaledAdc = (adcValue - minAdcValue) / (maxAdcValue - minAdcValue);

    // Layer 1 Weight
    double z1_0 = W1[0] * scaledAdc + b1[0];
    double z1_1 = W1[1] * scaledAdc + b1[1];
    double z1_2 = W1[2] * scaledAdc + b1[2];

    // Layer 1 activation
    double a1_0 = tanh(z1_0);
    double a1_1 = tanh(z1_1);
    double a1_2 = tanh(z1_2);

    // Layer 2 Weight
    double swangle_deg = W2[0] * a1_0 + W2[1] * a1_1 + W2[2] * a1_2 + b2;

    return (int32_t) swangle_deg;
}

/**
 * @brief Converts a raw ADC value into a low-voltage bus voltage.
 *
 * @param sensor The sensor to read.
 *
 * @param reading The ADC value to convert.
 *
 * @return Voltage in mV.
 */
static int32_t adcToBusVoltage_mV(const cmr_sensor_t *sensor, uint32_t reading) {
    (void) sensor;  // Placate compiler.

    // value * 0.8 (mV per bit) * 11 (1:11 voltage divider)
    float temp = (reading * 8 * 11 / 10) *1.05;
    uint32_t busVoltage_mV = (uint32_t) temp;
    
    return (int32_t) busVoltage_mV;
}

/**
 * @brief Converts a raw ADC value into a low-voltage bus current.
 *
 * @param sensor The sensor to read.
 *
 * @param reading The ADC value to convert.
 *
 * @return Current in mA.
 */
static int32_t adcToAvgBusCurrent_mA(const cmr_sensor_t *sensor, uint32_t reading) {
    (void) sensor;  // Placate compiler.

    /** @brief Previous current values, in milliamps. */
    static uint32_t currentSamples_mA[BUS_CURRENT_SAMPLES] = { 0 };

    /** @brief Sum of prevCurrents_mA elements. */
    static uint32_t currentSamplesSum_mA = 0;

    /** @brief Index of oldest current. */
    static size_t oldestIndex = 0;

    /* value * 0.8 (mV per bit) / 20 (gain of current shunt monitor)
     * http://www.ti.com/lit/ds/symlink/ina196.pdf
     * page 3 section 5 for INA196 */
    uint32_t busCurrent_mA = reading * 8 / 10 / 20;

    // Update sum of currents
    currentSamplesSum_mA -= currentSamples_mA[oldestIndex];
    currentSamplesSum_mA += busCurrent_mA;

    // Overwrite oldest current with newest value.
    currentSamples_mA[oldestIndex] = busCurrent_mA;
    oldestIndex++;
    if (oldestIndex == BUS_CURRENT_SAMPLES) {
        oldestIndex = 0;
    }

    return (int32_t) currentSamplesSum_mA / BUS_CURRENT_SAMPLES;
}

/**
 * @brief Samples whether the throttle position is implausible.
 *
 * @param sensor The sensor (ignored).
 *
 * @return 1 if the throttle position is implausible, 0 otherwise.
 */
static uint32_t sampleTPOSDiff(const cmr_sensor_t *sensor) {
    (void) sensor;  // Placate compiler.

    /** @brief Last plausible time. */
    static TickType_t lastPlausible = 0;
    TickType_t now = xTaskGetTickCount();

    uint32_t diff;
    uint32_t leftPosition = cmr_sensorListGetValue(&sensorList, SENSOR_CH_TPOS_L_U8);
    uint32_t rightPosition = cmr_sensorListGetValue(&sensorList, SENSOR_CH_TPOS_R_U8);
    if (leftPosition > rightPosition) {
        diff = leftPosition - rightPosition;
    } else {
        diff = rightPosition - leftPosition;
    }

    if (diff < TPOS_IMPLAUS_THRES) {
        // Still plausible; move on.
        lastPlausible = now;
        return 0;
    }

    if (now - lastPlausible < TPOS_IMPLAUS_THRES_MS) {
        // Threshold not elapsed; move on.
        return 0;
    }

    return 1;   // Implausible!
}

/**
 * @brief Sample whether the brake pedal position is implausible.
 *
 * @param sensor The sensor (ignored).
 *
 * @return 1 if the brake pedal position is implausible, 0 otherwise.
 */
static uint32_t sampleBrakeImplaus(const cmr_sensor_t *sensor) {
    (void) sensor;  // Placate compiler.

    /** @brief Current implausibility status. */
    static bool implaus = false;

    cmr_canVSMSensors_t *vsmSensors = getPayload(CANRX_VSM_SENSORS);

    uint8_t throttlePos = throttleGetPos();
    uint16_t brakePres_PSI = vsmSensors->brakePressureRear_PSI;

    // Set brake implausibility
    if ((throttlePos > BPP_TPOS_IMPLAUS_THRES)
     && (brakePres_PSI > BRAKE_ACTIVE_THRES_PSI)) {
        implaus = true;
    }
    // Clear brake implausibility
    else if (throttlePos < BPP_TPOS_CLEAR_THRES) {
        implaus = false;
    }

    return implaus;
}

static cmr_sensor_t sensors[SENSOR_CH_LEN] = {
    [SENSOR_CH_TPOS_L_U8] = {
        .conv = adcToUInt8,
        .sample = sampleADCSensor,
        .readingMin = 700,
        .readingMax = 3630,
        .outOfRange_pcnt = 10,
        .warnFlag = CMR_CAN_WARN_FSM_TPOS_L
    },
    [SENSOR_CH_TPOS_R_U8] = {
        .conv = adcToUInt8,
        .sample = sampleADCSensor,
<<<<<<< HEAD
        .readingMin = 740,
        .readingMax = 3880,
=======
        .readingMin = 710,
        .readingMax = 3860,
>>>>>>> 2ef2c5df
        .outOfRange_pcnt = 10,
        .warnFlag = CMR_CAN_WARN_FSM_TPOS_R
    },
    [SENSOR_CH_BPOS_U8] = {
        .conv = adcToUInt8,
        .sample = sampleADCSensor,
        .readingMin = 365,
        .readingMax = 1651,
        .outOfRange_pcnt = 10,
        .warnFlag = CMR_CAN_WARN_FSM_BPOS
    },
    [SENSOR_CH_BPRES_PSI] = {
        .conv = adcToBPres_PSI,
        .sample = sampleADCSensor,
        .readingMin = 0,
        .readingMax = CMR_ADC_MAX,
        .outOfRange_pcnt = 10,
        .warnFlag = CMR_CAN_WARN_FSM_BPRES
    },
    [SENSOR_CH_SWANGLE_DEG] = {
        .conv = adcToSwangle,
        .sample = sampleADCSensor,
        .readingMin = SWANGLE_90DEG_LEFT,
        .readingMax = SWANGLE_90DEG_RIGHT,
        .outOfRange_pcnt = 10,
        .warnFlag = CMR_CAN_WARN_FSM_SWANGLE
    },
    [SENSOR_CH_VOLTAGE_MV] = {
        .conv = adcToBusVoltage_mV,
        .sample = sampleADCSensor,
        .readingMin = 2256, // 20 Volts
        .readingMax = 2933, // 26 Volts
        .outOfRange_pcnt = 10,
        .warnFlag = CMR_CAN_WARN_BUS_VOLTAGE,
    },
    [SENSOR_CH_AVG_CURRENT_MA] = {
        .conv = adcToAvgBusCurrent_mA,
        .sample = sampleADCSensor,
        .readingMin = 250,  // 10 mA
        .readingMax = 2500, // 100 mA
        .outOfRange_pcnt = 10,
        .warnFlag = CMR_CAN_WARN_BUS_CURRENT
    },
    [SENSOR_CH_TPOS_IMPLAUS] = {
        .conv = NULL,
        .sample = sampleTPOSDiff,
        .readingMin = 0,    // output is typically 2V max
        .readingMax = 2600,
        .warnFlag = CMR_CAN_WARN_FSM_TPOS_IMPLAUSIBLE
    },
    [SENSOR_CH_BPP_IMPLAUS] = {
        .conv = NULL,
        .sample = sampleBrakeImplaus,
        .readingMin = 0,    // output is typically 2V max
        .readingMax = 2600,
        .warnFlag = CMR_CAN_WARN_FSM_BPP
    },
    [SENSOR_CH_SS_MODULE] = {
        .conv = NULL,
        .sample = sampleGPIOSensor,
        .readingMin = 0,    // output is typically 2V max
        .readingMax = 1,
        .warnFlag = CMR_CAN_WARN_FSM_SS_MODULE
    },
    [SENSOR_CH_SS_COCKPIT]= {
        .conv = NULL,
        .sample = sampleGPIOSensor,
        .readingMin = 0,    // output is typically 2V max
        .readingMax = 1,
        .warnFlag = CMR_CAN_WARN_FSM_SS_COCKPIT
    },
    [SENSOR_CH_SS_FRHUB] = {
        .conv = NULL,
        .sample = sampleGPIOSensor,
        .readingMin = 0,    // output is typically 2V max
        .readingMax = 1,
        .warnFlag = CMR_CAN_WARN_FSM_SS_FRHUB
    },
    [SENSOR_CH_SS_INERTIA] = {
        .conv = NULL,
        .sample = sampleGPIOSensor,
        .readingMin = 0,    // output is typically 2V max
        .readingMax = 1,
        .warnFlag = CMR_CAN_WARN_FSM_SS_INERTIA
    },
    [SENSOR_CH_SS_FLHUB] = {
        .conv = NULL,
        .sample = sampleGPIOSensor,
        .readingMin = 0,    // output is typically 2V max
        .readingMax = 1,
        .warnFlag = CMR_CAN_WARN_FSM_SS_FLHUB
    },
    [SENSOR_CH_SS_BOTS] = {
        .conv = NULL,
        .sample = sampleGPIOSensor,
        .readingMin = 0,    // output is typically 2V max
        .readingMax = 1,
        .warnFlag = CMR_CAN_WARN_FSM_SS_BOTS
    }
};

/** @brief Sensors update priority. */
static const uint32_t sensorsUpdate_priority = 5;

/** @brief Sensors update period (milliseconds). */
static const TickType_t sensorsUpdate_period_ms = 10;

/** @brief Sensors update task. */
static cmr_task_t sensorsUpdate_task;

/**
 * @brief Task for updating sensor values.
 *
 * @param pvParameters Ignored.
 *
 * @return Does not return.
 */
static void sensorsUpdate(void *pvParameters) {
    (void) pvParameters;    // Placate compiler.

    TickType_t lastWakeTime = xTaskGetTickCount();
    while (1) {
        cmr_sensorListUpdate(&sensorList);

        vTaskDelayUntil(&lastWakeTime, sensorsUpdate_period_ms);
    }
}

/**
 * @brief Initializes the sensor interface.
 */
void sensorsInit(void) {
    cmr_sensorListInit(
        &sensorList,
        sensors, sizeof(sensors) / sizeof(sensors[0])
    );

    // Task creation.
    cmr_taskInit(
        &sensorsUpdate_task,
        "sensor update",
        sensorsUpdate_priority,
        sensorsUpdate,
        NULL
    );
}

/**
 * @brief Gets average throttle position.
 *
 * @note If either sensor has an error or the throttle position is implausible,
 * 0 is returned.
 *
 * @return Throttle position (0-255, inclusive).
 */
uint8_t throttleGetPos(void) {
    if (/* cmr_sensorListGetError(&sensorList, SENSOR_CH_TPOS_L) != CMR_SENSOR_ERR_NONE ||
        cmr_sensorListGetError(&sensorList, SENSOR_CH_TPOS_R) != CMR_SENSOR_ERR_NONE || */
        cmr_sensorListGetValue(&sensorList, SENSOR_CH_TPOS_IMPLAUS) != 0
    ) {
        return 0;
    }

    int32_t tposL = cmr_sensorListGetValue(&sensorList, SENSOR_CH_TPOS_L_U8);
    int32_t tposR = cmr_sensorListGetValue(&sensorList, SENSOR_CH_TPOS_R_U8);

    if ((tposL == 0) || (tposR == 0)) {
        return 0;
    }

    return (uint8_t)((tposL + tposR) / 2);
}<|MERGE_RESOLUTION|>--- conflicted
+++ resolved
@@ -325,7 +325,7 @@
     [SENSOR_CH_TPOS_L_U8] = {
         .conv = adcToUInt8,
         .sample = sampleADCSensor,
-        .readingMin = 700,
+        .readingMin = 770,
         .readingMax = 3630,
         .outOfRange_pcnt = 10,
         .warnFlag = CMR_CAN_WARN_FSM_TPOS_L
@@ -333,13 +333,8 @@
     [SENSOR_CH_TPOS_R_U8] = {
         .conv = adcToUInt8,
         .sample = sampleADCSensor,
-<<<<<<< HEAD
-        .readingMin = 740,
+        .readingMin = 790,
         .readingMax = 3880,
-=======
-        .readingMin = 710,
-        .readingMax = 3860,
->>>>>>> 2ef2c5df
         .outOfRange_pcnt = 10,
         .warnFlag = CMR_CAN_WARN_FSM_TPOS_R
     },
