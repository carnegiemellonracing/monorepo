/**
 * @file motors.c
 * @brief AMK quad-inverter interface.
 *
 * @author Carnegie Mellon Racing
 */

// ------------------------------------------------------------------------------------------------
// Includes

#include "motors.h"         // Interface to implement
#include <math.h>
#include <stdint.h>
#include <stdbool.h>
#include <stddef.h>
#include <limits.h>
#include <stdlib.h>
#include <CMR/can_types.h>  // CMR CAN types
#include <CMR/config_screen_helper.h>
#include <CMR/fir_filter.h>
// #include "controls_23e.h"
#include "drs_controls.h"
#include "servo.h"
#include "can.h"
#include "daq.h"
#include "safety_filter.h"
#include "mc_power.h"
#include "pumps.h"
#include "fans.h"
#include "constants.h"
#include "controls.h"

// ------------------------------------------------------------------------------------------------
// Constants

/** @brief Motors command 200 Hz priority */
static const uint32_t motorsCommand_priority = 6;

/** @brief Motors command 200 Hz period (milliseconds) */
static const TickType_t motorsCommand_period_ms = 5;

/** @brief DAQ CAN Test period (milliseconds) */
static const TickType_t can10Hz_period_ms = 100;


/** @brief See FSAE rule T.6.2.3 for definition of throttle implausibility. */
static const TickType_t TPOS_IMPLAUS_THRES_MS = 100;
/** @brief See FSAE rule T.6.2.3 for definition of throttle implausibility. */
static const uint32_t TPOS_IMPLAUS_THRES = UINT8_MAX / 10;

static const uint32_t LEFT_MIN = 450;
static const uint32_t LEFT_MAX = 1869;
static const uint32_t RIGHT_MIN = 800;
static const uint32_t RIGHT_MAX = 3769;

// ------------------------------------------------------------------------------------------------
// Globals

/** @brief Motors command 200 Hz task. */
static cmr_task_t motorsCommand_task;

/** @brief DAQ test type and HAL rand init **/
cmr_canDAQTest_t daqTest;

/** @brief Vehicle gear. */
static cmr_canGear_t gear = CMR_CAN_GEAR_SLOW;

/** @brief Setpoints for each inverter
 *  @note Indexed by motorLocation_t
 */
static cmr_canAMKSetpoints_t motorSetpoints[MOTOR_LEN] = {
    [MOTOR_FL] = {
        .control_bv         = 0,
        .velocity_rpm       = 0,
        .torqueLimPos_dpcnt = 0,
        .torqueLimNeg_dpcnt = 0
    },
    [MOTOR_FR] = {
        .control_bv         = 0,
        .velocity_rpm       = 0,
        .torqueLimPos_dpcnt = 0,
        .torqueLimNeg_dpcnt = 0
    },
    [MOTOR_RL] = {
        .control_bv         = 0,
        .velocity_rpm       = 0,
        .torqueLimPos_dpcnt = 0,
        .torqueLimNeg_dpcnt = 0
    },
    [MOTOR_RR] = {
        .control_bv         = 0,
        .velocity_rpm       = 0,
        .torqueLimPos_dpcnt = 0,
        .torqueLimNeg_dpcnt = 0
    },
};

cmr_canDAQTest_t getDAQTest() {
    return daqTest;
}

// ------------------------------------------------------------------------------------------------
// Private functions

static uint32_t sampleTPOSDiff(uint32_t left, uint32_t right) {

    /** @brief Last plausible time. */
    static TickType_t lastPlausible = 0;
    TickType_t now = xTaskGetTickCount();

    uint32_t diff;
    if (left > right) {
        diff = left - right;
    } else {
        diff = right - left;
    }

    if (diff < TPOS_IMPLAUS_THRES) {
        // Still plausible; move on.
        lastPlausible = now;
        return 0;
    }

    if (now - lastPlausible < TPOS_IMPLAUS_THRES_MS) {
        // Threshold not elapsed; move on.
        return 0;
    }

    return 1;   // Implausible!
}

static int32_t adcToUInt8(uint32_t reading, uint32_t readingMin, uint32_t readingMax) {
    int32_t sensorVal = 0;
    if (reading >= readingMax) {
        sensorVal = UINT8_MAX;
    }
    else if (reading <= readingMin) {
        sensorVal = 0;
    } else {
        uint32_t sensorRange = readingMax - readingMin;
        uint32_t readingFromZero = reading - readingMin;
        // If UINT8_MAX * readingFromZero will overflow, do division first
        if (UINT32_MAX / readingFromZero < UINT8_MAX) {
            sensorVal = readingFromZero / sensorRange * UINT8_MAX;
        } else {
            sensorVal = UINT8_MAX * readingFromZero / sensorRange;
        }
    }

    return sensorVal;
}

/**
 * @brief Task for setting motors command.
 *
 * @param pvParameters Ignored.
 *
 * @return Does not return.
 */
static void motorsCommand (
    void *pvParameters
) {
    (void) pvParameters;    // Placate compiler.

    /** @brief DRS Mode */
    cmr_canDrsMode_t drsMode = CMR_CAN_DRSM_CLOSED;

    // initialize filters
    initRetroactiveLimitFilters();

    cmr_canState_t prevState = CMR_CAN_GLV_ON;

    /** @brief Timer for temporarily blanking vel/torque commands
     *         on transition to RTD. Without this, the inverter may have
     *         non-zero torque/speed in the same message used to enable it,
     *         which would cause the inverter to refuse to enable.  */
    static TickType_t lastHvenTime = 0;

    TickType_t lastWakeTime = xTaskGetTickCount();
    while (1) {
        volatile cmr_canHeartbeat_t      *heartbeatVSM = canVehicleGetPayload(CANRX_VEH_HEARTBEAT_VSM);
        volatile cmr_canDIMRequest_t     *reqDIM       = canVehicleGetPayload(CANRX_VEH_REQUEST_DIM);
        volatile cmr_canFSMData_t        *dataFSM      = canVehicleGetPayload(CANRX_VEH_DATA_FSM);
        volatile cmr_canFSMSWAngle_t     *swangleFSM   = canVehicleGetPayload(CANRX_VEH_SWANGLE_FSM);
        volatile cmr_canHVCPackVoltage_t *voltageHVC   = canVehicleGetPayload(CANRX_VEH_VOLTAGE_HVC);
        volatile cmr_canHVCPackCurrent_t *currentHVC   = canVehicleGetPayload(CANRX_VEH_CURRENT_HVC);
        volatile cmr_canVSMStatus_t      *vsm          = canVehicleGetPayload(CANRX_VSM_STATUS);

        //transmit Coulombs using HVI sense
        integrateCurrent();

//        uint32_t torqueRequestedL = adcToUInt8(MCP3202_read(0), LEFT_MIN, LEFT_MAX);
//        uint32_t torqueRequestedR = adcToUInt8(MCP3202_read(1), RIGHT_MIN, RIGHT_MAX);
//
//        if(sampleTPOSDiff(torqueRequestedL, torqueRequestedR)) {
//        	throttle = 0;
//        }
//        else {
//        	throttle = (torqueRequestedL + torqueRequestedR)/2;
//        }

//        uint32_t pedal_messages[2] = {
//			torqueRequestedL,
//			torqueRequestedR
//        };
//        canTX(
//			CMR_CAN_BUS_VEH,
//			0x715,
//			(void *) pedal_messages,
//			8,
//			5
//		);
//         update DRS mode
        drsMode = reqDIM->requestedDrsMode;

        int32_t steeringWheelAngle_millideg = (swangleFSM->steeringWheelAngle_millideg_FL + swangleFSM->steeringWheelAngle_millideg_FR) / 2;
        // runDrsControls(reqDIM->requestedGear,
        //                 drsMode,
        //                 dataFSM    -> throttlePosition,
        //                 dataFSM    -> brakePressureFront_PSI
        //                 );

        switch (heartbeatVSM->state) {
            // Drive the vehicle in RTD
            case CMR_CAN_RTD: {
            	mcCtrlOn();
            	// fansOn();
            	pumpsOn();
                for (size_t i = 0; i < MOTOR_LEN; i++) {
                    motorSetpoints[i].control_bv = CMR_CAN_AMK_CTRL_HV_EN  |
                                                   CMR_CAN_AMK_CTRL_INV_ON |
                                                   CMR_CAN_AMK_CTRL_INV_EN;
                }


                // Blip (100ms) control message to zero torque/speed after transitioning
                // from HV_EN to RTD to make sure inverters receive clean enable
                const bool blank_command = (lastHvenTime + 100 > xTaskGetTickCount());
                if (blank_command) {
					for (size_t i = 0; i < MOTOR_LEN; i++) {
						motorSetpoints[i].velocity_rpm = 0;
						motorSetpoints[i].torqueLimPos_dpcnt = 0;
						motorSetpoints[i].torqueLimNeg_dpcnt = 0;
					}
				}

//                for (size_t i = 0; i < MOTOR_LEN; i++) {
//                    motorSetpoints[i].velocity_rpm = 300;
//                    motorSetpoints[i].torqueLimPos_dpcnt = 40;
//                    motorSetpoints[i].torqueLimNeg_dpcnt = -40;
//                }

                uint32_t au32_initial_ticks = DWT->CYCCNT;

                TickType_t startTime = xTaskGetTickCount();
                //taskENTER_CRITICAL(); /** @todo verify if this critical region is necessary */

                runControls(gear,
                		    dataFSM    -> torqueRequested,
                            dataFSM    -> brakePedalPosition,
                            dataFSM    -> brakePressureFront_PSI,
                            swangleFSM->steeringWheelAngle_millideg_FL,
                            swangleFSM->steeringWheelAngle_millideg_FR,
                            voltageHVC -> hvVoltage_mV,
                            currentHVC -> instantCurrent_mA,
                            blank_command);
                //taskEXIT_CRITICAL();

                TickType_t endTime = xTaskGetTickCount();

                uint32_t total_ticks = DWT->CYCCNT - au32_initial_ticks;
                uint32_t microsecs = total_ticks*1000000/HAL_RCC_GetHCLKFreq();



                //canTX(CMR_CAN_BUS_VEH, 0x7F9, &microsecs, 4, 5);


                // Throttle pos is used instead of torque requested bc torque
                // requested is always 0 unless in RTD (this allows drivers to
                // test DRS implementation without being in RTD)

                // set status so DIM can see
                setControlsStatus(gear);

                break;
            }

            // Reset errors in HV_EN
            case CMR_CAN_HV_EN: {
            	mcCtrlOn();
            	// fansOn();
            	pumpsOn();
                for (size_t i = 0; i < MOTOR_LEN; i++) {
                    motorSetpoints[i].control_bv         = CMR_CAN_AMK_CTRL_HV_EN |
                                                           CMR_CAN_AMK_CTRL_ERR_RESET;
                    motorSetpoints[i].velocity_rpm       = 0;
                    motorSetpoints[i].torqueLimPos_dpcnt = 0;
                    motorSetpoints[i].torqueLimNeg_dpcnt = 0;
                }

                // set status so DIM can see
                setControlsStatus(reqDIM->requestedGear);
                // Store last timestamp
                lastHvenTime = xTaskGetTickCount();
                break;
            }

            // Also reset errors in GLV_ON
            case CMR_CAN_GLV_ON: {
                pumpsOn();
            	mcCtrlOff();

                if (vsm->internalState == CMR_CAN_VSM_STATE_INVERTER_EN) {
                    mcCtrlOn();
                } else

            	// fansOff();
            	//pumpsOff();

                for (size_t i = 0; i < MOTOR_LEN; i++) {
                    motorSetpoints[i].control_bv         = CMR_CAN_AMK_CTRL_ERR_RESET;
                    motorSetpoints[i].velocity_rpm       = 0;
                    motorSetpoints[i].torqueLimPos_dpcnt = 0;
                    motorSetpoints[i].torqueLimNeg_dpcnt = 0;
                }
                // set status so DIM can see
                setControlsStatus(reqDIM->requestedGear);
                break;
            }

            // In all other states, disable inverters and do not reset errors
            default: {
                pumpsOn();
                pumpsOff();
                mcCtrlOff();
<<<<<<< HEAD
                set_optimal_control_with_regen(128, 10000, 10000);
=======

                set_optimal_control_with_regen(50, 10000, 10000); 
>>>>>>> f162ef05

                for (size_t i = 0; i < MOTOR_LEN; i++) {
                    motorSetpoints[i].control_bv         = 0;
                    motorSetpoints[i].velocity_rpm       = 0;
                    motorSetpoints[i].torqueLimPos_dpcnt = 0;
                    motorSetpoints[i].torqueLimNeg_dpcnt = 0;
                }
                break;
            }
        }

        // Update gear in transition from HV_EN to RTD
        if (prevState == CMR_CAN_HV_EN && heartbeatVSM->state == CMR_CAN_RTD) {
            gear = reqDIM->requestedGear;
            resetRetroactiveLimitFilters();
            initControls();

            // Generate new test ID
            daqTest = (rand() % 0x7Fu) & 0x7Fu;

            // Send message to start test on DAQ CAN
            daqTest = daqTest | 0x80; // Set MSB to one
            // canTX(
            //   CMR_CAN_BUS_DAQ, CMR_CANID_TEST_ID, &daqTest, sizeof(daqTest), can10Hz_period_ms
            // );
        }

        if (prevState == CMR_CAN_RTD && heartbeatVSM->state == CMR_CAN_HV_EN) {
            // Send message to stop test on DAQ CAN
            daqTest = daqTest & 0x7F; // Set MSB to zero
            // canTX(
            //   CMR_CAN_BUS_DAQ, CMR_CANID_TEST_ID, &daqTest, sizeof(daqTest), can10Hz_period_ms
            // );
        }

        prevState = heartbeatVSM->state;
        vTaskDelayUntil(&lastWakeTime, motorsCommand_period_ms);
    }
}


// ------------------------------------------------------------------------------------------------
// Public functions

/**
 * @brief Initializes motor interface.
 */
void motorsInit (
    void
) {
    initControls();

    // Task creation.
    cmr_taskInit(
        &motorsCommand_task,
        "motorsCommand",
        motorsCommand_priority,
        motorsCommand,
        NULL
    );
}

/**
 * @brief Sets positive torque limit for a motor.
 *
 * @param motor Which motor to set torque limit for.
 * @param torqueLimPos_Nm Desired positive torque limit.
 */
void setTorqueLimPos (
    motorLocation_t motor,
    float torqueLimPos_Nm
) {
    if (motor >= MOTOR_LEN) {
        return;
    }

    torqueLimPos_Nm = fmaxf(torqueLimPos_Nm, 0.0f);
    motorSetpoints[motor].torqueLimPos_dpcnt = convertNmToAMKTorque(torqueLimPos_Nm);
}

/**
 * @brief Sets negative torque limit for a motor.
 *
 * @param motor Which motor to set torque limit for.
 * @param torqueLimNeg_Nm Desired negative torque limit.
 */
void setTorqueLimNeg (
    motorLocation_t motor,
    float torqueLimNeg_Nm
) {
    if (motor >= MOTOR_LEN) {
        return;
    }

    torqueLimNeg_Nm = fminf(torqueLimNeg_Nm, 0.0f);
    motorSetpoints[motor].torqueLimNeg_dpcnt = convertNmToAMKTorque(torqueLimNeg_Nm);
}

/**
 * @brief Sets both positive and negative torque limits for all motors.
 *
 * @param torqueLimPos_Nm Desired positive torque limit.
 * @param torqueLimNeg_Nm Desired negative torque limit.
 */
void setTorqueLimsAllProtected (
    float torqueLimPos_Nm,
    float torqueLimNeg_Nm
) {
    setTorqueLimsAllDistProtected(torqueLimPos_Nm, torqueLimNeg_Nm, NULL, NULL);
}

/**
 * @brief Sets both positive and negative torque limits for all motors with over/undervolt protection.
 * @deprecated Please use setTorqueLimsProtected instead if possible
 * @note This is a wrapper of setTorqueLimsProtected
 *
 * @param torqueLimPos_Nm Max torque: upper-bounds the torque SF sends to the motors. MUST BE NON-NEGATIVE!
 * @param torqueLimNeg_Nm Min torque: lower-bounds the torque SF sends to the motors. MUST BE NON-POSITIVE!
 * @note The SF may decide to send any torque within the limits specified by torqueLimPos_Nm and torqueLimNeg_Nm.
 * @param distPos Coefficients that are multiplied onto torqueLimPos_Nm for each motor. NULL is treated as an even distribution. MUST BE NON-NEGATIVE!
 * @param distNeg Coefficients that are multiplied onto torqueLimNeg_Nm for each motor. NULL is treated as an even distribution. MUST BE NON-NEGATIVE!
 */
void setTorqueLimsAllDistProtected (
    float torqueLimPos_Nm,
    float torqueLimNeg_Nm,
    const cmr_loadDistribution_t *distPos,
    const cmr_loadDistribution_t *distNeg
) {
    const cmr_torqueDistributionNm_t torquesPos_Nm = {
        .fl = getLoadByIndex(distPos, MOTOR_FL) * torqueLimPos_Nm,
        .fr = getLoadByIndex(distPos, MOTOR_FR) * torqueLimPos_Nm,
        .rl = getLoadByIndex(distPos, MOTOR_RL) * torqueLimPos_Nm,
        .rr = getLoadByIndex(distPos, MOTOR_RR) * torqueLimPos_Nm
    };
    const cmr_torqueDistributionNm_t torquesNeg_Nm = {
        .fl = getLoadByIndex(distNeg, MOTOR_FL) * torqueLimNeg_Nm,
        .fr = getLoadByIndex(distNeg, MOTOR_FR) * torqueLimNeg_Nm,
        .rl = getLoadByIndex(distNeg, MOTOR_RL) * torqueLimNeg_Nm,
        .rr = getLoadByIndex(distNeg, MOTOR_RR) * torqueLimNeg_Nm
    };
    setTorqueLimsProtected(&torquesPos_Nm, &torquesNeg_Nm);
}

/**
 * @brief Sets both positive and negative torque limits for a motor.
 *
 * @param motor Which motor to set torque limits for.
 * @param torqueLimPos_Nm Desired positive torque limit.
 * @param torqueLimNeg_Nm Desired negative torque limit.
 */
void setTorqueLimsUnprotected (
    motorLocation_t motor,
    float torqueLimPos_Nm,
    float torqueLimNeg_Nm
) {
    if (motor >= MOTOR_LEN) {
        return;
    }

    /** Check feasibility with field weakening (page 38 manual) */

    torqueLimPos_Nm = fmaxf(torqueLimPos_Nm, 0.0f); // ensures torqueLimPos_Nm >= 0
    torqueLimNeg_Nm = fminf(torqueLimNeg_Nm, 0.0f); // ensures torqueLimNeg_Nm <= 0

    motorSetpoints[motor].torqueLimPos_dpcnt = convertNmToAMKTorque(torqueLimPos_Nm);
    motorSetpoints[motor].torqueLimNeg_dpcnt = convertNmToAMKTorque(torqueLimNeg_Nm);
}

/**
 * @brief Sets velocity setpoint for a motor.
 *
 * @param motor Which motor to set velocity for.
 * @param velocity_rpm Desired velocity.
 */
void setVelocityInt16 (
    motorLocation_t motor,
    int16_t velocity_rpm
) {
    if (motor >= MOTOR_LEN) {
        return;
    }

    if (velocity_rpm > maxSpeed_rpm) {
        velocity_rpm = maxSpeed_rpm;
    }

    if (velocity_rpm < -maxSpeed_rpm) {
        velocity_rpm = -maxSpeed_rpm;
    }

    motorSetpoints[motor].velocity_rpm = velocity_rpm;
}

/**
 * @brief Sets velocity setpoint for a motor.
 *
 * @param motor Which motor to set velocity for.
 * @param velocity_rpm Desired velocity.
 */
void setVelocityFloat (
    motorLocation_t motor,
    float velocity_rpm
) {
    velocity_rpm = fminf(velocity_rpm, (float)INT16_MAX);
    velocity_rpm = fmaxf(velocity_rpm, (float)INT16_MIN);
    setVelocityInt16(motor, (int16_t)velocity_rpm);
}

/**
 * @brief Sets velocity setpoint for a motor.
 *
 * @param motor Which motor to set velocity for.
 * @param velocity_rpm Desired velocity.
 */
void setVelocityInt16All (
    int16_t velocity_rpm
) {
    for (size_t motor = 0; motor < MOTOR_LEN; motor++) {
        setVelocityInt16(motor, velocity_rpm);
    }
}

/**
 * @brief Sets velocity setpoint for a motor.
 *
 * @param motor Which motor to set velocity for.
 * @param velocity_rpm Desired velocity.
 */
void setVelocityFloatAll (
    float velocity_rpm
) {
    for (size_t motor = 0; motor < MOTOR_LEN; motor++) {
        setVelocityFloat(motor, velocity_rpm);
    }
}

/**
 * @brief Calculate the torque budget for power-aware traction and yaw rate control.
 *
 * @return The torque upper- and lower-limits for a motor, which applies to every motor.
 */
cmr_torque_limit_t getTorqueBudget() {
	return getPreemptiveTorqueLimits();
}

/**
 * @brief Gets a read-only pointer to specified AMK inverter setpoints.
 *
 * @param motor Which motor to get setpoints for.
 *
 * @return Read-only pointer to requested setpoints.
 */
const cmr_canAMKSetpoints_t *getAMKSetpoints(motorLocation_t motor) {
    if (motor >= MOTOR_LEN) {
        return NULL;
    }

    return (const cmr_canAMKSetpoints_t *) &(motorSetpoints[motor]);
}<|MERGE_RESOLUTION|>--- conflicted
+++ resolved
@@ -334,12 +334,8 @@
                 pumpsOn();
                 pumpsOff();
                 mcCtrlOff();
-<<<<<<< HEAD
-                set_optimal_control_with_regen(128, 10000, 10000);
-=======
 
                 set_optimal_control_with_regen(50, 10000, 10000); 
->>>>>>> f162ef05
 
                 for (size_t i = 0; i < MOTOR_LEN; i++) {
                     motorSetpoints[i].control_bv         = 0;
