/**
 * @file can_ids.h
 * @brief Shared CAN ID definitions.
 *
 * @see http://cmr-linux.club.cc.cmu.edu/confluence/display/EN/CAN+ID+Structure
 *
 * @author Carnegie Mellon Racing
 */

#ifndef CMR_CAN_IDS_H
#define CMR_CAN_IDS_H

/** @brief The RMS motor controller allows a configurable offset for
 *  all CAN message addresses. Ours is set to this value.
 */
#define CMR_CANID_RMS_OFFSET    0x3A0

/** @brief CAN IDs. */
typedef enum {
    CMR_CANID_HEARTBEAT_VSM = 0x100,    /**< @brief VSM heartbeat. */
    CMR_CANID_HEARTBEAT_HVC = 0x101,    /**< @brief HVC heartbeat. */
    CMR_CANID_HEARTBEAT_CDC = 0x102,    /**< @brief CDC heartbeat. */
    CMR_CANID_HEARTBEAT_FSM = 0x103,    /**< @brief FSM heartbeat. */
    CMR_CANID_HEARTBEAT_DIM = 0x105,    /**< @brief DIM heartbeat. */
    CMR_CANID_HEARTBEAT_PTCf= 0x106,    /**< @brief PTCf heatbeart.*/
    CMR_CANID_HEARTBEAT_PTCp= 0x107,    /**< @brief PTCp heatbeart.*/
    CMR_CANID_HEARTBEAT_APC = 0x108,    /**< @brief APC heartbeat. */
    CMR_CANID_HEARTBEAT_TOM = 0x109,    /**< @brief TOM heartbeat. */
    CMR_CANID_HEARTBEAT_COM = 0x10A,    /**< @brief COM heartbeat. */

    CMR_CANID_CDL_BROADCAST = 0x605,    /**< @brief CDL broadcast. */

    CMR_CANID_VSM_STATUS = 0x110,               /**< @brief VSM status. */
    CMR_CANID_VSM_SENSORS = 0x200,              /**< @brief VSM sensor data. */
    CMR_CANID_VSM_LATCHED_STATUS = 0x510,       /**< @brief VSM latched status. */
    CMR_CANID_VSM_POWER_DIAGNOSTICS = 0x530,    /**< @brief VSM power diagnostics. */

    CMR_CANID_HVC_COMMAND = 0x130,              /**< @brief HVC command, sent by VSM. */
    CMR_CANID_HVC_PACK_VOLTAGE = 0x301,         /**< @brief HVC pack voltage. */
    CMR_CANID_HVC_MINMAX_CELL_TEMPS = 0x311,    /**< @brief HVC pack min and max cell temps. */

    CMR_CANID_CDC_WHEEL_SPEEDS = 0x132,         /**< @brief CDC wheel speeds. */
    CMR_CANID_CDC_SOLENOID_PTC = 0x142,         /**< @brief CDC brake solenoid command. */
    CMR_CANID_CDC_MOTOR_DATA = 0x152,           /**< @brief CDC motor data. */
    CMR_CANID_CDC_MOTOR_PHASES = 0x172,         /**< @brief CDC motor phase currents. */
    CMR_CANID_CDC_IMU_ACCEL = 0x162,            /**< @brief CDC IMU accelerations. */
    CMR_CANID_CDC_MOTOR_FAULTS = 0x502,         /**< @brief CDC motor faults. */
    CMR_CANID_CDC_MOTOR_TEMPS = 0x512,          /**< @brief CDC motor temperatures. */

    CMR_CANID_FSM_DATA = 0x133,                 /**< @brief FSM data. */
    CMR_CANID_FSM_PEDALS_ADC = 0x533,           /**< @brief FSM raw pedal positions. */
    CMR_CANID_FSM_SENSORS_ADC = 0x543,          /**< @brief FSM raw sensors. */
    CMR_CANID_FSM_POWER_DIAGNOSTICS = 0x553,    /**< @brief FSM power diagnostics. */

    CMR_CANID_PTCf_LOOP_TEMPS_A = 0x224,        /**< @brief PTC (fan board) cooling loop temps. */
    CMR_CANID_PTCf_LOOP_TEMPS_B = 0x234,        /**< @brief PTC (fan board) cooling loop temps. */
    CMR_CANID_PTCp_LOOP_TEMPS_A = 0x244,        /**< @brief PTC (pump board) cooling loop temps */
    CMR_CANID_PTCp_LOOP_TEMPS_B = 0x254,        /**< @brief PTC (pump board) cooling loop temps */
    CMR_CANID_PTCf_FANS_STATUS = 0x314,         /**< @brief PTC (fan board) fans status */
    CMR_CANID_PTCp_PUMPS_STATUS = 0x324,        /**< @brief PTC (pump board) pumps status */
    CMR_CANID_PTCf_POWER_DIAGNOSTICS = 0x534,   /**< @brief PTC (fan board) power diagnostics. */
    CMR_CANID_PTCp_POWER_DIAGNOSTICS = 0x544,   /**< @brief PTC (pump board) power diagnostics. */

    CMR_CANID_DIM_REQUEST = 0x235,              /**< @brief DIM state/gear request. */
    CMR_CANID_DIM_POWER_DIAGNOSTICS = 0x535,    /**< @brief DIM power diagnostics. */

<<<<<<< HEAD
    CMR_CANID_AFC0_FAN_STATUS = 0x236,          /**< @brief AFC 0 fan status. */
    CMR_CANID_AFC0_DRIVER_TEMPS = 0x536,        /**< @brief AFC 0 temperatures. */
    CMR_CANID_AFC0_POWER_DIAGNOSTICS = 0x546,   /**< @brief AFC 0 power diagnostics. */

    CMR_CANID_AFC1_FAN_STATUS = 0x237,          /**< @brief AFC 1 fan status. */
    CMR_CANID_AFC1_DRIVER_TEMPS = 0x537,        /**< @brief AFC 1 temperatures. */
    CMR_CANID_AFC1_POWER_DIAGNOSTICS = 0x547,   /**< @brief AFC 1 power diagnostics. */

    CMR_CANID_AMK_1_ACT_1 = 0x283,              /**< @brief AMK Inverter 1 actual values 1.*/
    CMR_CANID_AMK_1_ACT_2 = 0x285,              /**< @brief AMK Inverter 1 actual values 2.*/
    CMR_CANID_AMK_1_SETPOINTS = 0x184,          /**< @brief AMK Inverter 1 setpoints.*/

    CMR_CANID_AMK_2_ACT_1 = 0x284,              /**< @brief AMK Inverter 2 actual values 1.*/
    CMR_CANID_AMK_2_ACT_2 = 0x286,              /**< @brief AMK Inverter 2 actual values 2.*/
    CMR_CANID_AMK_2_SETPOINTS = 0x185,          /**< @brief AMK Inverter 2 setpoints.*/

    CMR_CANID_AMK_3_ACT_1 = 0x287,              /**< @brief AMK Inverter 3 actual values 1.*/
    CMR_CANID_AMK_3_ACT_2 = 0x289,              /**< @brief AMK Inverter 3 actual values 2.*/
    CMR_CANID_AMK_3_SETPOINTS = 0x188,          /**< @brief AMK Inverter 3 setpoints.*/

    CMR_CANID_AMK_4_ACT_1 = 0x288,              /**< @brief AMK Inverter 4 actual values 1.*/
    CMR_CANID_AMK_4_ACT_2 = 0x28A,              /**< @brief AMK Inverter 4 actual values 2.*/
    CMR_CANID_AMK_4_SETPOINTS = 0x189,          /**< @brief AMK Inverter 4 setpoints.*/
=======
    CMR_CANID_RMS_TEMPA = 0x000 + CMR_CANID_RMS_OFFSET,         /**< @brief RMS temp set A. */
    CMR_CANID_RMS_TEMPB = 0x001 + CMR_CANID_RMS_OFFSET,         /**< @brief RMS temp set B. */
    CMR_CANID_RMS_TEMPC = 0x002 + CMR_CANID_RMS_OFFSET,         /**< @brief RMS temp set C. */
    CMR_CANID_RMS_MOTOR_POS = 0x005 + CMR_CANID_RMS_OFFSET,     /**< @brief RMS motor position. */
    CMR_CANID_RMS_FAULTS = 0x00B + CMR_CANID_RMS_OFFSET,        /**< @brief RMS faults (pg 23). */
    CMR_CANID_RMS_TORQUE_DIAG = 0x00C + CMR_CANID_RMS_OFFSET,   /**< @brief RMS torque diagnostic data. */
    CMR_CANID_RMS_CURRENT_INFO = 0x006 + CMR_CANID_RMS_OFFSET,  /**< @brief RMS current info. */
    CMR_CANID_RMS_VOLTAGE_INFO = 0x007 + CMR_CANID_RMS_OFFSET,  /**< @brief RMS voltage info. */
    CMR_CANID_RMS_COMMAND = 0x020 + CMR_CANID_RMS_OFFSET,       /**< @brief RMS command. */
    CMR_CANID_RMS_PARAM_REQ = 0x021 + CMR_CANID_RMS_OFFSET,     /**< @brief RMS parameter request. */
    CMR_CANID_RMS_PARAM_RES = 0x022 + CMR_CANID_RMS_OFFSET      /**< @brief RMS parameter response. */
>>>>>>> d3660a0f
} cmr_canID_t;

#endif /* CMR_CAN_IDS_H */<|MERGE_RESOLUTION|>--- conflicted
+++ resolved
@@ -64,7 +64,6 @@
     CMR_CANID_DIM_REQUEST = 0x235,              /**< @brief DIM state/gear request. */
     CMR_CANID_DIM_POWER_DIAGNOSTICS = 0x535,    /**< @brief DIM power diagnostics. */
 
-<<<<<<< HEAD
     CMR_CANID_AFC0_FAN_STATUS = 0x236,          /**< @brief AFC 0 fan status. */
     CMR_CANID_AFC0_DRIVER_TEMPS = 0x536,        /**< @brief AFC 0 temperatures. */
     CMR_CANID_AFC0_POWER_DIAGNOSTICS = 0x546,   /**< @brief AFC 0 power diagnostics. */
@@ -88,7 +87,7 @@
     CMR_CANID_AMK_4_ACT_1 = 0x288,              /**< @brief AMK Inverter 4 actual values 1.*/
     CMR_CANID_AMK_4_ACT_2 = 0x28A,              /**< @brief AMK Inverter 4 actual values 2.*/
     CMR_CANID_AMK_4_SETPOINTS = 0x189,          /**< @brief AMK Inverter 4 setpoints.*/
-=======
+
     CMR_CANID_RMS_TEMPA = 0x000 + CMR_CANID_RMS_OFFSET,         /**< @brief RMS temp set A. */
     CMR_CANID_RMS_TEMPB = 0x001 + CMR_CANID_RMS_OFFSET,         /**< @brief RMS temp set B. */
     CMR_CANID_RMS_TEMPC = 0x002 + CMR_CANID_RMS_OFFSET,         /**< @brief RMS temp set C. */
@@ -100,7 +99,6 @@
     CMR_CANID_RMS_COMMAND = 0x020 + CMR_CANID_RMS_OFFSET,       /**< @brief RMS command. */
     CMR_CANID_RMS_PARAM_REQ = 0x021 + CMR_CANID_RMS_OFFSET,     /**< @brief RMS parameter request. */
     CMR_CANID_RMS_PARAM_RES = 0x022 + CMR_CANID_RMS_OFFSET      /**< @brief RMS parameter response. */
->>>>>>> d3660a0f
 } cmr_canID_t;
 
 #endif /* CMR_CAN_IDS_H */