--- conflicted
+++ resolved
@@ -11,11 +11,7 @@
 
 void i2cInit(void) {
     cmr_i2cInit(&bmb_i2c, I2C1,
-<<<<<<< HEAD
     		I2C_CLOCK_HI, 0, // 100kHz limited by the PCA9536 TODO: Check if own address should be 0
-=======
-                400000, 0, // TODO: Check if own address should be 0
->>>>>>> a688a507
                 GPIOB, GPIO_PIN_8, // clock
                 GPIOB, GPIO_PIN_9); // data
 
