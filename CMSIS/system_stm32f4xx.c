--- conflicted
+++ resolved
@@ -1,768 +1,763 @@
-/**
-  ******************************************************************************
-  * @file    system_stm32f4xx.c
-  * @author  MCD Application Team
-  * @brief   CMSIS Cortex-M4 Device Peripheral Access Layer System Source File.
-  *
-  *   This file provides two functions and one global variable to be called from 
-  *   user application:
-  *      - SystemInit(): This function is called at startup just after reset and 
-  *                      before branch to main program. This call is made inside
-  *                      the "startup_stm32f4xx.s" file.
-  *
-  *      - SystemCoreClock variable: Contains the core clock (HCLK), it can be used
-  *                                  by the user application to setup the SysTick 
-  *                                  timer or configure other parameters.
-  *                                     
-  *      - SystemCoreClockUpdate(): Updates the variable SystemCoreClock and must
-  *                                 be called whenever the core clock is changed
-  *                                 during program execution.
-  *
-  *
-  ******************************************************************************
-  * @attention
-  *
-  * <h2><center>&copy; COPYRIGHT 2017 STMicroelectronics</center></h2>
-  *
-  * Redistribution and use in source and binary forms, with or without modification,
-  * are permitted provided that the following conditions are met:
-  *   1. Redistributions of source code must retain the above copyright notice,
-  *      this list of conditions and the following disclaimer.
-  *   2. Redistributions in binary form must reproduce the above copyright notice,
-  *      this list of conditions and the following disclaimer in the documentation
-  *      and/or other materials provided with the distribution.
-  *   3. Neither the name of STMicroelectronics nor the names of its contributors
-  *      may be used to endorse or promote products derived from this software
-  *      without specific prior written permission.
-  *
-  * THIS SOFTWARE IS PROVIDED BY THE COPYRIGHT HOLDERS AND CONTRIBUTORS "AS IS"
-  * AND ANY EXPRESS OR IMPLIED WARRANTIES, INCLUDING, BUT NOT LIMITED TO, THE
-  * IMPLIED WARRANTIES OF MERCHANTABILITY AND FITNESS FOR A PARTICULAR PURPOSE ARE
-  * DISCLAIMED. IN NO EVENT SHALL THE COPYRIGHT HOLDER OR CONTRIBUTORS BE LIABLE
-  * FOR ANY DIRECT, INDIRECT, INCIDENTAL, SPECIAL, EXEMPLARY, OR CONSEQUENTIAL
-  * DAMAGES (INCLUDING, BUT NOT LIMITED TO, PROCUREMENT OF SUBSTITUTE GOODS OR
-  * SERVICES; LOSS OF USE, DATA, OR PROFITS; OR BUSINESS INTERRUPTION) HOWEVER
-  * CAUSED AND ON ANY THEORY OF LIABILITY, WHETHER IN CONTRACT, STRICT LIABILITY,
-  * OR TORT (INCLUDING NEGLIGENCE OR OTHERWISE) ARISING IN ANY WAY OUT OF THE USE
-  * OF THIS SOFTWARE, EVEN IF ADVISED OF THE POSSIBILITY OF SUCH DAMAGE.
-  *
-  ******************************************************************************
-  */
-
-/** @addtogroup CMSIS
-  * @{
-  */
-
-/** @addtogroup stm32f4xx_system
-  * @{
-  */  
-  
-/** @addtogroup STM32F4xx_System_Private_Includes
-  * @{
-  */
-
-
-#include "stm32f4xx.h"
-
-#if !defined  (HSE_VALUE) 
-  #define HSE_VALUE    ((uint32_t)25000000) /*!< Default value of the External oscillator in Hz */
-#endif /* HSE_VALUE */
-
-#if !defined  (HSI_VALUE)
-  #define HSI_VALUE    ((uint32_t)16000000) /*!< Value of the Internal oscillator in Hz*/
-#endif /* HSI_VALUE */
-
-/**
-  * @}
-  */
-
-/** @addtogroup STM32F4xx_System_Private_TypesDefinitions
-  * @{
-  */
-
-/**
-  * @}
-  */
-
-/** @addtogroup STM32F4xx_System_Private_Defines
-  * @{
-  */
-
-/************************* Miscellaneous Configuration ************************/
-/*!< Uncomment the following line if you need to use external SRAM or SDRAM as data memory  */
-#if defined(STM32F405xx) || defined(STM32F415xx) || defined(STM32F407xx) || defined(STM32F417xx)\
- || defined(STM32F427xx) || defined(STM32F437xx) || defined(STM32F429xx) || defined(STM32F439xx)\
- || defined(STM32F469xx) || defined(STM32F479xx) || defined(STM32F412Zx) || defined(STM32F412Vx)
-/* #define DATA_IN_ExtSRAM */
-#endif /* STM32F40xxx || STM32F41xxx || STM32F42xxx || STM32F43xxx || STM32F469xx || STM32F479xx ||\
-          STM32F412Zx || STM32F412Vx */
- 
-#if defined(STM32F427xx) || defined(STM32F437xx) || defined(STM32F429xx) || defined(STM32F439xx)\
- || defined(STM32F446xx) || defined(STM32F469xx) || defined(STM32F479xx)
-/* #define DATA_IN_ExtSDRAM */
-#endif /* STM32F427xx || STM32F437xx || STM32F429xx || STM32F439xx || STM32F446xx || STM32F469xx ||\
-          STM32F479xx */
-
-/*!< Uncomment the following line if you need to relocate your vector Table in
-     Internal SRAM. */
-/* #define VECT_TAB_SRAM */
-#define VECT_TAB_OFFSET  0x00 /*!< Vector Table base offset field. 
-                                   This value must be a multiple of 0x200. */
-/******************************************************************************/
-
-/**
-  * @}
-  */
-
-/** @addtogroup STM32F4xx_System_Private_Macros
-  * @{
-  */
-
-/**
-  * @}
-  */
-
-/** @addtogroup STM32F4xx_System_Private_Variables
-  * @{
-  */
-  /* This variable is updated in three ways:
-      1) by calling CMSIS function SystemCoreClockUpdate()
-      2) by calling HAL API function HAL_RCC_GetHCLKFreq()
-      3) each time HAL_RCC_ClockConfig() is called to configure the system clock frequency 
-         Note: If you use this function to configure the system clock; then there
-               is no need to call the 2 first functions listed above, since SystemCoreClock
-               variable is updated automatically.
-  */
-<<<<<<< HEAD
-  uint32_t SystemCoreClock = 16000000;
-  const uint8_t AHBPrescTable[16] = {0, 0, 0, 0, 0, 0, 0, 0, 1, 2, 3, 4, 6, 7, 8, 9};
-  const uint8_t APBPrescTable[8] = { 0, 0, 0, 0, 1, 2, 3, 4 };
-
-=======
-uint32_t SystemCoreClock = 16000000;
-const uint8_t AHBPrescTable[16] = {0, 0, 0, 0, 0, 0, 0, 0, 1, 2, 3, 4, 6, 7, 8, 9};
-const uint8_t APBPrescTable[8]  = {0, 0, 0, 0, 1, 2, 3, 4};
->>>>>>> 72cd26aa
-/**
-  * @}
-  */
-
-/** @addtogroup STM32F4xx_System_Private_FunctionPrototypes
-  * @{
-  */
-
-#if defined (DATA_IN_ExtSRAM) || defined (DATA_IN_ExtSDRAM)
-  static void SystemInit_ExtMemCtl(void); 
-#endif /* DATA_IN_ExtSRAM || DATA_IN_ExtSDRAM */
-
-/**
-  * @}
-  */
-
-/** @addtogroup STM32F4xx_System_Private_Functions
-  * @{
-  */
-
-/**
-  * @brief  Setup the microcontroller system
-  *         Initialize the FPU setting, vector table location and External memory 
-  *         configuration.
-  * @param  None
-  * @retval None
-  */
-void SystemInit(void)
-{
-  /* FPU settings ------------------------------------------------------------*/
-  #if (__FPU_PRESENT == 1) && (__FPU_USED == 1)
-    SCB->CPACR |= ((3UL << 10*2)|(3UL << 11*2));  /* set CP10 and CP11 Full Access */
-  #endif
-  /* Reset the RCC clock configuration to the default reset state ------------*/
-  /* Set HSION bit */
-  RCC->CR |= (uint32_t)0x00000001;
-
-  /* Reset CFGR register */
-  RCC->CFGR = 0x00000000;
-
-  /* Reset HSEON, CSSON and PLLON bits */
-  RCC->CR &= (uint32_t)0xFEF6FFFF;
-
-  /* Reset PLLCFGR register */
-  RCC->PLLCFGR = 0x24003010;
-
-  /* Reset HSEBYP bit */
-  RCC->CR &= (uint32_t)0xFFFBFFFF;
-
-  /* Disable all interrupts */
-  RCC->CIR = 0x00000000;
-
-#if defined (DATA_IN_ExtSRAM) || defined (DATA_IN_ExtSDRAM)
-  SystemInit_ExtMemCtl(); 
-#endif /* DATA_IN_ExtSRAM || DATA_IN_ExtSDRAM */
-
-  /* Configure the Vector Table location add offset address ------------------*/
-#ifdef VECT_TAB_SRAM
-  SCB->VTOR = SRAM_BASE | VECT_TAB_OFFSET; /* Vector Table Relocation in Internal SRAM */
-#else
-  SCB->VTOR = FLASH_BASE | VECT_TAB_OFFSET; /* Vector Table Relocation in Internal FLASH */
-#endif
-}
-
-/**
-   * @brief  Update SystemCoreClock variable according to Clock Register Values.
-  *         The SystemCoreClock variable contains the core clock (HCLK), it can
-  *         be used by the user application to setup the SysTick timer or configure
-  *         other parameters.
-  *           
-  * @note   Each time the core clock (HCLK) changes, this function must be called
-  *         to update SystemCoreClock variable value. Otherwise, any configuration
-  *         based on this variable will be incorrect.         
-  *     
-  * @note   - The system frequency computed by this function is not the real 
-  *           frequency in the chip. It is calculated based on the predefined 
-  *           constant and the selected clock source:
-  *             
-  *           - If SYSCLK source is HSI, SystemCoreClock will contain the HSI_VALUE(*)
-  *                                              
-  *           - If SYSCLK source is HSE, SystemCoreClock will contain the HSE_VALUE(**)
-  *                          
-  *           - If SYSCLK source is PLL, SystemCoreClock will contain the HSE_VALUE(**) 
-  *             or HSI_VALUE(*) multiplied/divided by the PLL factors.
-  *         
-  *         (*) HSI_VALUE is a constant defined in stm32f4xx_hal_conf.h file (default value
-  *             16 MHz) but the real value may vary depending on the variations
-  *             in voltage and temperature.   
-  *    
-  *         (**) HSE_VALUE is a constant defined in stm32f4xx_hal_conf.h file (its value
-  *              depends on the application requirements), user has to ensure that HSE_VALUE
-  *              is same as the real frequency of the crystal used. Otherwise, this function
-  *              may have wrong result.
-  *                
-  *         - The result of this function could be not correct when using fractional
-  *           value for HSE crystal.
-  *     
-  * @param  None
-  * @retval None
-  */
-void SystemCoreClockUpdate(void)
-{
-  uint32_t tmp = 0, pllvco = 0, pllp = 2, pllsource = 0, pllm = 2;
-  
-  /* Get SYSCLK source -------------------------------------------------------*/
-  tmp = RCC->CFGR & RCC_CFGR_SWS;
-
-  switch (tmp)
-  {
-    case 0x00:  /* HSI used as system clock source */
-      SystemCoreClock = HSI_VALUE;
-      break;
-    case 0x04:  /* HSE used as system clock source */
-      SystemCoreClock = HSE_VALUE;
-      break;
-    case 0x08:  /* PLL used as system clock source */
-
-      /* PLL_VCO = (HSE_VALUE or HSI_VALUE / PLL_M) * PLL_N
-         SYSCLK = PLL_VCO / PLL_P
-         */    
-      pllsource = (RCC->PLLCFGR & RCC_PLLCFGR_PLLSRC) >> 22;
-      pllm = RCC->PLLCFGR & RCC_PLLCFGR_PLLM;
-      
-      if (pllsource != 0)
-      {
-        /* HSE used as PLL clock source */
-        pllvco = (HSE_VALUE / pllm) * ((RCC->PLLCFGR & RCC_PLLCFGR_PLLN) >> 6);
-      }
-      else
-      {
-        /* HSI used as PLL clock source */
-        pllvco = (HSI_VALUE / pllm) * ((RCC->PLLCFGR & RCC_PLLCFGR_PLLN) >> 6);
-      }
-
-      pllp = (((RCC->PLLCFGR & RCC_PLLCFGR_PLLP) >>16) + 1 ) *2;
-      SystemCoreClock = pllvco/pllp;
-      break;
-    default:
-      SystemCoreClock = HSI_VALUE;
-      break;
-  }
-  /* Compute HCLK frequency --------------------------------------------------*/
-  /* Get HCLK prescaler */
-  tmp = AHBPrescTable[((RCC->CFGR & RCC_CFGR_HPRE) >> 4)];
-  /* HCLK frequency */
-  SystemCoreClock >>= tmp;
-}
-
-#if defined (DATA_IN_ExtSRAM) && defined (DATA_IN_ExtSDRAM)
-#if defined(STM32F427xx) || defined(STM32F437xx) || defined(STM32F429xx) || defined(STM32F439xx)\
- || defined(STM32F469xx) || defined(STM32F479xx)
-/**
-  * @brief  Setup the external memory controller.
-  *         Called in startup_stm32f4xx.s before jump to main.
-  *         This function configures the external memories (SRAM/SDRAM)
-  *         This SRAM/SDRAM will be used as program data memory (including heap and stack).
-  * @param  None
-  * @retval None
-  */
-void SystemInit_ExtMemCtl(void)
-{
-  __IO uint32_t tmp = 0x00;
-
-  register uint32_t tmpreg = 0, timeout = 0xFFFF;
-  register __IO uint32_t index;
-
-  /* Enable GPIOC, GPIOD, GPIOE, GPIOF, GPIOG, GPIOH and GPIOI interface clock */
-  RCC->AHB1ENR |= 0x000001F8;
-
-  /* Delay after an RCC peripheral clock enabling */
-  tmp = READ_BIT(RCC->AHB1ENR, RCC_AHB1ENR_GPIOCEN);
-  
-  /* Connect PDx pins to FMC Alternate function */
-  GPIOD->AFR[0]  = 0x00CCC0CC;
-  GPIOD->AFR[1]  = 0xCCCCCCCC;
-  /* Configure PDx pins in Alternate function mode */  
-  GPIOD->MODER   = 0xAAAA0A8A;
-  /* Configure PDx pins speed to 100 MHz */  
-  GPIOD->OSPEEDR = 0xFFFF0FCF;
-  /* Configure PDx pins Output type to push-pull */  
-  GPIOD->OTYPER  = 0x00000000;
-  /* No pull-up, pull-down for PDx pins */ 
-  GPIOD->PUPDR   = 0x00000000;
-
-  /* Connect PEx pins to FMC Alternate function */
-  GPIOE->AFR[0]  = 0xC00CC0CC;
-  GPIOE->AFR[1]  = 0xCCCCCCCC;
-  /* Configure PEx pins in Alternate function mode */ 
-  GPIOE->MODER   = 0xAAAA828A;
-  /* Configure PEx pins speed to 100 MHz */ 
-  GPIOE->OSPEEDR = 0xFFFFC3CF;
-  /* Configure PEx pins Output type to push-pull */  
-  GPIOE->OTYPER  = 0x00000000;
-  /* No pull-up, pull-down for PEx pins */ 
-  GPIOE->PUPDR   = 0x00000000;
-  
-  /* Connect PFx pins to FMC Alternate function */
-  GPIOF->AFR[0]  = 0xCCCCCCCC;
-  GPIOF->AFR[1]  = 0xCCCCCCCC;
-  /* Configure PFx pins in Alternate function mode */   
-  GPIOF->MODER   = 0xAA800AAA;
-  /* Configure PFx pins speed to 50 MHz */ 
-  GPIOF->OSPEEDR = 0xAA800AAA;
-  /* Configure PFx pins Output type to push-pull */  
-  GPIOF->OTYPER  = 0x00000000;
-  /* No pull-up, pull-down for PFx pins */ 
-  GPIOF->PUPDR   = 0x00000000;
-
-  /* Connect PGx pins to FMC Alternate function */
-  GPIOG->AFR[0]  = 0xCCCCCCCC;
-  GPIOG->AFR[1]  = 0xCCCCCCCC;
-  /* Configure PGx pins in Alternate function mode */ 
-  GPIOG->MODER   = 0xAAAAAAAA;
-  /* Configure PGx pins speed to 50 MHz */ 
-  GPIOG->OSPEEDR = 0xAAAAAAAA;
-  /* Configure PGx pins Output type to push-pull */  
-  GPIOG->OTYPER  = 0x00000000;
-  /* No pull-up, pull-down for PGx pins */ 
-  GPIOG->PUPDR   = 0x00000000;
-  
-  /* Connect PHx pins to FMC Alternate function */
-  GPIOH->AFR[0]  = 0x00C0CC00;
-  GPIOH->AFR[1]  = 0xCCCCCCCC;
-  /* Configure PHx pins in Alternate function mode */ 
-  GPIOH->MODER   = 0xAAAA08A0;
-  /* Configure PHx pins speed to 50 MHz */ 
-  GPIOH->OSPEEDR = 0xAAAA08A0;
-  /* Configure PHx pins Output type to push-pull */  
-  GPIOH->OTYPER  = 0x00000000;
-  /* No pull-up, pull-down for PHx pins */ 
-  GPIOH->PUPDR   = 0x00000000;
-  
-  /* Connect PIx pins to FMC Alternate function */
-  GPIOI->AFR[0]  = 0xCCCCCCCC;
-  GPIOI->AFR[1]  = 0x00000CC0;
-  /* Configure PIx pins in Alternate function mode */ 
-  GPIOI->MODER   = 0x0028AAAA;
-  /* Configure PIx pins speed to 50 MHz */ 
-  GPIOI->OSPEEDR = 0x0028AAAA;
-  /* Configure PIx pins Output type to push-pull */  
-  GPIOI->OTYPER  = 0x00000000;
-  /* No pull-up, pull-down for PIx pins */ 
-  GPIOI->PUPDR   = 0x00000000;
-  
-/*-- FMC Configuration -------------------------------------------------------*/
-  /* Enable the FMC interface clock */
-  RCC->AHB3ENR |= 0x00000001;
-  /* Delay after an RCC peripheral clock enabling */
-  tmp = READ_BIT(RCC->AHB3ENR, RCC_AHB3ENR_FMCEN);
-
-  FMC_Bank5_6->SDCR[0] = 0x000019E4;
-  FMC_Bank5_6->SDTR[0] = 0x01115351;      
-  
-  /* SDRAM initialization sequence */
-  /* Clock enable command */
-  FMC_Bank5_6->SDCMR = 0x00000011; 
-  tmpreg = FMC_Bank5_6->SDSR & 0x00000020; 
-  while((tmpreg != 0) && (timeout-- > 0))
-  {
-    tmpreg = FMC_Bank5_6->SDSR & 0x00000020; 
-  }
-
-  /* Delay */
-  for (index = 0; index<1000; index++);
-  
-  /* PALL command */
-  FMC_Bank5_6->SDCMR = 0x00000012;           
-  timeout = 0xFFFF;
-  while((tmpreg != 0) && (timeout-- > 0))
-  {
-    tmpreg = FMC_Bank5_6->SDSR & 0x00000020; 
-  }
-  
-  /* Auto refresh command */
-  FMC_Bank5_6->SDCMR = 0x00000073;
-  timeout = 0xFFFF;
-  while((tmpreg != 0) && (timeout-- > 0))
-  {
-    tmpreg = FMC_Bank5_6->SDSR & 0x00000020; 
-  }
- 
-  /* MRD register program */
-  FMC_Bank5_6->SDCMR = 0x00046014;
-  timeout = 0xFFFF;
-  while((tmpreg != 0) && (timeout-- > 0))
-  {
-    tmpreg = FMC_Bank5_6->SDSR & 0x00000020; 
-  } 
-  
-  /* Set refresh count */
-  tmpreg = FMC_Bank5_6->SDRTR;
-  FMC_Bank5_6->SDRTR = (tmpreg | (0x0000027C<<1));
-  
-  /* Disable write protection */
-  tmpreg = FMC_Bank5_6->SDCR[0]; 
-  FMC_Bank5_6->SDCR[0] = (tmpreg & 0xFFFFFDFF);
-
-#if defined(STM32F427xx) || defined(STM32F437xx) || defined(STM32F429xx) || defined(STM32F439xx)
-  /* Configure and enable Bank1_SRAM2 */
-  FMC_Bank1->BTCR[2]  = 0x00001011;
-  FMC_Bank1->BTCR[3]  = 0x00000201;
-  FMC_Bank1E->BWTR[2] = 0x0fffffff;
-#endif /* STM32F427xx || STM32F437xx || STM32F429xx || STM32F439xx */ 
-#if defined(STM32F469xx) || defined(STM32F479xx)
-  /* Configure and enable Bank1_SRAM2 */
-  FMC_Bank1->BTCR[2]  = 0x00001091;
-  FMC_Bank1->BTCR[3]  = 0x00110212;
-  FMC_Bank1E->BWTR[2] = 0x0fffffff;
-#endif /* STM32F469xx || STM32F479xx */
-
-  (void)(tmp); 
-}
-#endif /* STM32F427xx || STM32F437xx || STM32F429xx || STM32F439xx || STM32F469xx || STM32F479xx */
-#elif defined (DATA_IN_ExtSRAM) || defined (DATA_IN_ExtSDRAM)
-/**
-  * @brief  Setup the external memory controller.
-  *         Called in startup_stm32f4xx.s before jump to main.
-  *         This function configures the external memories (SRAM/SDRAM)
-  *         This SRAM/SDRAM will be used as program data memory (including heap and stack).
-  * @param  None
-  * @retval None
-  */
-void SystemInit_ExtMemCtl(void)
-{
-  __IO uint32_t tmp = 0x00;
-#if defined(STM32F427xx) || defined(STM32F437xx) || defined(STM32F429xx) || defined(STM32F439xx)\
- || defined(STM32F446xx) || defined(STM32F469xx) || defined(STM32F479xx)
-#if defined (DATA_IN_ExtSDRAM)
-  register uint32_t tmpreg = 0, timeout = 0xFFFF;
-  register __IO uint32_t index;
-
-#if defined(STM32F446xx)
-  /* Enable GPIOA, GPIOC, GPIOD, GPIOE, GPIOF, GPIOG interface
-      clock */
-  RCC->AHB1ENR |= 0x0000007D;
-#else
-  /* Enable GPIOC, GPIOD, GPIOE, GPIOF, GPIOG, GPIOH and GPIOI interface 
-      clock */
-  RCC->AHB1ENR |= 0x000001F8;
-#endif /* STM32F446xx */  
-  /* Delay after an RCC peripheral clock enabling */
-  tmp = READ_BIT(RCC->AHB1ENR, RCC_AHB1ENR_GPIOCEN);
-  
-#if defined(STM32F446xx)
-  /* Connect PAx pins to FMC Alternate function */
-  GPIOA->AFR[0]  |= 0xC0000000;
-  GPIOA->AFR[1]  |= 0x00000000;
-  /* Configure PDx pins in Alternate function mode */
-  GPIOA->MODER   |= 0x00008000;
-  /* Configure PDx pins speed to 50 MHz */
-  GPIOA->OSPEEDR |= 0x00008000;
-  /* Configure PDx pins Output type to push-pull */
-  GPIOA->OTYPER  |= 0x00000000;
-  /* No pull-up, pull-down for PDx pins */
-  GPIOA->PUPDR   |= 0x00000000;
-
-  /* Connect PCx pins to FMC Alternate function */
-  GPIOC->AFR[0]  |= 0x00CC0000;
-  GPIOC->AFR[1]  |= 0x00000000;
-  /* Configure PDx pins in Alternate function mode */
-  GPIOC->MODER   |= 0x00000A00;
-  /* Configure PDx pins speed to 50 MHz */
-  GPIOC->OSPEEDR |= 0x00000A00;
-  /* Configure PDx pins Output type to push-pull */
-  GPIOC->OTYPER  |= 0x00000000;
-  /* No pull-up, pull-down for PDx pins */
-  GPIOC->PUPDR   |= 0x00000000;
-#endif /* STM32F446xx */
-
-  /* Connect PDx pins to FMC Alternate function */
-  GPIOD->AFR[0]  = 0x000000CC;
-  GPIOD->AFR[1]  = 0xCC000CCC;
-  /* Configure PDx pins in Alternate function mode */  
-  GPIOD->MODER   = 0xA02A000A;
-  /* Configure PDx pins speed to 50 MHz */  
-  GPIOD->OSPEEDR = 0xA02A000A;
-  /* Configure PDx pins Output type to push-pull */  
-  GPIOD->OTYPER  = 0x00000000;
-  /* No pull-up, pull-down for PDx pins */ 
-  GPIOD->PUPDR   = 0x00000000;
-
-  /* Connect PEx pins to FMC Alternate function */
-  GPIOE->AFR[0]  = 0xC00000CC;
-  GPIOE->AFR[1]  = 0xCCCCCCCC;
-  /* Configure PEx pins in Alternate function mode */ 
-  GPIOE->MODER   = 0xAAAA800A;
-  /* Configure PEx pins speed to 50 MHz */ 
-  GPIOE->OSPEEDR = 0xAAAA800A;
-  /* Configure PEx pins Output type to push-pull */  
-  GPIOE->OTYPER  = 0x00000000;
-  /* No pull-up, pull-down for PEx pins */ 
-  GPIOE->PUPDR   = 0x00000000;
-
-  /* Connect PFx pins to FMC Alternate function */
-  GPIOF->AFR[0]  = 0xCCCCCCCC;
-  GPIOF->AFR[1]  = 0xCCCCCCCC;
-  /* Configure PFx pins in Alternate function mode */   
-  GPIOF->MODER   = 0xAA800AAA;
-  /* Configure PFx pins speed to 50 MHz */ 
-  GPIOF->OSPEEDR = 0xAA800AAA;
-  /* Configure PFx pins Output type to push-pull */  
-  GPIOF->OTYPER  = 0x00000000;
-  /* No pull-up, pull-down for PFx pins */ 
-  GPIOF->PUPDR   = 0x00000000;
-
-  /* Connect PGx pins to FMC Alternate function */
-  GPIOG->AFR[0]  = 0xCCCCCCCC;
-  GPIOG->AFR[1]  = 0xCCCCCCCC;
-  /* Configure PGx pins in Alternate function mode */ 
-  GPIOG->MODER   = 0xAAAAAAAA;
-  /* Configure PGx pins speed to 50 MHz */ 
-  GPIOG->OSPEEDR = 0xAAAAAAAA;
-  /* Configure PGx pins Output type to push-pull */  
-  GPIOG->OTYPER  = 0x00000000;
-  /* No pull-up, pull-down for PGx pins */ 
-  GPIOG->PUPDR   = 0x00000000;
-
-#if defined(STM32F427xx) || defined(STM32F437xx) || defined(STM32F429xx) || defined(STM32F439xx)\
- || defined(STM32F469xx) || defined(STM32F479xx)  
-  /* Connect PHx pins to FMC Alternate function */
-  GPIOH->AFR[0]  = 0x00C0CC00;
-  GPIOH->AFR[1]  = 0xCCCCCCCC;
-  /* Configure PHx pins in Alternate function mode */ 
-  GPIOH->MODER   = 0xAAAA08A0;
-  /* Configure PHx pins speed to 50 MHz */ 
-  GPIOH->OSPEEDR = 0xAAAA08A0;
-  /* Configure PHx pins Output type to push-pull */  
-  GPIOH->OTYPER  = 0x00000000;
-  /* No pull-up, pull-down for PHx pins */ 
-  GPIOH->PUPDR   = 0x00000000;
-  
-  /* Connect PIx pins to FMC Alternate function */
-  GPIOI->AFR[0]  = 0xCCCCCCCC;
-  GPIOI->AFR[1]  = 0x00000CC0;
-  /* Configure PIx pins in Alternate function mode */ 
-  GPIOI->MODER   = 0x0028AAAA;
-  /* Configure PIx pins speed to 50 MHz */ 
-  GPIOI->OSPEEDR = 0x0028AAAA;
-  /* Configure PIx pins Output type to push-pull */  
-  GPIOI->OTYPER  = 0x00000000;
-  /* No pull-up, pull-down for PIx pins */ 
-  GPIOI->PUPDR   = 0x00000000;
-#endif /* STM32F427xx || STM32F437xx || STM32F429xx || STM32F439xx || STM32F469xx || STM32F479xx */
-  
-/*-- FMC Configuration -------------------------------------------------------*/
-  /* Enable the FMC interface clock */
-  RCC->AHB3ENR |= 0x00000001;
-  /* Delay after an RCC peripheral clock enabling */
-  tmp = READ_BIT(RCC->AHB3ENR, RCC_AHB3ENR_FMCEN);
-
-  /* Configure and enable SDRAM bank1 */
-#if defined(STM32F446xx)
-  FMC_Bank5_6->SDCR[0] = 0x00001954;
-#else  
-  FMC_Bank5_6->SDCR[0] = 0x000019E4;
-#endif /* STM32F446xx */
-  FMC_Bank5_6->SDTR[0] = 0x01115351;      
-  
-  /* SDRAM initialization sequence */
-  /* Clock enable command */
-  FMC_Bank5_6->SDCMR = 0x00000011; 
-  tmpreg = FMC_Bank5_6->SDSR & 0x00000020; 
-  while((tmpreg != 0) && (timeout-- > 0))
-  {
-    tmpreg = FMC_Bank5_6->SDSR & 0x00000020; 
-  }
-
-  /* Delay */
-  for (index = 0; index<1000; index++);
-  
-  /* PALL command */
-  FMC_Bank5_6->SDCMR = 0x00000012;           
-  timeout = 0xFFFF;
-  while((tmpreg != 0) && (timeout-- > 0))
-  {
-    tmpreg = FMC_Bank5_6->SDSR & 0x00000020; 
-  }
-  
-  /* Auto refresh command */
-#if defined(STM32F446xx)
-  FMC_Bank5_6->SDCMR = 0x000000F3;
-#else  
-  FMC_Bank5_6->SDCMR = 0x00000073;
-#endif /* STM32F446xx */
-  timeout = 0xFFFF;
-  while((tmpreg != 0) && (timeout-- > 0))
-  {
-    tmpreg = FMC_Bank5_6->SDSR & 0x00000020; 
-  }
- 
-  /* MRD register program */
-#if defined(STM32F446xx)
-  FMC_Bank5_6->SDCMR = 0x00044014;
-#else  
-  FMC_Bank5_6->SDCMR = 0x00046014;
-#endif /* STM32F446xx */
-  timeout = 0xFFFF;
-  while((tmpreg != 0) && (timeout-- > 0))
-  {
-    tmpreg = FMC_Bank5_6->SDSR & 0x00000020; 
-  } 
-  
-  /* Set refresh count */
-  tmpreg = FMC_Bank5_6->SDRTR;
-#if defined(STM32F446xx)
-  FMC_Bank5_6->SDRTR = (tmpreg | (0x0000050C<<1));
-#else    
-  FMC_Bank5_6->SDRTR = (tmpreg | (0x0000027C<<1));
-#endif /* STM32F446xx */
-  
-  /* Disable write protection */
-  tmpreg = FMC_Bank5_6->SDCR[0]; 
-  FMC_Bank5_6->SDCR[0] = (tmpreg & 0xFFFFFDFF);
-#endif /* DATA_IN_ExtSDRAM */
-#endif /* STM32F427xx || STM32F437xx || STM32F429xx || STM32F439xx || STM32F446xx || STM32F469xx || STM32F479xx */
-
-#if defined(STM32F405xx) || defined(STM32F415xx) || defined(STM32F407xx) || defined(STM32F417xx)\
- || defined(STM32F427xx) || defined(STM32F437xx) || defined(STM32F429xx) || defined(STM32F439xx)\
- || defined(STM32F469xx) || defined(STM32F479xx) || defined(STM32F412Zx) || defined(STM32F412Vx)
-
-#if defined(DATA_IN_ExtSRAM)
-/*-- GPIOs Configuration -----------------------------------------------------*/
-   /* Enable GPIOD, GPIOE, GPIOF and GPIOG interface clock */
-  RCC->AHB1ENR   |= 0x00000078;
-  /* Delay after an RCC peripheral clock enabling */
-  tmp = READ_BIT(RCC->AHB1ENR, RCC_AHB1ENR_GPIODEN);
-  
-  /* Connect PDx pins to FMC Alternate function */
-  GPIOD->AFR[0]  = 0x00CCC0CC;
-  GPIOD->AFR[1]  = 0xCCCCCCCC;
-  /* Configure PDx pins in Alternate function mode */  
-  GPIOD->MODER   = 0xAAAA0A8A;
-  /* Configure PDx pins speed to 100 MHz */  
-  GPIOD->OSPEEDR = 0xFFFF0FCF;
-  /* Configure PDx pins Output type to push-pull */  
-  GPIOD->OTYPER  = 0x00000000;
-  /* No pull-up, pull-down for PDx pins */ 
-  GPIOD->PUPDR   = 0x00000000;
-
-  /* Connect PEx pins to FMC Alternate function */
-  GPIOE->AFR[0]  = 0xC00CC0CC;
-  GPIOE->AFR[1]  = 0xCCCCCCCC;
-  /* Configure PEx pins in Alternate function mode */ 
-  GPIOE->MODER   = 0xAAAA828A;
-  /* Configure PEx pins speed to 100 MHz */ 
-  GPIOE->OSPEEDR = 0xFFFFC3CF;
-  /* Configure PEx pins Output type to push-pull */  
-  GPIOE->OTYPER  = 0x00000000;
-  /* No pull-up, pull-down for PEx pins */ 
-  GPIOE->PUPDR   = 0x00000000;
-
-  /* Connect PFx pins to FMC Alternate function */
-  GPIOF->AFR[0]  = 0x00CCCCCC;
-  GPIOF->AFR[1]  = 0xCCCC0000;
-  /* Configure PFx pins in Alternate function mode */   
-  GPIOF->MODER   = 0xAA000AAA;
-  /* Configure PFx pins speed to 100 MHz */ 
-  GPIOF->OSPEEDR = 0xFF000FFF;
-  /* Configure PFx pins Output type to push-pull */  
-  GPIOF->OTYPER  = 0x00000000;
-  /* No pull-up, pull-down for PFx pins */ 
-  GPIOF->PUPDR   = 0x00000000;
-
-  /* Connect PGx pins to FMC Alternate function */
-  GPIOG->AFR[0]  = 0x00CCCCCC;
-  GPIOG->AFR[1]  = 0x000000C0;
-  /* Configure PGx pins in Alternate function mode */ 
-  GPIOG->MODER   = 0x00085AAA;
-  /* Configure PGx pins speed to 100 MHz */ 
-  GPIOG->OSPEEDR = 0x000CAFFF;
-  /* Configure PGx pins Output type to push-pull */  
-  GPIOG->OTYPER  = 0x00000000;
-  /* No pull-up, pull-down for PGx pins */ 
-  GPIOG->PUPDR   = 0x00000000;
-  
-/*-- FMC/FSMC Configuration --------------------------------------------------*/
-  /* Enable the FMC/FSMC interface clock */
-  RCC->AHB3ENR         |= 0x00000001;
-
-#if defined(STM32F427xx) || defined(STM32F437xx) || defined(STM32F429xx) || defined(STM32F439xx)
-  /* Delay after an RCC peripheral clock enabling */
-  tmp = READ_BIT(RCC->AHB3ENR, RCC_AHB3ENR_FMCEN);
-  /* Configure and enable Bank1_SRAM2 */
-  FMC_Bank1->BTCR[2]  = 0x00001011;
-  FMC_Bank1->BTCR[3]  = 0x00000201;
-  FMC_Bank1E->BWTR[2] = 0x0fffffff;
-#endif /* STM32F427xx || STM32F437xx || STM32F429xx || STM32F439xx */ 
-#if defined(STM32F469xx) || defined(STM32F479xx)
-  /* Delay after an RCC peripheral clock enabling */
-  tmp = READ_BIT(RCC->AHB3ENR, RCC_AHB3ENR_FMCEN);
-  /* Configure and enable Bank1_SRAM2 */
-  FMC_Bank1->BTCR[2]  = 0x00001091;
-  FMC_Bank1->BTCR[3]  = 0x00110212;
-  FMC_Bank1E->BWTR[2] = 0x0fffffff;
-#endif /* STM32F469xx || STM32F479xx */
-#if defined(STM32F405xx) || defined(STM32F415xx) || defined(STM32F407xx)|| defined(STM32F417xx)\
-   || defined(STM32F412Zx) || defined(STM32F412Vx)
-  /* Delay after an RCC peripheral clock enabling */
-  tmp = READ_BIT(RCC->AHB3ENR, RCC_AHB3ENR_FSMCEN);
-  /* Configure and enable Bank1_SRAM2 */
-  FSMC_Bank1->BTCR[2]  = 0x00001011;
-  FSMC_Bank1->BTCR[3]  = 0x00000201;
-  FSMC_Bank1E->BWTR[2] = 0x0FFFFFFF;
-#endif /* STM32F405xx || STM32F415xx || STM32F407xx || STM32F417xx || STM32F412Zx || STM32F412Vx */
-
-#endif /* DATA_IN_ExtSRAM */
-#endif /* STM32F405xx || STM32F415xx || STM32F407xx || STM32F417xx || STM32F427xx || STM32F437xx ||\
-          STM32F429xx || STM32F439xx || STM32F469xx || STM32F479xx || STM32F412Zx || STM32F412Vx  */ 
-  (void)(tmp); 
-}
-#endif /* DATA_IN_ExtSRAM && DATA_IN_ExtSDRAM */
-/**
-  * @}
-  */
-
-/**
-  * @}
-  */
-
-/**
-  * @}
-  */
-/************************ (C) COPYRIGHT STMicroelectronics *****END OF FILE****/
+/**
+  ******************************************************************************
+  * @file    system_stm32f4xx.c
+  * @author  MCD Application Team
+  * @brief   CMSIS Cortex-M4 Device Peripheral Access Layer System Source File.
+  *
+  *   This file provides two functions and one global variable to be called from 
+  *   user application:
+  *      - SystemInit(): This function is called at startup just after reset and 
+  *                      before branch to main program. This call is made inside
+  *                      the "startup_stm32f4xx.s" file.
+  *
+  *      - SystemCoreClock variable: Contains the core clock (HCLK), it can be used
+  *                                  by the user application to setup the SysTick 
+  *                                  timer or configure other parameters.
+  *                                     
+  *      - SystemCoreClockUpdate(): Updates the variable SystemCoreClock and must
+  *                                 be called whenever the core clock is changed
+  *                                 during program execution.
+  *
+  *
+  ******************************************************************************
+  * @attention
+  *
+  * <h2><center>&copy; COPYRIGHT 2017 STMicroelectronics</center></h2>
+  *
+  * Redistribution and use in source and binary forms, with or without modification,
+  * are permitted provided that the following conditions are met:
+  *   1. Redistributions of source code must retain the above copyright notice,
+  *      this list of conditions and the following disclaimer.
+  *   2. Redistributions in binary form must reproduce the above copyright notice,
+  *      this list of conditions and the following disclaimer in the documentation
+  *      and/or other materials provided with the distribution.
+  *   3. Neither the name of STMicroelectronics nor the names of its contributors
+  *      may be used to endorse or promote products derived from this software
+  *      without specific prior written permission.
+  *
+  * THIS SOFTWARE IS PROVIDED BY THE COPYRIGHT HOLDERS AND CONTRIBUTORS "AS IS"
+  * AND ANY EXPRESS OR IMPLIED WARRANTIES, INCLUDING, BUT NOT LIMITED TO, THE
+  * IMPLIED WARRANTIES OF MERCHANTABILITY AND FITNESS FOR A PARTICULAR PURPOSE ARE
+  * DISCLAIMED. IN NO EVENT SHALL THE COPYRIGHT HOLDER OR CONTRIBUTORS BE LIABLE
+  * FOR ANY DIRECT, INDIRECT, INCIDENTAL, SPECIAL, EXEMPLARY, OR CONSEQUENTIAL
+  * DAMAGES (INCLUDING, BUT NOT LIMITED TO, PROCUREMENT OF SUBSTITUTE GOODS OR
+  * SERVICES; LOSS OF USE, DATA, OR PROFITS; OR BUSINESS INTERRUPTION) HOWEVER
+  * CAUSED AND ON ANY THEORY OF LIABILITY, WHETHER IN CONTRACT, STRICT LIABILITY,
+  * OR TORT (INCLUDING NEGLIGENCE OR OTHERWISE) ARISING IN ANY WAY OUT OF THE USE
+  * OF THIS SOFTWARE, EVEN IF ADVISED OF THE POSSIBILITY OF SUCH DAMAGE.
+  *
+  ******************************************************************************
+  */
+
+/** @addtogroup CMSIS
+  * @{
+  */
+
+/** @addtogroup stm32f4xx_system
+  * @{
+  */  
+  
+/** @addtogroup STM32F4xx_System_Private_Includes
+  * @{
+  */
+
+
+#include "stm32f4xx.h"
+
+#if !defined  (HSE_VALUE) 
+  #define HSE_VALUE    ((uint32_t)25000000) /*!< Default value of the External oscillator in Hz */
+#endif /* HSE_VALUE */
+
+#if !defined  (HSI_VALUE)
+  #define HSI_VALUE    ((uint32_t)16000000) /*!< Value of the Internal oscillator in Hz*/
+#endif /* HSI_VALUE */
+
+/**
+  * @}
+  */
+
+/** @addtogroup STM32F4xx_System_Private_TypesDefinitions
+  * @{
+  */
+
+/**
+  * @}
+  */
+
+/** @addtogroup STM32F4xx_System_Private_Defines
+  * @{
+  */
+
+/************************* Miscellaneous Configuration ************************/
+/*!< Uncomment the following line if you need to use external SRAM or SDRAM as data memory  */
+#if defined(STM32F405xx) || defined(STM32F415xx) || defined(STM32F407xx) || defined(STM32F417xx)\
+ || defined(STM32F427xx) || defined(STM32F437xx) || defined(STM32F429xx) || defined(STM32F439xx)\
+ || defined(STM32F469xx) || defined(STM32F479xx) || defined(STM32F412Zx) || defined(STM32F412Vx)
+/* #define DATA_IN_ExtSRAM */
+#endif /* STM32F40xxx || STM32F41xxx || STM32F42xxx || STM32F43xxx || STM32F469xx || STM32F479xx ||\
+          STM32F412Zx || STM32F412Vx */
+ 
+#if defined(STM32F427xx) || defined(STM32F437xx) || defined(STM32F429xx) || defined(STM32F439xx)\
+ || defined(STM32F446xx) || defined(STM32F469xx) || defined(STM32F479xx)
+/* #define DATA_IN_ExtSDRAM */
+#endif /* STM32F427xx || STM32F437xx || STM32F429xx || STM32F439xx || STM32F446xx || STM32F469xx ||\
+          STM32F479xx */
+
+/*!< Uncomment the following line if you need to relocate your vector Table in
+     Internal SRAM. */
+/* #define VECT_TAB_SRAM */
+#define VECT_TAB_OFFSET  0x00 /*!< Vector Table base offset field. 
+                                   This value must be a multiple of 0x200. */
+/******************************************************************************/
+
+/**
+  * @}
+  */
+
+/** @addtogroup STM32F4xx_System_Private_Macros
+  * @{
+  */
+
+/**
+  * @}
+  */
+
+/** @addtogroup STM32F4xx_System_Private_Variables
+  * @{
+  */
+  /* This variable is updated in three ways:
+      1) by calling CMSIS function SystemCoreClockUpdate()
+      2) by calling HAL API function HAL_RCC_GetHCLKFreq()
+      3) each time HAL_RCC_ClockConfig() is called to configure the system clock frequency 
+         Note: If you use this function to configure the system clock; then there
+               is no need to call the 2 first functions listed above, since SystemCoreClock
+               variable is updated automatically.
+  */
+
+uint32_t SystemCoreClock = 16000000;
+const uint8_t AHBPrescTable[16] = {0, 0, 0, 0, 0, 0, 0, 0, 1, 2, 3, 4, 6, 7, 8, 9};
+const uint8_t APBPrescTable[8]  = {0, 0, 0, 0, 1, 2, 3, 4};
+
+/**
+  * @}
+  */
+
+/** @addtogroup STM32F4xx_System_Private_FunctionPrototypes
+  * @{
+  */
+
+#if defined (DATA_IN_ExtSRAM) || defined (DATA_IN_ExtSDRAM)
+  static void SystemInit_ExtMemCtl(void); 
+#endif /* DATA_IN_ExtSRAM || DATA_IN_ExtSDRAM */
+
+/**
+  * @}
+  */
+
+/** @addtogroup STM32F4xx_System_Private_Functions
+  * @{
+  */
+
+/**
+  * @brief  Setup the microcontroller system
+  *         Initialize the FPU setting, vector table location and External memory 
+  *         configuration.
+  * @param  None
+  * @retval None
+  */
+void SystemInit(void)
+{
+  /* FPU settings ------------------------------------------------------------*/
+  #if (__FPU_PRESENT == 1) && (__FPU_USED == 1)
+    SCB->CPACR |= ((3UL << 10*2)|(3UL << 11*2));  /* set CP10 and CP11 Full Access */
+  #endif
+  /* Reset the RCC clock configuration to the default reset state ------------*/
+  /* Set HSION bit */
+  RCC->CR |= (uint32_t)0x00000001;
+
+  /* Reset CFGR register */
+  RCC->CFGR = 0x00000000;
+
+  /* Reset HSEON, CSSON and PLLON bits */
+  RCC->CR &= (uint32_t)0xFEF6FFFF;
+
+  /* Reset PLLCFGR register */
+  RCC->PLLCFGR = 0x24003010;
+
+  /* Reset HSEBYP bit */
+  RCC->CR &= (uint32_t)0xFFFBFFFF;
+
+  /* Disable all interrupts */
+  RCC->CIR = 0x00000000;
+
+#if defined (DATA_IN_ExtSRAM) || defined (DATA_IN_ExtSDRAM)
+  SystemInit_ExtMemCtl(); 
+#endif /* DATA_IN_ExtSRAM || DATA_IN_ExtSDRAM */
+
+  /* Configure the Vector Table location add offset address ------------------*/
+#ifdef VECT_TAB_SRAM
+  SCB->VTOR = SRAM_BASE | VECT_TAB_OFFSET; /* Vector Table Relocation in Internal SRAM */
+#else
+  SCB->VTOR = FLASH_BASE | VECT_TAB_OFFSET; /* Vector Table Relocation in Internal FLASH */
+#endif
+}
+
+/**
+   * @brief  Update SystemCoreClock variable according to Clock Register Values.
+  *         The SystemCoreClock variable contains the core clock (HCLK), it can
+  *         be used by the user application to setup the SysTick timer or configure
+  *         other parameters.
+  *           
+  * @note   Each time the core clock (HCLK) changes, this function must be called
+  *         to update SystemCoreClock variable value. Otherwise, any configuration
+  *         based on this variable will be incorrect.         
+  *     
+  * @note   - The system frequency computed by this function is not the real 
+  *           frequency in the chip. It is calculated based on the predefined 
+  *           constant and the selected clock source:
+  *             
+  *           - If SYSCLK source is HSI, SystemCoreClock will contain the HSI_VALUE(*)
+  *                                              
+  *           - If SYSCLK source is HSE, SystemCoreClock will contain the HSE_VALUE(**)
+  *                          
+  *           - If SYSCLK source is PLL, SystemCoreClock will contain the HSE_VALUE(**) 
+  *             or HSI_VALUE(*) multiplied/divided by the PLL factors.
+  *         
+  *         (*) HSI_VALUE is a constant defined in stm32f4xx_hal_conf.h file (default value
+  *             16 MHz) but the real value may vary depending on the variations
+  *             in voltage and temperature.   
+  *    
+  *         (**) HSE_VALUE is a constant defined in stm32f4xx_hal_conf.h file (its value
+  *              depends on the application requirements), user has to ensure that HSE_VALUE
+  *              is same as the real frequency of the crystal used. Otherwise, this function
+  *              may have wrong result.
+  *                
+  *         - The result of this function could be not correct when using fractional
+  *           value for HSE crystal.
+  *     
+  * @param  None
+  * @retval None
+  */
+void SystemCoreClockUpdate(void)
+{
+  uint32_t tmp = 0, pllvco = 0, pllp = 2, pllsource = 0, pllm = 2;
+  
+  /* Get SYSCLK source -------------------------------------------------------*/
+  tmp = RCC->CFGR & RCC_CFGR_SWS;
+
+  switch (tmp)
+  {
+    case 0x00:  /* HSI used as system clock source */
+      SystemCoreClock = HSI_VALUE;
+      break;
+    case 0x04:  /* HSE used as system clock source */
+      SystemCoreClock = HSE_VALUE;
+      break;
+    case 0x08:  /* PLL used as system clock source */
+
+      /* PLL_VCO = (HSE_VALUE or HSI_VALUE / PLL_M) * PLL_N
+         SYSCLK = PLL_VCO / PLL_P
+         */    
+      pllsource = (RCC->PLLCFGR & RCC_PLLCFGR_PLLSRC) >> 22;
+      pllm = RCC->PLLCFGR & RCC_PLLCFGR_PLLM;
+      
+      if (pllsource != 0)
+      {
+        /* HSE used as PLL clock source */
+        pllvco = (HSE_VALUE / pllm) * ((RCC->PLLCFGR & RCC_PLLCFGR_PLLN) >> 6);
+      }
+      else
+      {
+        /* HSI used as PLL clock source */
+        pllvco = (HSI_VALUE / pllm) * ((RCC->PLLCFGR & RCC_PLLCFGR_PLLN) >> 6);
+      }
+
+      pllp = (((RCC->PLLCFGR & RCC_PLLCFGR_PLLP) >>16) + 1 ) *2;
+      SystemCoreClock = pllvco/pllp;
+      break;
+    default:
+      SystemCoreClock = HSI_VALUE;
+      break;
+  }
+  /* Compute HCLK frequency --------------------------------------------------*/
+  /* Get HCLK prescaler */
+  tmp = AHBPrescTable[((RCC->CFGR & RCC_CFGR_HPRE) >> 4)];
+  /* HCLK frequency */
+  SystemCoreClock >>= tmp;
+}
+
+#if defined (DATA_IN_ExtSRAM) && defined (DATA_IN_ExtSDRAM)
+#if defined(STM32F427xx) || defined(STM32F437xx) || defined(STM32F429xx) || defined(STM32F439xx)\
+ || defined(STM32F469xx) || defined(STM32F479xx)
+/**
+  * @brief  Setup the external memory controller.
+  *         Called in startup_stm32f4xx.s before jump to main.
+  *         This function configures the external memories (SRAM/SDRAM)
+  *         This SRAM/SDRAM will be used as program data memory (including heap and stack).
+  * @param  None
+  * @retval None
+  */
+void SystemInit_ExtMemCtl(void)
+{
+  __IO uint32_t tmp = 0x00;
+
+  register uint32_t tmpreg = 0, timeout = 0xFFFF;
+  register __IO uint32_t index;
+
+  /* Enable GPIOC, GPIOD, GPIOE, GPIOF, GPIOG, GPIOH and GPIOI interface clock */
+  RCC->AHB1ENR |= 0x000001F8;
+
+  /* Delay after an RCC peripheral clock enabling */
+  tmp = READ_BIT(RCC->AHB1ENR, RCC_AHB1ENR_GPIOCEN);
+  
+  /* Connect PDx pins to FMC Alternate function */
+  GPIOD->AFR[0]  = 0x00CCC0CC;
+  GPIOD->AFR[1]  = 0xCCCCCCCC;
+  /* Configure PDx pins in Alternate function mode */  
+  GPIOD->MODER   = 0xAAAA0A8A;
+  /* Configure PDx pins speed to 100 MHz */  
+  GPIOD->OSPEEDR = 0xFFFF0FCF;
+  /* Configure PDx pins Output type to push-pull */  
+  GPIOD->OTYPER  = 0x00000000;
+  /* No pull-up, pull-down for PDx pins */ 
+  GPIOD->PUPDR   = 0x00000000;
+
+  /* Connect PEx pins to FMC Alternate function */
+  GPIOE->AFR[0]  = 0xC00CC0CC;
+  GPIOE->AFR[1]  = 0xCCCCCCCC;
+  /* Configure PEx pins in Alternate function mode */ 
+  GPIOE->MODER   = 0xAAAA828A;
+  /* Configure PEx pins speed to 100 MHz */ 
+  GPIOE->OSPEEDR = 0xFFFFC3CF;
+  /* Configure PEx pins Output type to push-pull */  
+  GPIOE->OTYPER  = 0x00000000;
+  /* No pull-up, pull-down for PEx pins */ 
+  GPIOE->PUPDR   = 0x00000000;
+  
+  /* Connect PFx pins to FMC Alternate function */
+  GPIOF->AFR[0]  = 0xCCCCCCCC;
+  GPIOF->AFR[1]  = 0xCCCCCCCC;
+  /* Configure PFx pins in Alternate function mode */   
+  GPIOF->MODER   = 0xAA800AAA;
+  /* Configure PFx pins speed to 50 MHz */ 
+  GPIOF->OSPEEDR = 0xAA800AAA;
+  /* Configure PFx pins Output type to push-pull */  
+  GPIOF->OTYPER  = 0x00000000;
+  /* No pull-up, pull-down for PFx pins */ 
+  GPIOF->PUPDR   = 0x00000000;
+
+  /* Connect PGx pins to FMC Alternate function */
+  GPIOG->AFR[0]  = 0xCCCCCCCC;
+  GPIOG->AFR[1]  = 0xCCCCCCCC;
+  /* Configure PGx pins in Alternate function mode */ 
+  GPIOG->MODER   = 0xAAAAAAAA;
+  /* Configure PGx pins speed to 50 MHz */ 
+  GPIOG->OSPEEDR = 0xAAAAAAAA;
+  /* Configure PGx pins Output type to push-pull */  
+  GPIOG->OTYPER  = 0x00000000;
+  /* No pull-up, pull-down for PGx pins */ 
+  GPIOG->PUPDR   = 0x00000000;
+  
+  /* Connect PHx pins to FMC Alternate function */
+  GPIOH->AFR[0]  = 0x00C0CC00;
+  GPIOH->AFR[1]  = 0xCCCCCCCC;
+  /* Configure PHx pins in Alternate function mode */ 
+  GPIOH->MODER   = 0xAAAA08A0;
+  /* Configure PHx pins speed to 50 MHz */ 
+  GPIOH->OSPEEDR = 0xAAAA08A0;
+  /* Configure PHx pins Output type to push-pull */  
+  GPIOH->OTYPER  = 0x00000000;
+  /* No pull-up, pull-down for PHx pins */ 
+  GPIOH->PUPDR   = 0x00000000;
+  
+  /* Connect PIx pins to FMC Alternate function */
+  GPIOI->AFR[0]  = 0xCCCCCCCC;
+  GPIOI->AFR[1]  = 0x00000CC0;
+  /* Configure PIx pins in Alternate function mode */ 
+  GPIOI->MODER   = 0x0028AAAA;
+  /* Configure PIx pins speed to 50 MHz */ 
+  GPIOI->OSPEEDR = 0x0028AAAA;
+  /* Configure PIx pins Output type to push-pull */  
+  GPIOI->OTYPER  = 0x00000000;
+  /* No pull-up, pull-down for PIx pins */ 
+  GPIOI->PUPDR   = 0x00000000;
+  
+/*-- FMC Configuration -------------------------------------------------------*/
+  /* Enable the FMC interface clock */
+  RCC->AHB3ENR |= 0x00000001;
+  /* Delay after an RCC peripheral clock enabling */
+  tmp = READ_BIT(RCC->AHB3ENR, RCC_AHB3ENR_FMCEN);
+
+  FMC_Bank5_6->SDCR[0] = 0x000019E4;
+  FMC_Bank5_6->SDTR[0] = 0x01115351;      
+  
+  /* SDRAM initialization sequence */
+  /* Clock enable command */
+  FMC_Bank5_6->SDCMR = 0x00000011; 
+  tmpreg = FMC_Bank5_6->SDSR & 0x00000020; 
+  while((tmpreg != 0) && (timeout-- > 0))
+  {
+    tmpreg = FMC_Bank5_6->SDSR & 0x00000020; 
+  }
+
+  /* Delay */
+  for (index = 0; index<1000; index++);
+  
+  /* PALL command */
+  FMC_Bank5_6->SDCMR = 0x00000012;           
+  timeout = 0xFFFF;
+  while((tmpreg != 0) && (timeout-- > 0))
+  {
+    tmpreg = FMC_Bank5_6->SDSR & 0x00000020; 
+  }
+  
+  /* Auto refresh command */
+  FMC_Bank5_6->SDCMR = 0x00000073;
+  timeout = 0xFFFF;
+  while((tmpreg != 0) && (timeout-- > 0))
+  {
+    tmpreg = FMC_Bank5_6->SDSR & 0x00000020; 
+  }
+ 
+  /* MRD register program */
+  FMC_Bank5_6->SDCMR = 0x00046014;
+  timeout = 0xFFFF;
+  while((tmpreg != 0) && (timeout-- > 0))
+  {
+    tmpreg = FMC_Bank5_6->SDSR & 0x00000020; 
+  } 
+  
+  /* Set refresh count */
+  tmpreg = FMC_Bank5_6->SDRTR;
+  FMC_Bank5_6->SDRTR = (tmpreg | (0x0000027C<<1));
+  
+  /* Disable write protection */
+  tmpreg = FMC_Bank5_6->SDCR[0]; 
+  FMC_Bank5_6->SDCR[0] = (tmpreg & 0xFFFFFDFF);
+
+#if defined(STM32F427xx) || defined(STM32F437xx) || defined(STM32F429xx) || defined(STM32F439xx)
+  /* Configure and enable Bank1_SRAM2 */
+  FMC_Bank1->BTCR[2]  = 0x00001011;
+  FMC_Bank1->BTCR[3]  = 0x00000201;
+  FMC_Bank1E->BWTR[2] = 0x0fffffff;
+#endif /* STM32F427xx || STM32F437xx || STM32F429xx || STM32F439xx */ 
+#if defined(STM32F469xx) || defined(STM32F479xx)
+  /* Configure and enable Bank1_SRAM2 */
+  FMC_Bank1->BTCR[2]  = 0x00001091;
+  FMC_Bank1->BTCR[3]  = 0x00110212;
+  FMC_Bank1E->BWTR[2] = 0x0fffffff;
+#endif /* STM32F469xx || STM32F479xx */
+
+  (void)(tmp); 
+}
+#endif /* STM32F427xx || STM32F437xx || STM32F429xx || STM32F439xx || STM32F469xx || STM32F479xx */
+#elif defined (DATA_IN_ExtSRAM) || defined (DATA_IN_ExtSDRAM)
+/**
+  * @brief  Setup the external memory controller.
+  *         Called in startup_stm32f4xx.s before jump to main.
+  *         This function configures the external memories (SRAM/SDRAM)
+  *         This SRAM/SDRAM will be used as program data memory (including heap and stack).
+  * @param  None
+  * @retval None
+  */
+void SystemInit_ExtMemCtl(void)
+{
+  __IO uint32_t tmp = 0x00;
+#if defined(STM32F427xx) || defined(STM32F437xx) || defined(STM32F429xx) || defined(STM32F439xx)\
+ || defined(STM32F446xx) || defined(STM32F469xx) || defined(STM32F479xx)
+#if defined (DATA_IN_ExtSDRAM)
+  register uint32_t tmpreg = 0, timeout = 0xFFFF;
+  register __IO uint32_t index;
+
+#if defined(STM32F446xx)
+  /* Enable GPIOA, GPIOC, GPIOD, GPIOE, GPIOF, GPIOG interface
+      clock */
+  RCC->AHB1ENR |= 0x0000007D;
+#else
+  /* Enable GPIOC, GPIOD, GPIOE, GPIOF, GPIOG, GPIOH and GPIOI interface 
+      clock */
+  RCC->AHB1ENR |= 0x000001F8;
+#endif /* STM32F446xx */  
+  /* Delay after an RCC peripheral clock enabling */
+  tmp = READ_BIT(RCC->AHB1ENR, RCC_AHB1ENR_GPIOCEN);
+  
+#if defined(STM32F446xx)
+  /* Connect PAx pins to FMC Alternate function */
+  GPIOA->AFR[0]  |= 0xC0000000;
+  GPIOA->AFR[1]  |= 0x00000000;
+  /* Configure PDx pins in Alternate function mode */
+  GPIOA->MODER   |= 0x00008000;
+  /* Configure PDx pins speed to 50 MHz */
+  GPIOA->OSPEEDR |= 0x00008000;
+  /* Configure PDx pins Output type to push-pull */
+  GPIOA->OTYPER  |= 0x00000000;
+  /* No pull-up, pull-down for PDx pins */
+  GPIOA->PUPDR   |= 0x00000000;
+
+  /* Connect PCx pins to FMC Alternate function */
+  GPIOC->AFR[0]  |= 0x00CC0000;
+  GPIOC->AFR[1]  |= 0x00000000;
+  /* Configure PDx pins in Alternate function mode */
+  GPIOC->MODER   |= 0x00000A00;
+  /* Configure PDx pins speed to 50 MHz */
+  GPIOC->OSPEEDR |= 0x00000A00;
+  /* Configure PDx pins Output type to push-pull */
+  GPIOC->OTYPER  |= 0x00000000;
+  /* No pull-up, pull-down for PDx pins */
+  GPIOC->PUPDR   |= 0x00000000;
+#endif /* STM32F446xx */
+
+  /* Connect PDx pins to FMC Alternate function */
+  GPIOD->AFR[0]  = 0x000000CC;
+  GPIOD->AFR[1]  = 0xCC000CCC;
+  /* Configure PDx pins in Alternate function mode */  
+  GPIOD->MODER   = 0xA02A000A;
+  /* Configure PDx pins speed to 50 MHz */  
+  GPIOD->OSPEEDR = 0xA02A000A;
+  /* Configure PDx pins Output type to push-pull */  
+  GPIOD->OTYPER  = 0x00000000;
+  /* No pull-up, pull-down for PDx pins */ 
+  GPIOD->PUPDR   = 0x00000000;
+
+  /* Connect PEx pins to FMC Alternate function */
+  GPIOE->AFR[0]  = 0xC00000CC;
+  GPIOE->AFR[1]  = 0xCCCCCCCC;
+  /* Configure PEx pins in Alternate function mode */ 
+  GPIOE->MODER   = 0xAAAA800A;
+  /* Configure PEx pins speed to 50 MHz */ 
+  GPIOE->OSPEEDR = 0xAAAA800A;
+  /* Configure PEx pins Output type to push-pull */  
+  GPIOE->OTYPER  = 0x00000000;
+  /* No pull-up, pull-down for PEx pins */ 
+  GPIOE->PUPDR   = 0x00000000;
+
+  /* Connect PFx pins to FMC Alternate function */
+  GPIOF->AFR[0]  = 0xCCCCCCCC;
+  GPIOF->AFR[1]  = 0xCCCCCCCC;
+  /* Configure PFx pins in Alternate function mode */   
+  GPIOF->MODER   = 0xAA800AAA;
+  /* Configure PFx pins speed to 50 MHz */ 
+  GPIOF->OSPEEDR = 0xAA800AAA;
+  /* Configure PFx pins Output type to push-pull */  
+  GPIOF->OTYPER  = 0x00000000;
+  /* No pull-up, pull-down for PFx pins */ 
+  GPIOF->PUPDR   = 0x00000000;
+
+  /* Connect PGx pins to FMC Alternate function */
+  GPIOG->AFR[0]  = 0xCCCCCCCC;
+  GPIOG->AFR[1]  = 0xCCCCCCCC;
+  /* Configure PGx pins in Alternate function mode */ 
+  GPIOG->MODER   = 0xAAAAAAAA;
+  /* Configure PGx pins speed to 50 MHz */ 
+  GPIOG->OSPEEDR = 0xAAAAAAAA;
+  /* Configure PGx pins Output type to push-pull */  
+  GPIOG->OTYPER  = 0x00000000;
+  /* No pull-up, pull-down for PGx pins */ 
+  GPIOG->PUPDR   = 0x00000000;
+
+#if defined(STM32F427xx) || defined(STM32F437xx) || defined(STM32F429xx) || defined(STM32F439xx)\
+ || defined(STM32F469xx) || defined(STM32F479xx)  
+  /* Connect PHx pins to FMC Alternate function */
+  GPIOH->AFR[0]  = 0x00C0CC00;
+  GPIOH->AFR[1]  = 0xCCCCCCCC;
+  /* Configure PHx pins in Alternate function mode */ 
+  GPIOH->MODER   = 0xAAAA08A0;
+  /* Configure PHx pins speed to 50 MHz */ 
+  GPIOH->OSPEEDR = 0xAAAA08A0;
+  /* Configure PHx pins Output type to push-pull */  
+  GPIOH->OTYPER  = 0x00000000;
+  /* No pull-up, pull-down for PHx pins */ 
+  GPIOH->PUPDR   = 0x00000000;
+  
+  /* Connect PIx pins to FMC Alternate function */
+  GPIOI->AFR[0]  = 0xCCCCCCCC;
+  GPIOI->AFR[1]  = 0x00000CC0;
+  /* Configure PIx pins in Alternate function mode */ 
+  GPIOI->MODER   = 0x0028AAAA;
+  /* Configure PIx pins speed to 50 MHz */ 
+  GPIOI->OSPEEDR = 0x0028AAAA;
+  /* Configure PIx pins Output type to push-pull */  
+  GPIOI->OTYPER  = 0x00000000;
+  /* No pull-up, pull-down for PIx pins */ 
+  GPIOI->PUPDR   = 0x00000000;
+#endif /* STM32F427xx || STM32F437xx || STM32F429xx || STM32F439xx || STM32F469xx || STM32F479xx */
+  
+/*-- FMC Configuration -------------------------------------------------------*/
+  /* Enable the FMC interface clock */
+  RCC->AHB3ENR |= 0x00000001;
+  /* Delay after an RCC peripheral clock enabling */
+  tmp = READ_BIT(RCC->AHB3ENR, RCC_AHB3ENR_FMCEN);
+
+  /* Configure and enable SDRAM bank1 */
+#if defined(STM32F446xx)
+  FMC_Bank5_6->SDCR[0] = 0x00001954;
+#else  
+  FMC_Bank5_6->SDCR[0] = 0x000019E4;
+#endif /* STM32F446xx */
+  FMC_Bank5_6->SDTR[0] = 0x01115351;      
+  
+  /* SDRAM initialization sequence */
+  /* Clock enable command */
+  FMC_Bank5_6->SDCMR = 0x00000011; 
+  tmpreg = FMC_Bank5_6->SDSR & 0x00000020; 
+  while((tmpreg != 0) && (timeout-- > 0))
+  {
+    tmpreg = FMC_Bank5_6->SDSR & 0x00000020; 
+  }
+
+  /* Delay */
+  for (index = 0; index<1000; index++);
+  
+  /* PALL command */
+  FMC_Bank5_6->SDCMR = 0x00000012;           
+  timeout = 0xFFFF;
+  while((tmpreg != 0) && (timeout-- > 0))
+  {
+    tmpreg = FMC_Bank5_6->SDSR & 0x00000020; 
+  }
+  
+  /* Auto refresh command */
+#if defined(STM32F446xx)
+  FMC_Bank5_6->SDCMR = 0x000000F3;
+#else  
+  FMC_Bank5_6->SDCMR = 0x00000073;
+#endif /* STM32F446xx */
+  timeout = 0xFFFF;
+  while((tmpreg != 0) && (timeout-- > 0))
+  {
+    tmpreg = FMC_Bank5_6->SDSR & 0x00000020; 
+  }
+ 
+  /* MRD register program */
+#if defined(STM32F446xx)
+  FMC_Bank5_6->SDCMR = 0x00044014;
+#else  
+  FMC_Bank5_6->SDCMR = 0x00046014;
+#endif /* STM32F446xx */
+  timeout = 0xFFFF;
+  while((tmpreg != 0) && (timeout-- > 0))
+  {
+    tmpreg = FMC_Bank5_6->SDSR & 0x00000020; 
+  } 
+  
+  /* Set refresh count */
+  tmpreg = FMC_Bank5_6->SDRTR;
+#if defined(STM32F446xx)
+  FMC_Bank5_6->SDRTR = (tmpreg | (0x0000050C<<1));
+#else    
+  FMC_Bank5_6->SDRTR = (tmpreg | (0x0000027C<<1));
+#endif /* STM32F446xx */
+  
+  /* Disable write protection */
+  tmpreg = FMC_Bank5_6->SDCR[0]; 
+  FMC_Bank5_6->SDCR[0] = (tmpreg & 0xFFFFFDFF);
+#endif /* DATA_IN_ExtSDRAM */
+#endif /* STM32F427xx || STM32F437xx || STM32F429xx || STM32F439xx || STM32F446xx || STM32F469xx || STM32F479xx */
+
+#if defined(STM32F405xx) || defined(STM32F415xx) || defined(STM32F407xx) || defined(STM32F417xx)\
+ || defined(STM32F427xx) || defined(STM32F437xx) || defined(STM32F429xx) || defined(STM32F439xx)\
+ || defined(STM32F469xx) || defined(STM32F479xx) || defined(STM32F412Zx) || defined(STM32F412Vx)
+
+#if defined(DATA_IN_ExtSRAM)
+/*-- GPIOs Configuration -----------------------------------------------------*/
+   /* Enable GPIOD, GPIOE, GPIOF and GPIOG interface clock */
+  RCC->AHB1ENR   |= 0x00000078;
+  /* Delay after an RCC peripheral clock enabling */
+  tmp = READ_BIT(RCC->AHB1ENR, RCC_AHB1ENR_GPIODEN);
+  
+  /* Connect PDx pins to FMC Alternate function */
+  GPIOD->AFR[0]  = 0x00CCC0CC;
+  GPIOD->AFR[1]  = 0xCCCCCCCC;
+  /* Configure PDx pins in Alternate function mode */  
+  GPIOD->MODER   = 0xAAAA0A8A;
+  /* Configure PDx pins speed to 100 MHz */  
+  GPIOD->OSPEEDR = 0xFFFF0FCF;
+  /* Configure PDx pins Output type to push-pull */  
+  GPIOD->OTYPER  = 0x00000000;
+  /* No pull-up, pull-down for PDx pins */ 
+  GPIOD->PUPDR   = 0x00000000;
+
+  /* Connect PEx pins to FMC Alternate function */
+  GPIOE->AFR[0]  = 0xC00CC0CC;
+  GPIOE->AFR[1]  = 0xCCCCCCCC;
+  /* Configure PEx pins in Alternate function mode */ 
+  GPIOE->MODER   = 0xAAAA828A;
+  /* Configure PEx pins speed to 100 MHz */ 
+  GPIOE->OSPEEDR = 0xFFFFC3CF;
+  /* Configure PEx pins Output type to push-pull */  
+  GPIOE->OTYPER  = 0x00000000;
+  /* No pull-up, pull-down for PEx pins */ 
+  GPIOE->PUPDR   = 0x00000000;
+
+  /* Connect PFx pins to FMC Alternate function */
+  GPIOF->AFR[0]  = 0x00CCCCCC;
+  GPIOF->AFR[1]  = 0xCCCC0000;
+  /* Configure PFx pins in Alternate function mode */   
+  GPIOF->MODER   = 0xAA000AAA;
+  /* Configure PFx pins speed to 100 MHz */ 
+  GPIOF->OSPEEDR = 0xFF000FFF;
+  /* Configure PFx pins Output type to push-pull */  
+  GPIOF->OTYPER  = 0x00000000;
+  /* No pull-up, pull-down for PFx pins */ 
+  GPIOF->PUPDR   = 0x00000000;
+
+  /* Connect PGx pins to FMC Alternate function */
+  GPIOG->AFR[0]  = 0x00CCCCCC;
+  GPIOG->AFR[1]  = 0x000000C0;
+  /* Configure PGx pins in Alternate function mode */ 
+  GPIOG->MODER   = 0x00085AAA;
+  /* Configure PGx pins speed to 100 MHz */ 
+  GPIOG->OSPEEDR = 0x000CAFFF;
+  /* Configure PGx pins Output type to push-pull */  
+  GPIOG->OTYPER  = 0x00000000;
+  /* No pull-up, pull-down for PGx pins */ 
+  GPIOG->PUPDR   = 0x00000000;
+  
+/*-- FMC/FSMC Configuration --------------------------------------------------*/
+  /* Enable the FMC/FSMC interface clock */
+  RCC->AHB3ENR         |= 0x00000001;
+
+#if defined(STM32F427xx) || defined(STM32F437xx) || defined(STM32F429xx) || defined(STM32F439xx)
+  /* Delay after an RCC peripheral clock enabling */
+  tmp = READ_BIT(RCC->AHB3ENR, RCC_AHB3ENR_FMCEN);
+  /* Configure and enable Bank1_SRAM2 */
+  FMC_Bank1->BTCR[2]  = 0x00001011;
+  FMC_Bank1->BTCR[3]  = 0x00000201;
+  FMC_Bank1E->BWTR[2] = 0x0fffffff;
+#endif /* STM32F427xx || STM32F437xx || STM32F429xx || STM32F439xx */ 
+#if defined(STM32F469xx) || defined(STM32F479xx)
+  /* Delay after an RCC peripheral clock enabling */
+  tmp = READ_BIT(RCC->AHB3ENR, RCC_AHB3ENR_FMCEN);
+  /* Configure and enable Bank1_SRAM2 */
+  FMC_Bank1->BTCR[2]  = 0x00001091;
+  FMC_Bank1->BTCR[3]  = 0x00110212;
+  FMC_Bank1E->BWTR[2] = 0x0fffffff;
+#endif /* STM32F469xx || STM32F479xx */
+#if defined(STM32F405xx) || defined(STM32F415xx) || defined(STM32F407xx)|| defined(STM32F417xx)\
+   || defined(STM32F412Zx) || defined(STM32F412Vx)
+  /* Delay after an RCC peripheral clock enabling */
+  tmp = READ_BIT(RCC->AHB3ENR, RCC_AHB3ENR_FSMCEN);
+  /* Configure and enable Bank1_SRAM2 */
+  FSMC_Bank1->BTCR[2]  = 0x00001011;
+  FSMC_Bank1->BTCR[3]  = 0x00000201;
+  FSMC_Bank1E->BWTR[2] = 0x0FFFFFFF;
+#endif /* STM32F405xx || STM32F415xx || STM32F407xx || STM32F417xx || STM32F412Zx || STM32F412Vx */
+
+#endif /* DATA_IN_ExtSRAM */
+#endif /* STM32F405xx || STM32F415xx || STM32F407xx || STM32F417xx || STM32F427xx || STM32F437xx ||\
+          STM32F429xx || STM32F439xx || STM32F469xx || STM32F479xx || STM32F412Zx || STM32F412Vx  */ 
+  (void)(tmp); 
+}
+#endif /* DATA_IN_ExtSRAM && DATA_IN_ExtSDRAM */
+/**
+  * @}
+  */
+
+/**
+  * @}
+  */
+
+/**
+  * @}
+  */
+/************************ (C) COPYRIGHT STMicroelectronics *****END OF FILE****/