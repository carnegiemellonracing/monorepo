--- conflicted
+++ resolved
@@ -16,27 +16,14 @@
 #define CMR_CANID_RMS_OFFSET    0x3A0
 
 /** @brief CAN IDs. */
-typedef enum {
-<<<<<<< HEAD
-    CMR_CANID_HEARTBEAT_VSM = 0x100,    /**< @brief VSM heartbeat. */
-    CMR_CANID_HEARTBEAT_HVC = 0x101,    /**< @brief HVC heartbeat. */
-    CMR_CANID_HEARTBEAT_CDC = 0x102,    /**< @brief CDC heartbeat. */
-    CMR_CANID_HEARTBEAT_FSM = 0x103,    /**< @brief FSM heartbeat. */
-    CMR_CANID_HEARTBEAT_DIM = 0x105,    /**< @brief DIM heartbeat. */
-    CMR_CANID_HEARTBEAT_PTCf= 0x106,    /**< @brief PTCf heatbeart.*/
-    CMR_CANID_HEARTBEAT_PTCp= 0x107,    /**< @brief PTCp heatbeart.*/
-    CMR_CANID_HEARTBEAT_APC = 0x108,    /**< @brief APC heartbeat. */
-    CMR_CANID_HEARTBEAT_TOM = 0x109,    /**< @brief TOM heartbeat. */
-    CMR_CANID_HEARTBEAT_COM = 0x10A,    /**< @brief COM heartbeat. */
-	CMR_CANID_HEARTBEAT_DRS = 0x10C,	/**< @brief DRS heartbeat. */
-=======
+typedef enum {    
     CMR_CANID_HEARTBEAT_VSM = 0x101,    /**< @brief VSM heartbeat. */
     CMR_CANID_HEARTBEAT_HVC = 0x102,    /**< @brief HVC heartbeat. */
     CMR_CANID_HEARTBEAT_CDC = 0x103,    /**< @brief CDC heartbeat. */
     CMR_CANID_HEARTBEAT_FSM = 0x104,    /**< @brief FSM heartbeat. */
     CMR_CANID_HEARTBEAT_DIM = 0x105,    /**< @brief DIM heartbeat. */
     CMR_CANID_HEARTBEAT_PTC = 0x106,    /**< @brief PTC heatbeart.*/
->>>>>>> 85f840f2
+	CMR_CANID_HEARTBEAT_DRS = 0x10C,	/**< @brief DRS heartbeat. */
 
     CMR_CANID_CDL_BROADCAST = 0x625,    /**< @brief CDL broadcast. */
 
@@ -49,11 +36,7 @@
     CMR_CANID_HVC_PACK_VOLTAGE = 0x301,         /**< @brief HVC pack voltage. */
     CMR_CANID_HVC_MINMAX_CELL_VOLTAGE = 0x310,  /**< @brief HVC pack min and max cell voltages*/
     CMR_CANID_HVC_MINMAX_CELL_TEMPS = 0x311,    /**< @brief HVC pack min and max cell temps. */
-<<<<<<< HEAD
-    CMR_CANID_HVC_PACK_CURRENT = 0x321,         /**< @brief HVC pack current. */
-=======
     CMR_CANID_HVC_PACK_CURRENT = 0x302,         /**< @brief HVC pack current. */
->>>>>>> 85f840f2
 
     CMR_CANID_CDC_WHEEL_SPEEDS = 0x132,         /**< @brief CDC (19e) wheel speeds. */
     CMR_CANID_CDC_SOLENOID_PTC = 0x142,         /**< @brief CDC (19e) brake solenoid command. */
@@ -78,29 +61,16 @@
     CMR_CANID_FSM_POWER_DIAGNOSTICS = 0x553,    /**< @brief FSM power diagnostics. */
     CMR_CANID_SS_STATUS = 0x554,               /**< @brief Safety Circuit status. */
 
-<<<<<<< HEAD
-    CMR_CANID_PTCf_LOOP_TEMPS_A = 0x224,        /**< @brief PTC (fan board) cooling loop temps. */
-    CMR_CANID_PTCf_LOOP_TEMPS_B = 0x234,        /**< @brief PTC (fan board) cooling loop temps. */
-    CMR_CANID_PTCp_LOOP_TEMPS_A = 0x244,        /**< @brief PTC (pump board) cooling loop temps */
-    CMR_CANID_PTCp_LOOP_TEMPS_B = 0x254,        /**< @brief PTC (pump board) cooling loop temps */
-    CMR_CANID_PTCf_FANS_STATUS = 0x314,         /**< @brief PTC (fan board) fans status */
-    CMR_CANID_PTCp_PUMPS_STATUS = 0x324,        /**< @brief PTC (pump board) pumps status */
-    CMR_CANID_PTCf_POWER_DIAGNOSTICS = 0x534,   /**< @brief PTC (fan board) power diagnostics. */
-    CMR_CANID_PTCp_POWER_DIAGNOSTICS = 0x544,   /**< @brief PTC (pump board) power diagnostics. */
-=======
     CMR_CANID_PTC_LOOP_TEMPS_A = 0x224,        /**< @brief PTC (fan board) cooling loop temps. */
     CMR_CANID_PTC_LOOP_TEMPS_B = 0x234,        /**< @brief PTC (fan board) cooling loop temps. */
     CMR_CANID_PTC_LOOP_TEMPS_C = 0x244,        /**< @brief PTC (fan board) cooling loop temps. */
     CMR_CANID_PTC_FANS_PUMPS_STATUS = 0x314,   /**< @brief PTC (fan board) fans status */
     CMR_CANID_PTC_POWER_DIAGNOSTICS = 0x534,   /**< @brief PTC (fan board) power diagnostics. */
->>>>>>> 85f840f2
 
     CMR_CANID_DIM_REQUEST = 0x235,              /**< @brief DIM state/gear request. */
     CMR_CANID_DIM_POWER_DIAGNOSTICS = 0x535,    /**< @brief DIM power diagnostics. */
     CMR_CANID_DIM_TEXT_WRITE = 0x525,           /**< @brief DIM write command for sending text. */
     CMR_CANID_DIM_ACTIONS = 0x515,              /**< @brief DIM action buttons pressed status and regen percentage. */
-<<<<<<< HEAD
-=======
 
     /** @Note: The following CAN IDs are used for the dim-cdc driver configuration system.
      * If you wish to modify these, you must maintain the invariant that the number of config
@@ -170,7 +140,6 @@
     CMR_CANID_CDC_CONFIG3_DRV5,                 /**< @brief CDC config request */
     CMR_CANID_CDC_CONFIG4_DRV5,                 /**< @brief CDC config request */
 
->>>>>>> 85f840f2
 
     CMR_CANID_AFC0_FAN_STATUS = 0x236,          /**< @brief AFC 0 fan status. */
     CMR_CANID_AFC0_DRIVER_TEMPS = 0x536,        /**< @brief AFC 0 temperatures. */
@@ -208,8 +177,6 @@
     CMR_CANID_RMS_PARAM_REQ = 0x021 + CMR_CANID_RMS_OFFSET,     /**< @brief RMS parameter request. */
     CMR_CANID_RMS_PARAM_RES = 0x022 + CMR_CANID_RMS_OFFSET,     /**< @brief RMS parameter response. */
 
-<<<<<<< HEAD
-=======
 
     // BMS CAN Structs
     CMR_CANID_HVC_MIN_MAX_CELL_VOLTAGE = 0x310,                  /**< @brief HVC Max/Min Cell Voltage. */
@@ -250,7 +217,6 @@
     CMR_CANID_HVC_BMB_14_STATUS_TEMP = 0x39D,
     CMR_CANID_HVC_BMB_15_STATUS_TEMP = 0x39F,
 
->>>>>>> 85f840f2
     CMR_CANID_SBG_STATUS_1 = 0x700,             /**< @brief SBG_ECAN_LOG_STATUS_01 */
     CMR_CANID_SBG_STATUS_2 = 0x701,             /**< @brief SBG_ECAN_LOG_STATUS_02 */
     CMR_CANID_SBG_STATUS_3 = 0x702,             /**< @brief SBG_ECAN_LOG_STATUS_03 */
@@ -273,11 +239,8 @@
     CMR_CANID_CONTROLS_DEBUG_RR = 0x7E3,        /**< @brief control algo testing data. */
     CMR_CANID_CONTROLS_DEBUG_RL = 0x7E4,        /**< @brief control algo testing data. */
     CMR_CANID_CONTROLS_PID = 0x7E5,        /**< @brief control algo testing data. */
-<<<<<<< HEAD
 
 	CMR_CANID_DRS_CONTROLS = 0x29C, 				/**< @brief DRS Motor Controls. */
-=======
->>>>>>> 85f840f2
 } cmr_canID_t;
 
 #endif /* CMR_CAN_IDS_H */