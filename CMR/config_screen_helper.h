#ifndef CONFIG_SCREEN_HELPER_H
#define CONFIG_SCREEN_HELPER_H
#include <stdint.h>
#include <stdio.h>        // snprintf
#include <string.h>        // memcpy()
#include <stdbool.h>

__attribute__((unused)) static uint32_t this_stops_the_compiler_from_complaining[] = {
#include <DIM-ESE/config.rawh>
};


#define NOT_SELECTED_MENU_COLOR 0x04000000
#define SELECTED_MENU_COLOR 0x04AA0000 

typedef enum{
    float_1_decimal,
    float_2_decimal,
    boolean,
    integer,
    unsigned_integer,
    custom_enum,
} cmr_config_t;

// TODO: Move this to the stm32 drivers
typedef enum{
    drs_off,
    drs_dynamic,
    drs_slippery,
    drs_airbrake,
    num_values_drs_enum,
} cmr_drs_policy_t;

// TODO: Move this to the stm32 drivers
typedef enum{
    regen_off,
    regen_parallel,
    regen_one_pedal,
    regen_parallel_one_pedal,
    num_values_regen_enum,
} cmr_regen_policy_t;

typedef enum{
    Default,
    Saral,
    Pravir,
    Gabe,
    Test1,
    Test2,
    Test3,
    Test4,
    Test5,
    num_values_driver_enum
} cmr_driver_profile_t;

typedef enum{
    DRIVER_PROFILE_INDEX,
    ACCEL_TGT_INDEX,
    SLIP_RATIO_ACCEL_INDEX,
    POWER_LIMIT_INDEX,
    TORQUE_BIAS_INDEX,
	MAX_REGEN_FORCE_INDEX,
    MAX_REGEN_PRESSURE_INDEX,
    REGEN_INDEX,
    REGEN_BIAS_INDEX,
    TRACTION_CONTROL_INDEX,
    SLIP_RATIO_TRACTION_INDEX,
    TORQUE_VECTORING_INDEX,
    TORQUE_VECTORING_GAIN_INDEX,
    MAX_TORQUE_INDEX,
    MAX_SPEED_INDEX,
    DRS_INDEX,
    WET_INDEX,
    MAX_MENU_ITEMS // The elements in the config array
} config_menu_main_array_index_t;


/*************** Various on screen string luts ***************/
extern char* config_boolean_string_lut[2];
extern char* config_driver_string_lut[9];
extern char* config_drs_string_lut[5];
extern char* config_regen_string_lut[5];
/************************************************************/


/**
 * @brief the value struct for the config menu
 * 
 * floats with 1 decimal are stored as ints with 10^1 multiplier
 * floats with 2 decimal are stored as ints with 10^2 multiplier
 * booleans are stored as ints with 0 as false, 1 as true
 * integers are stored as uints and simply casted at the time they're needed
 * 
 * restricted to a uint8_t for now since that's what is transmitted over CAN
 */
typedef struct{
    cmr_config_t type;
    uint8_t value; 
}cmr_config_value_t;

typedef struct {
    char *name;
    int32_t ESE_background_color_variable;
    int32_t ESE_value_color_variable;
    int32_t ESE_value_variable;
    char *ESE_context_text_variable;
    char** ESE_value_string_lut;
    cmr_config_value_t value;
    uint8_t min; // these will have to be converted at the time of initing
    uint8_t max; // these will have to be converted at the time of initing;
}config_menu_item_t;

<<<<<<< HEAD

// config_menu_item_t test;
=======
>>>>>>> 74e7e2db
extern volatile config_menu_item_t config_menu_main_array[MAX_MENU_ITEMS];

//////// HELPER FUNCTIONS /////////////////
bool getProcessedValue(void* returnPointer, int index, cmr_config_t expected_type);

#endif<|MERGE_RESOLUTION|>--- conflicted
+++ resolved
@@ -110,11 +110,6 @@
     uint8_t max; // these will have to be converted at the time of initing;
 }config_menu_item_t;
 
-<<<<<<< HEAD
-
-// config_menu_item_t test;
-=======
->>>>>>> 74e7e2db
 extern volatile config_menu_item_t config_menu_main_array[MAX_MENU_ITEMS];
 
 //////// HELPER FUNCTIONS /////////////////
