/**
 * @file can_ids.h
 * @brief Shared CAN ID definitions.
 *
 * @see http://cmr-linux.club.cc.cmu.edu/confluence/display/EN/CAN+ID+Structure
 *
 * @author Carnegie Mellon Racing
 */

#ifndef CMR_CAN_IDS_H
#define CMR_CAN_IDS_H

/** @brief The RMS motor controller allows a configurable offset for
 *  all CAN message addresses. Ours is set to this value.
 */
#define CMR_CANID_RMS_OFFSET    0x3A0
#define NUM_CONFIG_PACKETS 4

/** @brief CAN IDs. */
typedef enum {
    CMR_CANID_HEARTBEAT_VSM = 0x100,    /**< @brief VSM heartbeat. */
    CMR_CANID_HEARTBEAT_HVC = 0x101,    /**< @brief HVC heartbeat. */
    CMR_CANID_HEARTBEAT_CDC = 0x102,    /**< @brief CDC heartbeat. */
    CMR_CANID_HEARTBEAT_FSM = 0x103,    /**< @brief FSM heartbeat. */
    CMR_CANID_HEARTBEAT_DIM = 0x104,    /**< @brief DIM heartbeat. */
    CMR_CANID_HEARTBEAT_PTC = 0x105,    /**< @brief PTC heatbeart. */
    CMR_CANID_HEARTBEAT_HVI = 0x106,    /**< @brief HVI heatbeart. */
    CMR_CANID_HEARTBEAT_LV_BMS = 0x107, /**< @brief LV-BMS heatbeart. */
    CMR_CANID_HEARTBEAT_MEMORATOR = 0x109,      /**< @brief Memorator heartbeat.*/

    CMR_CANID_VSM_STATUS = 0x110,               /**< @brief VSM status. */
    CMR_CANID_VSM_SENSORS = 0x200,              /**< @brief VSM sensor data. */
    CMR_CANID_VSM_LATCHED_STATUS = 0x510,       /**< @brief VSM latched status. */
    CMR_CANID_VSM_POWER_DIAGNOSTICS = 0x530,    /**< @brief VSM power diagnostics. */

    CMR_CANID_HVC_COMMAND = 0x130,              /**< @brief HVC command, sent by VSM. */
    CMR_CANID_HVC_PACK_VOLTAGE = 0x301,         /**< @brief HVC pack voltage. */
    CMR_CANID_HVC_MINMAX_CELL_VOLTAGE = 0x310,  /**< @brief HVC pack min and max cell voltages*/
    CMR_CANID_HVC_MINMAX_CELL_TEMPS = 0x311,    /**< @brief HVC pack min and max cell temps. */
    CMR_CANID_HVC_PACK_CURRENT = 0x302,         /**< @brief HVC pack current. */

    CMR_CANID_CDC_WHEEL_SPEEDS = 0x132,         /**< @brief CDC (19e) wheel speeds. */
    CMR_CANID_CDC_SOLENOID_PTC = 0x142,         /**< @brief CDC (19e) brake solenoid command. */
    CMR_CANID_CDC_MOTOR_DATA = 0x152,           /**< @brief CDC (19e) motor data. */
    CMR_CANID_CDC_MOTOR_PHASES = 0x172,         /**< @brief CDC (19e) motor phase currents. */
    CMR_CANID_CDC_IMU_ACCEL = 0x162,            /**< @brief CDC (19e) IMU accelerations. */
    CMR_CANID_CDC_MOTOR_FAULTS = 0x502,         /**< @brief CDC (19e) motor faults. */
    CMR_CANID_CDC_MOTOR_TEMPS = 0x512,          /**< @brief CDC (19e) motor temperatures. */

    CMR_CANID_CDC_WHEEL_SPEED_FEEDBACK = 0x232,     /**< @brief CDC (20e) actual wheel speeds. */
    CMR_CANID_CDC_WHEEL_SPEED_SETPOINT = 0x252,     /**< @brief CDC (20e) setpoint wheel speeds. */
    CMR_CANID_CDC_WHEEL_TORQUE_FEEDBACK = 0x262,    /**< @brief CDC (20e) actual wheel torques. */
    CMR_CANID_CDC_WHEEL_TORQUE_SETPOINT = 0x272,    /**< @brief CDC (20e) setpoint wheel torques. */
    CMR_CANID_CDC_POSE_POSITION = 0x282,            /**< @brief CDC (20e) lat/lon real car position. */
    CMR_CANID_CDC_POSE_ORIENTATION = 0x292,         /**< @brief CDC (20e) roll/pitch/yaw real car position. */
    CMR_CANID_CDC_POSE_VELOCITY = 0x2A2,            /**< @brief CDC (20e) real car velocity. */
    CMR_CANID_CDC_POSE_ACCELERATION = 0x2B2,        /**< @brief CDC (20e) real car acceleration. */

    CMR_CANID_CDC_COG_VELOCITY = 0x2C2,        /**< @brief CDC (20e) real car acceleration. */
    CMR_CANID_CDC_FRONT_VELOCITY = 0x2D2,        /**< @brief CDC (20e) real car acceleration. */
    CMR_CANID_CDC_REAR_VELOCITY = 0x2E2,        /**< @brief CDC (20e) real car acceleration. */

    CMR_CANID_CDC_POWER_SENSE = 0x305,
    CMR_CANID_CDC_RTC_DATA_OUT = 0x6A2,             /**< @brief CDC RTC data. */
    CMR_CANID_CDC_RTC_DATA_IN = 0x6B2,              /**< @brief CDC RTC data. */
    CMR_CANID_CDC_ODOMETER = 0x6C2,                 /**< @brief CDC Odometer data. */
    CMR_CANID_CDC_CONTROLS_STATUS = 0x6D2,          /**< @brief CDC controls status data. */
    CMR_CANID_CDC_POWER_UPDATE = 0x6E2,             /**< @brief DAQ Live to CDC - changing power limit. */
    CMR_CANID_CDC_COULOMB_COUNTING = 0x6E3,
    CMR_CANID_CDC_POWER_LOG = 0x6E4,             /**< @brief DAQ Live to CDC - changing power limit. */

    CMR_CANID_FSM_DATA = 0x133,                 /**< @brief FSM data. */
    CMR_CANID_CELL_BALANCE_ENABLE = 0x134,
    CMR_CANID_FSM_SWANGLE = 0x135,
    CMR_CANID_FSM_PEDALS_ADC = 0x533,           /**< @brief FSM raw pedal positions. */
    CMR_CANID_FSM_SENSORS_ADC = 0x543,          /**< @brief FSM raw sensors. */
    CMR_CANID_FSM_POWER_DIAGNOSTICS = 0x553,    /**< @brief FSM power diagnostics. */
    CMR_CANID_SS_STATUS = 0x554,               /**< @brief Safety Circuit status. */

    CMR_CANID_PTC_LOOP_TEMPS_A = 0x224,        /**< @brief (fan board) cooling loop temps. */
    CMR_CANID_PTC_LOOP_TEMPS_B = 0x234,        /**< @brief (fan board) cooling loop temps. */
    CMR_CANID_PTC_LOOP_TEMPS_C = 0x244,        /**< @brief (fan board) cooling loop temps. */
    CMR_CANID_PTC_FANS_PUMPS_STATUS = 0x314,   /**< @brief (fan board) fans status */
    CMR_CANID_PTC_POWER_DIAGNOSTICS = 0x534,   /**< @brief (fan board) power diagnostics. */

    CMR_CANID_DIM_REQUEST = 0x235,              /**< @brief DIM state/gear request. */
    CMR_CANID_DIM_POWER_DIAGNOSTICS = 0x535,    /**< @brief DIM power diagnostics. */
    CMR_CANID_DIM_TEXT_WRITE = 0x525,           /**< @brief DIM write command for sending text. */
    CMR_CANID_DIM_ACTIONS = 0x515,              /**< @brief DIM action buttons pressed status and regen percentage. */
    CMR_CANID_DIM_ACKNOWLEDGE = 0x545,              /**< @brief DIM action buttons pressed status and regen percentage. */

    /** @Note: The following CAN IDs are used for the dim-cdc driver configuration system.
     * If you wish to modify these, you must maintain the invariant that the number of config
     * packets is correct and the config packets are in the correct order with dim config packets
     * first and then cdc config packets in ascending order. This is imperative to maintaining
     * code modularity :)
    */
    CMR_CANID_DIM_CONFIG0_DRV0 = 0x600,         /**< @brief DIM config request */
    CMR_CANID_DIM_CONFIG1_DRV0,                 /**< @brief DIM config request */
    CMR_CANID_DIM_CONFIG2_DRV0,                 /**< @brief DIM config request */
    CMR_CANID_DIM_CONFIG3_DRV0,                 /**< @brief DIM config request */
    CMR_CANID_CDC_CONFIG0_DRV0,                 /**< @brief CDC config request */
    CMR_CANID_CDC_CONFIG1_DRV0,                 /**< @brief CDC config request */
    CMR_CANID_CDC_CONFIG2_DRV0,                 /**< @brief CDC config request */
    CMR_CANID_CDC_CONFIG3_DRV0,                 /**< @brief CDC config request */
    CMR_CANID_DIM_CONFIG0_DRV1,                 /**< @brief DIM config request */
    CMR_CANID_DIM_CONFIG1_DRV1,                 /**< @brief DIM config request */
    CMR_CANID_DIM_CONFIG2_DRV1,                 /**< @brief DIM config request */
    CMR_CANID_DIM_CONFIG3_DRV1,                 /**< @brief DIM config request */
    CMR_CANID_CDC_CONFIG0_DRV1,                 /**< @brief CDC config request */
    CMR_CANID_CDC_CONFIG1_DRV1,                 /**< @brief CDC config request */
    CMR_CANID_CDC_CONFIG2_DRV1,                 /**< @brief CDC config request */
    CMR_CANID_CDC_CONFIG3_DRV1,                 /**< @brief CDC config request */
    CMR_CANID_DIM_CONFIG0_DRV2,                 /**< @brief DIM config request */
    CMR_CANID_DIM_CONFIG1_DRV2,                 /**< @brief DIM config request */
    CMR_CANID_DIM_CONFIG2_DRV2,                 /**< @brief DIM config request */
    CMR_CANID_DIM_CONFIG3_DRV2,                 /**< @brief DIM config request */
    CMR_CANID_CDC_CONFIG0_DRV2,                 /**< @brief CDC config request */
    CMR_CANID_CDC_CONFIG1_DRV2,                 /**< @brief CDC config request */
    CMR_CANID_CDC_CONFIG2_DRV2,                 /**< @brief CDC config request */
    CMR_CANID_CDC_CONFIG3_DRV2,                 /**< @brief CDC config request */
    CMR_CANID_DIM_CONFIG0_DRV3,                 /**< @brief DIM config request */
    CMR_CANID_DIM_CONFIG1_DRV3,                 /**< @brief DIM config request */
    CMR_CANID_DIM_CONFIG2_DRV3,                 /**< @brief DIM config request */
    CMR_CANID_DIM_CONFIG3_DRV3,                 /**< @brief DIM config request */
    CMR_CANID_CDC_CONFIG0_DRV3,                 /**< @brief CDC config request */
    CMR_CANID_CDC_CONFIG1_DRV3,                 /**< @brief CDC config request */
    CMR_CANID_CDC_CONFIG2_DRV3,                 /**< @brief CDC config request */
    CMR_CANID_CDC_CONFIG3_DRV3,                 /**< @brief CDC config request */


    CMR_CANID_AFC0_FAN_STATUS = 0x236,          /**< @brief AFC 0 fan status. */
    CMR_CANID_AFC0_DRIVER_TEMPS = 0x536,        /**< @brief AFC 0 temperatures. */
    CMR_CANID_AFC0_POWER_DIAGNOSTICS = 0x546,   /**< @brief AFC 0 power diagnostics. */

    CMR_CANID_AFC1_FAN_STATUS = 0x237,          /**< @brief AFC 1 fan status. */
    CMR_CANID_AFC1_DRIVER_TEMPS = 0x537,        /**< @brief AFC 1 temperatures. */
    CMR_CANID_AFC1_POWER_DIAGNOSTICS = 0x547,   /**< @brief AFC 1 power diagnostics. */

    CMR_CANID_DRS_STATE = 0x52C,                /**< @brief DRS state values.*/
	CMR_CANID_SF_STATE = 0x52D,				/**< @brief Safety Filter state. */
    CMR_CANID_MOTORPOWER_STATE = 0x52E,				/**< @brief Motor Power state. */

    // FL
    CMR_CANID_AMK_FL_ACT_1 = 0x288,              /**< @brief AMK Inverter 4 actual values 1.*/
    CMR_CANID_AMK_FL_ACT_2 = 0x28A,              /**< @brief AMK Inverter 4 actual values 2.*/
    CMR_CANID_AMK_FL_SETPOINTS = 0x189,

    CMR_CANID_AMK_FR_ACT_1 = 0x284,              /**< @brief AMK Inverter 2 actual values 1.*/
    CMR_CANID_AMK_FR_ACT_2 = 0x286,              /**< @brief AMK Inverter 2 actual values 2.*/
    CMR_CANID_AMK_FR_SETPOINTS = 0x185,          /**< @brief AMK Inverter 2 setpoints.*/
    
    // RL
    CMR_CANID_AMK_RL_ACT_1 = 0x287,              /**< @brief AMK Inverter 3 actual values 1.*/
    CMR_CANID_AMK_RL_ACT_2 = 0x289,              /**< @brief AMK Inverter 3 actual values 2.*/
    CMR_CANID_AMK_RL_SETPOINTS = 0x188,          /**< @brief AMK Inverter 3 setpoints.*/
    
    // RR
    CMR_CANID_AMK_RR_ACT_1 = 0x283,              /**< @brief AMK Inverter 1 actual values 1.*/
    CMR_CANID_AMK_RR_ACT_2 = 0x285,              /**< @brief AMK Inverter 1 actual values 2.*/
    CMR_CANID_AMK_RR_SETPOINTS = 0x184,          /**< @brief AMK Inverter 1 setpoints.*/

    CMR_CANID_RMS_TEMPA = 0x000 + CMR_CANID_RMS_OFFSET,         /**< @brief RMS temp set A. */
    CMR_CANID_RMS_TEMPB = 0x001 + CMR_CANID_RMS_OFFSET,         /**< @brief RMS temp set B. */
    CMR_CANID_RMS_TEMPC = 0x002 + CMR_CANID_RMS_OFFSET,         /**< @brief RMS temp set C. */
    CMR_CANID_RMS_MOTOR_POS = 0x005 + CMR_CANID_RMS_OFFSET,     /**< @brief RMS motor position. */
    CMR_CANID_RMS_FAULTS = 0x00B + CMR_CANID_RMS_OFFSET,        /**< @brief RMS faults (pg 23). */
    CMR_CANID_RMS_TORQUE_DIAG = 0x00C + CMR_CANID_RMS_OFFSET,   /**< @brief RMS torque diagnostic data. */
    CMR_CANID_RMS_CURRENT_INFO = 0x006 + CMR_CANID_RMS_OFFSET,  /**< @brief RMS current info. */
    CMR_CANID_RMS_VOLTAGE_INFO = 0x007 + CMR_CANID_RMS_OFFSET,  /**< @brief RMS voltage info. */
    CMR_CANID_RMS_COMMAND = 0x020 + CMR_CANID_RMS_OFFSET,       /**< @brief RMS command. */
    CMR_CANID_RMS_PARAM_REQ = 0x021 + CMR_CANID_RMS_OFFSET,     /**< @brief RMS parameter request. */
    CMR_CANID_RMS_PARAM_RES = 0x022 + CMR_CANID_RMS_OFFSET,     /**< @brief RMS parameter response. */


    // BMS CAN Structs
    CMR_CANID_HVC_MIN_MAX_CELL_VOLTAGE = 0x310,                  /**< @brief HVC Max/Min Cell Voltage. */
    CMR_CANID_HVC_MIN_MAX_CELL_TEMPERATURE = 0x311,              /**< @brief HVC Max/Min Cell Temperature. */
    CMR_CANID_HVC_LOW_VOLTAGE = 0x303,                           /**< @brief HVC Low Voltage. */
    CMR_CANID_HVC_BMB_STATUS_ERRORS = 0x304,
    CMR_CANID_HVC_BRUSA_MSG = 0x528,                             /**< @brief HVC Brusa message. */

    CMR_CANID_HVC_BMB_0_STATUS_VOLTAGE = 0x380,                    /**< @brief HVC BMB Voltage: Message ID is BMB number << 1*/
    CMR_CANID_HVC_BMB_1_STATUS_VOLTAGE = 0x382,
    CMR_CANID_HVC_BMB_2_STATUS_VOLTAGE = 0x384,
    CMR_CANID_HVC_BMB_3_STATUS_VOLTAGE = 0x386,
    CMR_CANID_HVC_BMB_4_STATUS_VOLTAGE = 0x388,
    CMR_CANID_HVC_BMB_5_STATUS_VOLTAGE = 0x38A,
    CMR_CANID_HVC_BMB_6_STATUS_VOLTAGE = 0x38C,
    CMR_CANID_HVC_BMB_7_STATUS_VOLTAGE = 0x38E,
    CMR_CANID_HVC_BMB_8_STATUS_VOLTAGE = 0x390,
    CMR_CANID_HVC_BMB_9_STATUS_VOLTAGE = 0x392,
    CMR_CANID_HVC_BMB_10_STATUS_VOLTAGE = 0x394,
    CMR_CANID_HVC_BMB_11_STATUS_VOLTAGE = 0x396,
    CMR_CANID_HVC_BMB_12_STATUS_VOLTAGE = 0x398,
    CMR_CANID_HVC_BMB_13_STATUS_VOLTAGE = 0x39A,
    CMR_CANID_HVC_BMB_14_STATUS_VOLTAGE = 0x39C,
    CMR_CANID_HVC_BMB_15_STATUS_VOLTAGE = 0x39E,
    CMR_CANID_HVC_BMB_0_STATUS_TEMP = 0x381,                       /**< @brief HVC BMB Temperature: Message ID is BMB number << 1 + 1*/
    CMR_CANID_HVC_BMB_1_STATUS_TEMP = 0x383,
    CMR_CANID_HVC_BMB_2_STATUS_TEMP = 0x385,
    CMR_CANID_HVC_BMB_3_STATUS_TEMP = 0x387,
    CMR_CANID_HVC_BMB_4_STATUS_TEMP = 0x389,
    CMR_CANID_HVC_BMB_5_STATUS_TEMP = 0x38B,
    CMR_CANID_HVC_BMB_6_STATUS_TEMP = 0x38D,
    CMR_CANID_HVC_BMB_7_STATUS_TEMP = 0x38F,
    CMR_CANID_HVC_BMB_8_STATUS_TEMP = 0x391,
    CMR_CANID_HVC_BMB_9_STATUS_TEMP = 0x393,
    CMR_CANID_HVC_BMB_10_STATUS_TEMP = 0x395,
    CMR_CANID_HVC_BMB_11_STATUS_TEMP = 0x397,
    CMR_CANID_HVC_BMB_12_STATUS_TEMP = 0x399,
    CMR_CANID_HVC_BMB_13_STATUS_TEMP = 0x39B,
    CMR_CANID_HVC_BMB_14_STATUS_TEMP = 0x39D,
    CMR_CANID_HVC_BMB_15_STATUS_TEMP = 0x39F,

    CMR_CANID_SBG_STATUS_1 = 0x700,             /**< @brief SBG_ECAN_LOG_STATUS_01 */
    CMR_CANID_SBG_STATUS_2 = 0x701,             /**< @brief SBG_ECAN_LOG_STATUS_02 */
    CMR_CANID_SBG_STATUS_3 = 0x702,             /**< @brief SBG_ECAN_LOG_STATUS_03 */
    CMR_CANID_SBG_EKF_ORIENT = 0x722,           /**< @brief SBG_ECAN_LOG_EKF_EULER */
    CMR_CANID_SBG_EKF_POS = 0x724,              /**< @brief SBG_ECAN_LOG_EKF_POS */
    CMR_CANID_SBG_EKF_VEL = 0x727,              /**< @brief SBG_ECAN_LOG_EKF_VEL */
    CMR_CANID_SBG_IMU_ACCEL = 0x711,            /**< @brief SBG_ECAN_LOG_IMU_ACCEL */
    CMR_CANID_SBG_IMU_GYRO = 0x712,             /**< @brief SBG_ECAN_LOG_IMU_GYRO */
    CMR_CANID_SBG_BODY_VEL = 0x729,             /**< @brief SBG_ECAN_MSG_EKF_VEL_BODY */
    CMR_CANID_SBG_AUTOMOTIVE = 0x72A,           /**< @brief SBG_ECAN_MSG_AUTO_TRACK_SLIP_CURV */

    CMR_CANID_MOVELLA_STATUS = 0x772,
    CMR_CANID_MOVELLA_QUATERNION = 0x774,
    CMR_CANID_MOVELLA_IMU_GYRO = 0x776,
    CMR_CANID_MOVELLA_IMU_ACCEL = 0x77E,
    CMR_CANID_MOVELLA_VELOCITY = 0x77D,

    CMR_CANID_EMD_STATUS = 0x400,               /**< @brief EMD status. */
    CMR_CANID_EMD_MEASUREMENT_RETX = 0x401,     /**< @brief EMD measurement for HV voltage/current. */
    CMR_CANID_EMD_MEASUREMENT = 0x402,          /**< @brief EMD measurement for HV voltage/current. */

    CMR_IZZIE_LOADCELL = 0x7F0,                 /**< @brief IZZIE Amp load data. */
    CMR_CANID_CONTROLS_DEBUG_GLOBAl = 0x7E0,    /**< @brief control algo testing data. */
    CMR_CANID_CONTROLS_DEBUG_FR = 0x7E1,        /**< @brief control algo testing data. */
    CMR_CANID_CONTROLS_DEBUG_FL = 0x7E2,        /**< @brief control algo testing data. */
    CMR_CANID_CONTROLS_DEBUG_RR = 0x7E3,        /**< @brief control algo testing data. */
    CMR_CANID_CONTROLS_DEBUG_RL = 0x7E4,        /**< @brief control algo testing data. */
    CMR_CANID_CONTROLS_PID_IO = 0x7E5,        /**< @brief control algo testing data. */

    CMR_CANID_CONTROLS_SOLVER_INPUTS = 0x7E6,
    CMR_CANID_CONTROLS_SOLVER_OUTPUTS = 0x7F0,
    CMR_CANID_CONTROLS_SOLVER_SETTINGS = 0x7EE,
    CMR_CANID_CONTROLS_SOLVER_AUX = 0x7FF,

<<<<<<< HEAD
   CMR_CANID_LOADCELL_FL = 0x7D3,
   CMR_CANID_LOADCELL_FR = 0x7D0,
   CMR_CANID_LOADCELL_RL = 0x7D1,
   CMR_CANID_LOADCELL_RR = 0x7D2,
=======
    CMR_CANID_LOADCELL_FL = 0x7D3,
    CMR_CANID_LOADCELL_FR = 0x7D0,
    CMR_CANID_LOADCELL_RL = 0x7D1,
    CMR_CANID_LOADCELL_RR = 0x7D2,
>>>>>>> d672c787

    CMR_CANID_FRONT_SLIP_RATIOS = 0x7E8,
    CMR_CANID_REAR_SLIP_RATIOS = 0x7E9,
    CMR_CANID_FRONT_WHL_SETPOINTS = 0x7EA,
    CMR_CANID_REAR_WHL_SETPOINTS = 0x7EB,
    CMR_CANID_FRONT_WHL_VELS = 0x7EC,
    CMR_CANID_REAR_WHL_VELS = 0x7ED,

    CMR_CANID_TEST_ID=0x777,

	CMR_CANID_DRS_CONTROLS = 0x29C, 				/**< @brief DRS Motor Controls. */

    CMR_CANID_DAQ_0_LOADCELL = 0x650,           /**< @brief Load cell data for DAQ Board 0. */
    CMR_CANID_DAQ_0_THERMISTOR,                 /**< @brief Thermistor data for DAQ Board 0. */
    CMR_CANID_DAQ_0_DEBUG,                      /**< @brief Load cell amplifier debug data for DAQ Board 0. */
    CMR_CANID_DAQ_1_LOADCELL,                   /**< @brief Load cell data for DAQ Board 1. */
    CMR_CANID_DAQ_1_THERMISTOR,                 /**< @brief Thermistor data for DAQ Board 1. */
    CMR_CANID_DAQ_1_DEBUG,                      /**< @brief Load cell amplifier debug data for DAQ Board 1. */
    CMR_CANID_DAQ_2_LOADCELL,                   /**< @brief Load cell data for DAQ Board 2. */
    CMR_CANID_DAQ_2_THERMISTOR,                 /**< @brief Thermistor data for DAQ Board 2. */
    CMR_CANID_DAQ_2_DEBUG,                      /**< @brief Load cell amplifier debug data for DAQ Board 2. */
    CMR_CANID_DAQ_3_LOADCELL,                   /**< @brief Load cell data for DAQ Board 3. */
    CMR_CANID_DAQ_3_THERMISTOR,                 /**< @brief Thermistor data for DAQ Board 3. */
    CMR_CANID_DAQ_3_DEBUG,                      /**< @brief Load cell amplifier debug data for DAQ Board 3. */

    // DAQ linpots
    CMR_CANID_LINPOT_FR = 0x696,
    CMR_CANID_LINPOT_FL = 0x689,

    CMR_CANID_VSM_GIT = 0x7F1,
	CMR_CANID_HVC_GIT,
	CMR_CANID_PTC_GIT,
	CMR_CANID_CDC_GIT,
	CMR_CANID_DIM_GIT,
	CMR_CANID_RAM_GIT,

    CAN_ID_LV_BMS_CELL_VOLTAGE_1_3 = 0x7F7,
    CAN_ID_LV_BMS_CELL_VOLTAGE_4_6,
    CAN_ID_LV_BMS_CELL_TEMP_1_4,
    CAN_ID_LV_BMS_CELL_TEMP_5_8,
    CAN_ID_LV_BMS_CELL_OVERVOLTAGE,
    CAN_ID_LV_BMS_CELL_OVERTEMP,
    CAN_ID_LV_BMS_BUS_VOLTAGE,
    CAN_ID_LV_BMS_CURRENT,
} cmr_canID_t;

#endif /* CMR_CAN_IDS_H */<|MERGE_RESOLUTION|>--- conflicted
+++ resolved
@@ -247,17 +247,10 @@
     CMR_CANID_CONTROLS_SOLVER_SETTINGS = 0x7EE,
     CMR_CANID_CONTROLS_SOLVER_AUX = 0x7FF,
 
-<<<<<<< HEAD
    CMR_CANID_LOADCELL_FL = 0x7D3,
    CMR_CANID_LOADCELL_FR = 0x7D0,
    CMR_CANID_LOADCELL_RL = 0x7D1,
    CMR_CANID_LOADCELL_RR = 0x7D2,
-=======
-    CMR_CANID_LOADCELL_FL = 0x7D3,
-    CMR_CANID_LOADCELL_FR = 0x7D0,
-    CMR_CANID_LOADCELL_RL = 0x7D1,
-    CMR_CANID_LOADCELL_RR = 0x7D2,
->>>>>>> d672c787
 
     CMR_CANID_FRONT_SLIP_RATIOS = 0x7E8,
     CMR_CANID_REAR_SLIP_RATIOS = 0x7E9,
