--- conflicted
+++ resolved
@@ -271,58 +271,16 @@
     cmr_canRXMeta_t *rxMeta, size_t rxMetaLen,
     cmr_canRXCallback_t rxCallback,
     GPIO_TypeDef *rxPort, uint16_t rxPin,
-    GPIO_TypeDef *txPort, uint16_t txPin,
-    bool has_hse_clock
+    GPIO_TypeDef *txPort, uint16_t txPin
 ) {
-<<<<<<< HEAD
     /* Do any platform-specific initialization */
     _platform_canInit(
         can, instance,
+        bitRate,
         rxMeta, rxMetaLen,
         rxCallback,
         rxPort, rxPin,
         txPort, txPin
-=======
-    *can = (cmr_can_t) {
-        .handle = {
-            .Instance = instance,
-            .Init = {
-                .Prescaler = 0,
-                .Mode = CAN_MODE_NORMAL,
-                .SyncJumpWidth = CAN_SJW_2TQ,
-                .TimeSeg1 = CAN_BS1_6TQ,
-                .TimeSeg2 = CAN_BS2_1TQ,
-                .TimeTriggeredMode = DISABLE,
-                .AutoBusOff = ENABLE,
-                .AutoWakeUp = DISABLE,
-                .AutoRetransmission = ENABLE,
-                .ReceiveFifoLocked = DISABLE,
-                .TransmitFifoPriority = DISABLE
-            }
-        },
-
-        .rxMeta = rxMeta,
-        .rxMetaLen = rxMetaLen,
-        .rxCallback = rxCallback
-    };
-
-    // These numbers assume 48 MHz ABP1 peripheral clock frequency
-    // 48 MHz / (6 + 1 + 1 time quanta) / Prescaler = bitRate
-    switch (bitRate) {
-        case CMR_CAN_BITRATE_250K:
-            can->handle.Init.Prescaler = 24;
-            break;
-        case CMR_CAN_BITRATE_500K:
-            can->handle.Init.Prescaler = 12;
-            break;
-        case CMR_CAN_BITRATE_1M:
-            can->handle.Init.Prescaler = 6;
-            break;
-    }
-
-    can->txSem = xSemaphoreCreateCountingStatic(
-        CAN_TX_MAILBOXES, CAN_TX_MAILBOXES, &can->txSemBuf
->>>>>>> 85f840f2
     );
 
     cmr_rccCANClockEnable(instance);
