/*
 * BMB_task.c
 *
 *  Created on: Jun 8, 2020
 *      Author: vamsi
 */

#include "BMB_task.h"
#include "gpio.h"
#include "state_task.h"
#include "i2c.h"
#include <stdbool.h>

extern volatile int BMBTimeoutCount[NUM_BMBS];

// Max valid thermistor temp, beyond which it is considered a short
static const int16_t THERM_MAX_TEMP = 850;
// Min valid thermistor temp, beyond which it is considered open
static const int16_t THERM_MIN_TEMP = -10;

static int16_t linearTemp(uint16_t ADC_lt);

//Fill in data to this array
static BMB_Data_t BMBData[NUM_BMBS];

// Counter for how many times until we flash the LED
static const uint8_t LED_FLASH_COUNT = 5;
static uint8_t BMBFlashCounter = 0;

//takes in adc output and cell index to get voltage value
static int16_t adcOutputToVoltage(uint16_t ADC_val, int cell) {
	const float resistorRatios[10];
	return ((ADC_val / 1023.0) * 4096) * resistorRatios[cell % 10];
}

// Returns temperature in 1/10th degC given ADC
// using LUT interpolation from the transfer function.
// See drive doc "18e CMR BMS Temperature Math" for LUT
static int16_t lutTemp(uint16_t ADC_lt) {
	const uint8_t LUT_SIZE = 18;
	const uint16_t lut[18][2] = { { 8802, 850 }, { 9930, 800 }, { 11208, 750 },
			{ 12657, 700 }, { 14281, 650 }, { 16112, 600 }, { 18146, 550 }, {
					20408, 500 }, { 22879, 450 }, { 25575, 400 },
			{ 28459, 350 }, { 31533, 300 }, { 34744, 250 }, { 38019, 200 }, {
					41331, 150 }, { 44621, 100 }, { 47792, 50 }, { 50833, 0 }, };

	// Check if input is out of LUT bounds
	// If so, return the boundary values
	if (ADC_lt < lut[0][0]) {
		return lut[0][1];
	}
	if (ADC_lt > lut[LUT_SIZE - 1][0]) {
		return lut[LUT_SIZE - 1][1];
	}

	// Modified LUT linear interpolation code from stack overflow
	uint8_t i;
	for (i = 0; i < LUT_SIZE - 1; ++i) {
		if (lut[i][0] <= ADC_lt && lut[i + 1][0] >= ADC_lt) {
			// Target value is between two LUT points
			uint16_t diffADC = ADC_lt - lut[i][0];
			uint16_t diffLUT = lut[i + 1][0] - lut[i][0];

			return lut[i][1] + ((lut[i + 1][1] - lut[i][1]) * diffADC) / diffLUT;
		}
	}

	// Something went wrong, return max temp
	return 850;
}

void setAllBMBsTimeout() {
	for (int i = 0; i < NUM_BMBS; i++) {
		BMBTimeoutCount[i] = BMB_TIMEOUT;
	}
}

void BMBInit() {
	// Period
	const TickType_t xPeriod = 1000 / BMB_SAMPLE_TASK_RATE;		// In ticks (ms)
#define MAXRETRY 10
	i2cInit();
}

void vBMBSampleTask(void *pvParameters) {

	BMBInit();

	// Index of the BMB we're currently sampling
	uint8_t BMBIndex = 0;
	// Whether or not select on the analog mux is asserted

	// Previous wake time pointer
	TickType_t xLastWakeTime = xTaskGetTickCount();
	vTaskDelayUntil(&xLastWakeTime, 50);

	for (;;) {

		int16_t BMBADCResponse[8];

		//Sample BMBs
		taskENTER_CRITICAL();

		//loop through each side of the bmb
		for (uint8_t j = 0; j < 2; j++) {
			if (!i2c_enableI2CMux(j, BMBIndex)) {
				BMBTimeoutCount[BMBIndex] = BMB_TIMEOUT;
			} else {
				//select through each of the mux channels
				for (int channel = 0; channel < 3; channel++) {
					if (!i2c_select4MuxChannel(channel)
							|| !i2c_scanADC(BMBADCResponse)) {
						BMBTimeoutCount[BMBIndex] = BMB_TIMEOUT;
					} else {

						if (channel == 0) {
							BMBData[BMBIndex].cellVoltages[(j * 10) + 0] =
									BMBADCResponse[0];
							BMBData[BMBIndex].cellVoltages[(j * 10) + 4] =
									BMBADCResponse[1];
							BMBData[BMBIndex].cellVoltages[(j * 10) + 7] =
									BMBADCResponse[2];
						} else if (channel == 1) {
							BMBData[BMBIndex].cellVoltages[(j * 10) + 1] =
									BMBADCResponse[0];
							BMBData[BMBIndex].cellVoltages[(j * 10) + 5] =
									BMBADCResponse[1];
							BMBData[BMBIndex].cellVoltages[(j * 10) + 8] =
									BMBADCResponse[2];
						} else if (channel == 2) {
							BMBData[BMBIndex].cellVoltages[(j * 10) + 2] =
									BMBADCResponse[0];
							BMBData[BMBIndex].cellVoltages[(j * 10) + 6] =
									BMBADCResponse[1];
							BMBData[BMBIndex].cellVoltages[(j * 10) + 9] =
									BMBADCResponse[2];
						} else if (channel == 3) {
							BMBData[BMBIndex].cellVoltages[(j * 10) + 4] =
									BMBADCResponse[0];
						}
						if (channel < 3) {
							for (int temps = 0; temps < 5; temps++) {
								//TODO: ADD TEMP LUT
								BMBData[BMBIndex].cellTemperatures[(15 * j)
										+ (temps * 5) + channel] = lutTemp(
										(uint16_t) BMBADCResponse[temps + 3]);
							}
						}
					}

<<<<<<< HEAD
		if (!(i2c_disableI2CMux(BMBIndex))) {
			BMBTimeoutCount[BMBIndex] = BMB_TIMEOUT;
		}
        taskEXIT_CRITICAL();
        // increment the counter or reset if we just flashed
        if (BMBFlashCounter >= LED_FLASH_COUNT) {
            BMBFlashCounter = 0;
        } else {
            BMBFlashCounter++;
        }
=======
				}
			}
		}
		if (!(i2c_disableI2CMux(BMBIndex))) {
			BMBTimeoutCount[BMBIndex] = BMB_TIMEOUT;
		}

		taskEXIT_CRITICAL();
>>>>>>> 2144d5f8

		uint32_t totalVoltage = 0;

		//loop through all cells and turn adc output to voltage

		for (int j = 0; j < VSENSE_CHANNELS_PER_BMB; j++) {
			BMBData[BMBIndex].cellVoltages[j] = adcOutputToVoltage(
					BMBData[BMBIndex].cellVoltages[j], j);
			//find difference between current TOTAL cell voltage - previous TOTAL cell voltage
			if (j != 0 || j != 10) {
				BMBData[BMBIndex].cellVoltages[j] =
						BMBData[BMBIndex].cellVoltages[j]
								- BMBData[BMBIndex].cellVoltages[j - 1];
			}
			totalVoltage += BMBData[BMBIndex].cellVoltages[j];
		}

		//Add cell balancing here
		uint32_t averageVoltage = totalVoltage / VSENSE_CHANNELS_PER_BMB;
		uint16_t cellsToBalance[2] = { 0x0000, 0x0000 };

		for (uint16_t i = 0; i < VSENSE_CHANNELS_PER_BMB; i++) {
			if (BMBData[BMBIndex].cellVoltages[i] - averageVoltage > 50
					&& (i != 0 && i != 10)) {
				cellsToBalance[i / 10] |= 1 << i;
			}
		}

		//we have 9 bits, so split the cells into two 8 bit integers
		//LSB of the higher 8 bits is the 9th cell balancer
		uint8_t balanceCommands[4];
		balanceCommands[0] = 0xFF & cellsToBalance[0];
		balanceCommands[1] = (0xFF00 & cellsToBalance[0]) >> 8;
		balanceCommands[2] = 0xFF & cellsToBalance[1];
		balanceCommands[3] = (0xFF00 & cellsToBalance[1]) >> 8;

		//only send balance command when changing
		//otherwise, make sure all the balancing is OFF
		if (getState() == CMR_CAN_HVC_STATE_CHARGE_CONSTANT_VOLTAGE) {
			i2c_enableI2CMux(0, BMBIndex);
			if (!i2c_cellBalance(BMBIndex, balanceCommands[0],
					balanceCommands[1])) {
				BMBTimeoutCount[BMBIndex] = BMB_TIMEOUT;
			}
			i2c_enableI2CMux(1, BMBIndex);
			if (!i2c_cellBalance(BMBIndex, balanceCommands[2],
					balanceCommands[3])) {
				BMBTimeoutCount[BMBIndex] = BMB_TIMEOUT;
			}
		} else {
			i2c_enableI2CMux(0, BMBIndex);
			if (!i2c_cellBalance(BMBIndex, 0, 0)) {
				BMBTimeoutCount[BMBIndex] = BMB_TIMEOUT;
			}
			i2c_enableI2CMux(1, BMBIndex);
			if (!i2c_cellBalance(BMBIndex, 0, 0)) {
				BMBTimeoutCount[BMBIndex] = BMB_TIMEOUT;
			}
		}

		if (BMBIndex < 8) {
			BMBIndex++;
		} else {
			BMBIndex = 0;
		}
		vTaskDelayUntil(&xLastWakeTime, 5);
	}
}

// Temperature Transfer Functions

// Returns temperature in 1/10th degC given ADC
// using a linear best fit of the transfer function.
// See drive doc "18e CMR BMS Temperature Math"
static int16_t linearTemp(uint16_t ADC_lt) {
	return (int16_t) ((-2 * ((int32_t) (uint32_t) ADC_lt)) / 117 + 860);
}

// Lookup functions
uint8_t getBMBMaxTempIndex(uint8_t bmb_index) {
	int16_t maxTemp = 0xFFFF;
	uint8_t cell_index = 0;
	for (uint8_t i = 0; i < TSENSE_CHANNELS_PER_BMB; i++) {
		int16_t temp = BMBData[bmb_index].cellTemperatures[i];
		if (temp > maxTemp) {
			maxTemp = temp;
			cell_index = i;
		}
	}
	return cell_index;
}

uint8_t getBMBMinTempIndex(uint8_t bmb_index) {
	int16_t minTemp = 0x7FFF;
	uint8_t cell_index = 0;
	for (uint8_t i = 0; i < TSENSE_CHANNELS_PER_BMB; i++) {
		int16_t temp = BMBData[bmb_index].cellTemperatures[i];
		if (temp < minTemp) {
			minTemp = temp;
			cell_index = i;
		}
	}
	return cell_index;
}

uint8_t getBMBMaxVoltIndex(uint8_t bmb_index) {
	uint16_t maxVoltage = 0;
	uint8_t cell_index = 0;
	for (uint8_t i = 0; i < VSENSE_CHANNELS_PER_BMB; i++) {
		uint16_t voltage = BMBData[bmb_index].cellVoltages[i];
		if (voltage > maxVoltage) {
			maxVoltage = voltage;
			cell_index = i;
		}
	}
	return cell_index;
}

uint8_t getBMBMinVoltIndex(uint8_t bmb_index) {
	uint16_t minVoltage = 0xFFFF;
	uint8_t cell_index = 0;
	for (uint8_t i = 0; i < VSENSE_CHANNELS_PER_BMB; i++) {
		uint16_t voltage = BMBData[bmb_index].cellVoltages[i];
		if (voltage < minVoltage) {
			minVoltage = voltage;
			cell_index = i;
		}
	}
	return cell_index;
}

// Accessor Functions

int16_t getBMBTemp(uint8_t bmb_index, uint8_t cell_index) {
	return BMBData[bmb_index].cellTemperatures[cell_index];
}

uint16_t getBMBVoltage(uint8_t bmb_index, uint8_t cell_index) {
	return BMBData[bmb_index].cellVoltages[cell_index];
}

uint16_t getPackMaxCellVoltage() {
	uint16_t packMaxCellVoltage = 0;
	uint16_t maxCellVoltage = 0;
	uint8_t maxCellVoltageIndex;

	for (uint8_t bmb_index = 0; bmb_index < NUM_BMBS; bmb_index++) {
		// find highest cell voltage on current BMB, update packMaxCellVoltage if needed
		maxCellVoltageIndex = getBMBMaxVoltIndex(bmb_index);
		maxCellVoltage = BMBData[bmb_index].cellVoltages[maxCellVoltageIndex];

		if (maxCellVoltage > packMaxCellVoltage) {
			packMaxCellVoltage = maxCellVoltage;
		}
	}

	return packMaxCellVoltage;
}

uint16_t getPackMinCellVoltage() {
	uint16_t packMinCellVoltage = UINT16_MAX;
	uint16_t minCellVoltage = 0;
	uint8_t minCellVoltageIndex;

	for (uint8_t bmb_index = 0; bmb_index < NUM_BMBS; bmb_index++) {
		// find lowest cell temp on current BMB, update packMinCellVoltage if needed
		minCellVoltageIndex = getBMBMinVoltIndex(bmb_index);
		minCellVoltage = BMBData[bmb_index].cellVoltages[minCellVoltageIndex];

		if (minCellVoltage < packMinCellVoltage) {
			packMinCellVoltage = minCellVoltage;
		}
	}

	return packMinCellVoltage;
}

uint16_t getPackMaxCellTemp() {
	uint16_t packMaxCellTemp = 0;
	uint16_t maxCellTemp = 0;
	uint8_t maxCellTempIndex;

	for (uint8_t bmb_index = 0; bmb_index < NUM_BMBS; bmb_index++) {
		// find highest cell temp on current BMB, update packMaxCellTemp if needed
		maxCellTempIndex = getBMBMaxTempIndex(bmb_index);
		maxCellTemp = BMBData[bmb_index].cellTemperatures[maxCellTempIndex];

		if (maxCellTemp > packMaxCellTemp) {
			packMaxCellTemp = maxCellTemp;
		}
	}

	return packMaxCellTemp;
}

uint16_t getPackMinCellTemp() {
	uint16_t packMinCellTemp = UINT16_MAX;
	uint16_t minCellTemp = 0;
	uint8_t minCellTempIndex;

	for (uint8_t bmb_index = 0; bmb_index < NUM_BMBS; bmb_index++) {
		// find lowest cell temp on current BMB, update packMinCellTemp if needed
		minCellTempIndex = getBMBMinTempIndex(bmb_index);
		minCellTemp = BMBData[bmb_index].cellTemperatures[minCellTempIndex];

		if (minCellTemp < packMinCellTemp) {
			packMinCellTemp = minCellTemp;
		}
	}

	return packMinCellTemp;
}

void getBMSMinMaxCellVoltage(
		cmr_canBMSMinMaxCellVoltage_t *BMSMinMaxCellVoltage) {
	BMSMinMaxCellVoltage->minCellVoltage_mV = UINT16_MAX;
	BMSMinMaxCellVoltage->maxCellVoltage_mV = 0;

	uint16_t minCellVoltage;
	uint16_t maxCellVoltage;

	uint8_t minCellVoltageIndex;
	uint8_t maxCellVoltageIndex;

	for (uint8_t bmb_index = 0; bmb_index < NUM_BMBS; bmb_index++) {
		// find lowest cell temp on current BMB
		minCellVoltageIndex = getBMBMinVoltIndex(bmb_index);
		minCellVoltage = BMBData[bmb_index].cellVoltages[minCellVoltageIndex];

		// update struct if needed
		if (minCellVoltage < BMSMinMaxCellVoltage->minCellVoltage_mV) {
			BMSMinMaxCellVoltage->minCellVoltage_mV = (minCellVoltage);
			BMSMinMaxCellVoltage->minVoltageBMBNum = bmb_index;
			BMSMinMaxCellVoltage->minVoltageCellNum = minCellVoltageIndex;
		}

		// find highest cell voltage on current BMB
		maxCellVoltageIndex = getBMBMaxVoltIndex(bmb_index);
		maxCellVoltage = BMBData[bmb_index].cellVoltages[maxCellVoltageIndex];

		// update struct if needed
		if (maxCellVoltage > BMSMinMaxCellVoltage->maxCellVoltage_mV) {
			BMSMinMaxCellVoltage->maxCellVoltage_mV = (maxCellVoltage);
			BMSMinMaxCellVoltage->maxVoltageBMBNum = bmb_index;
			BMSMinMaxCellVoltage->maxVoltageCellNum = maxCellVoltageIndex;
		}
	}
}

void getBMSMinMaxCellTemperature(
		cmr_canBMSMinMaxCellTemperature_t *BMSMinMaxCellTemp) {
	BMSMinMaxCellTemp->minCellTemp_C = UINT16_MAX;
	BMSMinMaxCellTemp->maxCellTemp_C = 0;

	uint16_t minCellTemp;
	uint16_t maxCellTemp;

	uint8_t minCellTempIndex;
	uint8_t maxCellTempIndex;

	for (uint8_t bmb_index = 0; bmb_index < NUM_BMBS; bmb_index++) {
		// find lowest cell temp on current BMB
		minCellTempIndex = getBMBMinTempIndex(bmb_index);
		minCellTemp = BMBData[bmb_index].cellTemperatures[minCellTempIndex];

		// update struct if needed
		if (minCellTemp < BMSMinMaxCellTemp->minCellTemp_C) {
			BMSMinMaxCellTemp->minCellTemp_C = (minCellTemp);
			BMSMinMaxCellTemp->minTempBMBNum = bmb_index;
			BMSMinMaxCellTemp->minTempCellNum = minCellTempIndex;
		}

		// find highest cell voltage on current BMB
		maxCellTempIndex = getBMBMaxTempIndex(bmb_index);
		maxCellTemp = BMBData[bmb_index].cellTemperatures[maxCellTempIndex];

		// update struct if needed
		if (maxCellTemp > BMSMinMaxCellTemp->maxCellTemp_C) {
			BMSMinMaxCellTemp->maxCellTemp_C = (maxCellTemp);
			BMSMinMaxCellTemp->maxTempBMBNum = bmb_index;
			BMSMinMaxCellTemp->maxTempCellNum = maxCellTempIndex;
		}
	}
}

BMB_Data_t* getBMBData(uint8_t bmb_index) {
	return &(BMBData[bmb_index]);
}

int32_t getBattMillivolts() {
	int32_t totalPackCellVoltage = 0;

	for (uint8_t bmb_index = 0; bmb_index < NUM_BMBS; bmb_index++) {
		for (uint8_t i = 0; i < VSENSE_CHANNELS_PER_BMB; i++) {
			totalPackCellVoltage +=
					(int32_t) BMBData[bmb_index].cellVoltages[i];
		}
	}

	return totalPackCellVoltage;
}<|MERGE_RESOLUTION|>--- conflicted
+++ resolved
@@ -148,7 +148,6 @@
 						}
 					}
 
-<<<<<<< HEAD
 		if (!(i2c_disableI2CMux(BMBIndex))) {
 			BMBTimeoutCount[BMBIndex] = BMB_TIMEOUT;
 		}
@@ -159,16 +158,6 @@
         } else {
             BMBFlashCounter++;
         }
-=======
-				}
-			}
-		}
-		if (!(i2c_disableI2CMux(BMBIndex))) {
-			BMBTimeoutCount[BMBIndex] = BMB_TIMEOUT;
-		}
-
-		taskEXIT_CRITICAL();
->>>>>>> 2144d5f8
 
 		uint32_t totalVoltage = 0;
 
