/**
 * @file gpio.h
 * @brief General purpose input/output interface.
 *
 * @author Carnegie Mellon Racing
 */

#ifndef CMR_GPIO_H
#define CMR_GPIO_H

<<<<<<< HEAD
#include "platform.h"       // HAL_GPIO_MODULE_ENABLED, GPIO_TypeDef
=======
#include "platform.h"   // HAL_GPIO_MODULE_ENABLED, GPIO_TypeDef
>>>>>>> 85f840f2

#ifdef HAL_GPIO_MODULE_ENABLED

#include <stdint.h> // uint16_t

/** @brief GPIO pin configuration. */
typedef struct {
    /** @brief HAL GPIO port (`GPIOx` from `stm32f413xx.h`). */
    GPIO_TypeDef *port;

    /** @brief HAL GPIO pin initialization. */
    GPIO_InitTypeDef init;
} cmr_gpioPinConfig_t;

void cmr_gpioPinInit(const cmr_gpioPinConfig_t *pinConfigs, size_t pinConfigsLen);
void cmr_gpioWrite(size_t pin, int value);
void cmr_gpioToggle(size_t pin);
int  cmr_gpioRead(size_t pin);
void cmr_gpioBSRR(GPIO_TypeDef *port, uint16_t set, uint16_t reset);

#endif /* HAL_GPIO_MODULE_ENABLED */

#endif /* CMR_GPIO_H */
<|MERGE_RESOLUTION|>--- conflicted
+++ resolved
@@ -8,11 +8,7 @@
 #ifndef CMR_GPIO_H
 #define CMR_GPIO_H
 
-<<<<<<< HEAD
-#include "platform.h"       // HAL_GPIO_MODULE_ENABLED, GPIO_TypeDef
-=======
 #include "platform.h"   // HAL_GPIO_MODULE_ENABLED, GPIO_TypeDef
->>>>>>> 85f840f2
 
 #ifdef HAL_GPIO_MODULE_ENABLED
 
