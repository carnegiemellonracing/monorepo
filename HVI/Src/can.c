--- conflicted
+++ resolved
@@ -69,7 +69,6 @@
 
 /** @brief calc that power bitch */
 static void calcPower(cmr_canHVIHeartbeat_t *heartbeat) {
-<<<<<<< HEAD
 	int32_t power;
     int16_t voltage;
     uint16_t current;
@@ -80,19 +79,11 @@
 
     heartbeat->packVoltage_cV = voltage;
     heartbeat->packCurrent_dA = current;
-    heartbeat->packPower_W = 0;   
-=======
+    heartbeat->packPower_W = power;   
+
 	uint16_t voltageRaw, currentRaw, voltage;
 	voltageRaw = adcRead(ADC_VSENSE);
 	currentRaw = adcRead(ADC_ISENSE);
-	// erm power sensing tonight queen?
-	heartbeat->packCurrent_dA = currentRaw;
-	heartbeat->packPower_W = 0;
-
-	// centivolts my beloved
-	voltage = (V_TRANS_M*voltageRaw + (V_TRANS_B));
-	heartbeat->packVoltage_cV = voltage;
->>>>>>> ac873895
 }
 
 /**
