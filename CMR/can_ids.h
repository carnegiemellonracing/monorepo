/**
 * @file can_ids.h
 * @brief Shared CAN ID definitions.
 *
 * @see http://cmr-linux.club.cc.cmu.edu/confluence/display/EN/CAN+ID+Structure
 *
 * @author Carnegie Mellon Racing
 */

#ifndef CMR_CAN_IDS_H
#define CMR_CAN_IDS_H

/** @brief The RMS motor controller allows a configurable offset for
 *  all CAN message addresses. Ours is set to this value.
 */
#define CMR_CANID_RMS_OFFSET    0x3A0

/** @brief CAN IDs. */
typedef enum {
    CMR_CANID_HEARTBEAT_VSM = 0x100,    /**< @brief VSM heartbeat. */
    CMR_CANID_HEARTBEAT_HVC = 0x101,    /**< @brief HVC heartbeat. */
    CMR_CANID_HEARTBEAT_CDC = 0x102,    /**< @brief CDC heartbeat. */
    CMR_CANID_HEARTBEAT_FSM = 0x103,    /**< @brief FSM heartbeat. */
    CMR_CANID_HEARTBEAT_DIM = 0x105,    /**< @brief DIM heartbeat. */
    CMR_CANID_HEARTBEAT_PTC = 0x106,    /**< @brief PTC heatbeart.*/
<<<<<<< HEAD
    CMR_CANID_HEARTBEAT_APC = 0x108,    /**< @brief APC heartbeat. */
    CMR_CANID_HEARTBEAT_TOM = 0x109,    /**< @brief TOM heartbeat. */
    CMR_CANID_HEARTBEAT_COM = 0x10A,    /**< @brief COM heartbeat. */
=======
>>>>>>> 46b4c20a

    CMR_CANID_CDL_BROADCAST = 0x625,    /**< @brief CDL broadcast. */

    CMR_CANID_VSM_STATUS = 0x110,               /**< @brief VSM status. */
    CMR_CANID_VSM_SENSORS = 0x200,              /**< @brief VSM sensor data. */
    CMR_CANID_VSM_LATCHED_STATUS = 0x510,       /**< @brief VSM latched status. */
    CMR_CANID_VSM_POWER_DIAGNOSTICS = 0x530,    /**< @brief VSM power diagnostics. */

    CMR_CANID_HVC_COMMAND = 0x130,              /**< @brief HVC command, sent by VSM. */
    CMR_CANID_HVC_PACK_VOLTAGE = 0x301,         /**< @brief HVC pack voltage. */
    CMR_CANID_HVC_MINMAX_CELL_VOLTAGE = 0x310,  /**< @brief HVC pack min and max cell voltages*/
    CMR_CANID_HVC_MINMAX_CELL_TEMPS = 0x311,    /**< @brief HVC pack min and max cell temps. */
    CMR_CANID_HVC_PACK_CURRENT = 0x321,         /**< @brief HVC pack current. */

    CMR_CANID_CDC_WHEEL_SPEEDS = 0x132,         /**< @brief CDC (19e) wheel speeds. */
    CMR_CANID_CDC_SOLENOID_PTC = 0x142,         /**< @brief CDC (19e) brake solenoid command. */
    CMR_CANID_CDC_MOTOR_DATA = 0x152,           /**< @brief CDC (19e) motor data. */
    CMR_CANID_CDC_MOTOR_PHASES = 0x172,         /**< @brief CDC (19e) motor phase currents. */
    CMR_CANID_CDC_IMU_ACCEL = 0x162,            /**< @brief CDC (19e) IMU accelerations. */
    CMR_CANID_CDC_MOTOR_FAULTS = 0x502,         /**< @brief CDC (19e) motor faults. */
    CMR_CANID_CDC_MOTOR_TEMPS = 0x512,          /**< @brief CDC (19e) motor temperatures. */

    CMR_CANID_CDC_WHEEL_SPEED_FEEDBACK = 0x232,     /**< @brief CDC (20e) actual wheel speeds. */
    CMR_CANID_CDC_WHEEL_SPEED_SETPOINT = 0x252,     /**< @brief CDC (20e) setpoint wheel speeds. */
    CMR_CANID_CDC_WHEEL_TORQUE_FEEDBACK = 0x262,    /**< @brief CDC (20e) actual wheel torques. */
    CMR_CANID_CDC_WHEEL_TORQUE_SETPOINT = 0x272,    /**< @brief CDC (20e) setpoint wheel torques. */
    CMR_CANID_CDC_POSE_POSITION = 0x282,            /**< @brief CDC (20e) lat/lon real car position. */
    CMR_CANID_CDC_POSE_ORIENTATION = 0x292,         /**< @brief CDC (20e) roll/pitch/yaw real car position. */
    CMR_CANID_CDC_POSE_VELOCITY = 0x2A2,            /**< @brief CDC (20e) real car velocity. */
    CMR_CANID_CDC_POSE_ACCELERATION = 0x2B2,        /**< @brief CDC (20e) real car acceleration. */

    CMR_CANID_FSM_DATA = 0x133,                 /**< @brief FSM data. */
    CMR_CANID_FSM_PEDALS_ADC = 0x533,           /**< @brief FSM raw pedal positions. */
    CMR_CANID_FSM_SENSORS_ADC = 0x543,          /**< @brief FSM raw sensors. */
    CMR_CANID_FSM_POWER_DIAGNOSTICS = 0x553,    /**< @brief FSM power diagnostics. */
    CMR_CANID_SS_STATUS = 0x554,               /**< @brief Safety Circuit status. */

    CMR_CANID_PTC_LOOP_TEMPS_A = 0x224,        /**< @brief PTC (fan board) cooling loop temps. */
    CMR_CANID_PTC_LOOP_TEMPS_B = 0x234,        /**< @brief PTC (fan board) cooling loop temps. */
    CMR_CANID_PTC_LOOP_TEMPS_C = 0x244,        /**< @brief PTC (fan board) cooling loop temps. */
    CMR_CANID_PTC_FANS_PUMPS_STATUS = 0x314,   /**< @brief PTC (fan board) fans status */
    CMR_CANID_PTC_POWER_DIAGNOSTICS = 0x534,   /**< @brief PTC (fan board) power diagnostics. */

    CMR_CANID_DIM_REQUEST = 0x235,              /**< @brief DIM state/gear request. */
    CMR_CANID_DIM_POWER_DIAGNOSTICS = 0x535,    /**< @brief DIM power diagnostics. */
    CMR_CANID_DIM_TEXT_WRITE = 0x525,           /**< @brief DIM write command for sending text. */
    CMR_CANID_DIM_ACTIONS = 0x515,              /**< @brief DIM action buttons pressed status and regen percentage. */

    /** @Note: The following CAN IDs are used for the dim-cdc driver configuration system.
     * If you wish to modify these, you must maintain the invariant that the number of config
     * packets is correct and the config packets are in the correct order with dim config packets
     * first and then cdc config packets in ascending order. This is imperative to maintaining 
     * code modularity :)
    */
    num_config_packets = 5,                     /**< @brief in the enum but actually just a count of num of packets. */ 
    CMR_CANID_DIM_CONFIG0_DRV0 = 0x600,         /**< @brief DIM config request */
    CMR_CANID_DIM_CONFIG1_DRV0,                 /**< @brief DIM config request */
    CMR_CANID_DIM_CONFIG2_DRV0,                 /**< @brief DIM config request */
    CMR_CANID_DIM_CONFIG3_DRV0,                 /**< @brief DIM config request */
    CMR_CANID_DIM_CONFIG4_DRV0,                 /**< @brief DIM config request */
    CMR_CANID_CDC_CONFIG0_DRV0,                 /**< @brief CDC config request */
    CMR_CANID_CDC_CONFIG1_DRV0,                 /**< @brief CDC config request */
    CMR_CANID_CDC_CONFIG2_DRV0,                 /**< @brief CDC config request */
    CMR_CANID_CDC_CONFIG3_DRV0,                 /**< @brief CDC config request */
    CMR_CANID_CDC_CONFIG4_DRV0,                 /**< @brief CDC config request */
    CMR_CANID_DIM_CONFIG0_DRV1,                 /**< @brief DIM config request */
    CMR_CANID_DIM_CONFIG1_DRV1,                 /**< @brief DIM config request */
    CMR_CANID_DIM_CONFIG2_DRV1,                 /**< @brief DIM config request */
    CMR_CANID_DIM_CONFIG3_DRV1,                 /**< @brief DIM config request */
    CMR_CANID_DIM_CONFIG4_DRV1,                 /**< @brief DIM config request */
    CMR_CANID_CDC_CONFIG0_DRV1,                 /**< @brief CDC config request */
    CMR_CANID_CDC_CONFIG1_DRV1,                 /**< @brief CDC config request */
    CMR_CANID_CDC_CONFIG2_DRV1,                 /**< @brief CDC config request */
    CMR_CANID_CDC_CONFIG3_DRV1,                 /**< @brief CDC config request */
    CMR_CANID_CDC_CONFIG4_DRV1,                 /**< @brief CDC config request */
    CMR_CANID_DIM_CONFIG0_DRV2,                 /**< @brief DIM config request */
    CMR_CANID_DIM_CONFIG1_DRV2,                 /**< @brief DIM config request */
    CMR_CANID_DIM_CONFIG2_DRV2,                 /**< @brief DIM config request */
    CMR_CANID_DIM_CONFIG3_DRV2,                 /**< @brief DIM config request */
    CMR_CANID_DIM_CONFIG4_DRV2,                 /**< @brief DIM config request */
    CMR_CANID_CDC_CONFIG0_DRV2,                 /**< @brief CDC config request */
    CMR_CANID_CDC_CONFIG1_DRV2,                 /**< @brief CDC config request */
    CMR_CANID_CDC_CONFIG2_DRV2,                 /**< @brief CDC config request */
    CMR_CANID_CDC_CONFIG3_DRV2,                 /**< @brief CDC config request */
    CMR_CANID_CDC_CONFIG4_DRV2,                 /**< @brief CDC config request */
    CMR_CANID_DIM_CONFIG0_DRV3,                 /**< @brief DIM config request */
    CMR_CANID_DIM_CONFIG1_DRV3,                 /**< @brief DIM config request */
    CMR_CANID_DIM_CONFIG2_DRV3,                 /**< @brief DIM config request */
    CMR_CANID_DIM_CONFIG3_DRV3,                 /**< @brief DIM config request */
    CMR_CANID_DIM_CONFIG4_DRV3,                 /**< @brief DIM config request */
    CMR_CANID_CDC_CONFIG0_DRV3,                 /**< @brief CDC config request */
    CMR_CANID_CDC_CONFIG1_DRV3,                 /**< @brief CDC config request */
    CMR_CANID_CDC_CONFIG2_DRV3,                 /**< @brief CDC config request */
    CMR_CANID_CDC_CONFIG3_DRV3,                 /**< @brief CDC config request */
    CMR_CANID_CDC_CONFIG4_DRV3,                 /**< @brief CDC config request */
    CMR_CANID_DIM_CONFIG0_DRV4,                 /**< @brief DIM config request */
    CMR_CANID_DIM_CONFIG1_DRV4,                 /**< @brief DIM config request */
    CMR_CANID_DIM_CONFIG2_DRV4,                 /**< @brief DIM config request */
    CMR_CANID_DIM_CONFIG3_DRV4,                 /**< @brief DIM config request */
    CMR_CANID_DIM_CONFIG4_DRV4,                 /**< @brief DIM config request */
    CMR_CANID_CDC_CONFIG0_DRV4,                 /**< @brief CDC config request */
    CMR_CANID_CDC_CONFIG1_DRV4,                 /**< @brief CDC config request */
    CMR_CANID_CDC_CONFIG2_DRV4,                 /**< @brief CDC config request */
    CMR_CANID_CDC_CONFIG3_DRV4,                 /**< @brief CDC config request */
    CMR_CANID_CDC_CONFIG4_DRV4,                 /**< @brief CDC config request */
    CMR_CANID_DIM_CONFIG0_DRV5,                 /**< @brief DIM config request */
    CMR_CANID_DIM_CONFIG1_DRV5,                 /**< @brief DIM config request */
    CMR_CANID_DIM_CONFIG2_DRV5,                 /**< @brief DIM config request */
    CMR_CANID_DIM_CONFIG3_DRV5,                 /**< @brief DIM config request */
    CMR_CANID_DIM_CONFIG4_DRV5,                 /**< @brief DIM config request */
    CMR_CANID_CDC_CONFIG0_DRV5,                 /**< @brief CDC config request */
    CMR_CANID_CDC_CONFIG1_DRV5,                 /**< @brief CDC config request */
    CMR_CANID_CDC_CONFIG2_DRV5,                 /**< @brief CDC config request */
    CMR_CANID_CDC_CONFIG3_DRV5,                 /**< @brief CDC config request */
    CMR_CANID_CDC_CONFIG4_DRV5,                 /**< @brief CDC config request */


    CMR_CANID_AFC0_FAN_STATUS = 0x236,          /**< @brief AFC 0 fan status. */
    CMR_CANID_AFC0_DRIVER_TEMPS = 0x536,        /**< @brief AFC 0 temperatures. */
    CMR_CANID_AFC0_POWER_DIAGNOSTICS = 0x546,   /**< @brief AFC 0 power diagnostics. */

    CMR_CANID_AFC1_FAN_STATUS = 0x237,          /**< @brief AFC 1 fan status. */
    CMR_CANID_AFC1_DRIVER_TEMPS = 0x537,        /**< @brief AFC 1 temperatures. */
    CMR_CANID_AFC1_POWER_DIAGNOSTICS = 0x547,   /**< @brief AFC 1 power diagnostics. */

    CMR_CANID_AMK_1_ACT_1 = 0x283,              /**< @brief AMK Inverter 1 actual values 1.*/
    CMR_CANID_AMK_1_ACT_2 = 0x285,              /**< @brief AMK Inverter 1 actual values 2.*/
    CMR_CANID_AMK_1_SETPOINTS = 0x184,          /**< @brief AMK Inverter 1 setpoints.*/

    CMR_CANID_AMK_2_ACT_1 = 0x284,              /**< @brief AMK Inverter 2 actual values 1.*/
    CMR_CANID_AMK_2_ACT_2 = 0x286,              /**< @brief AMK Inverter 2 actual values 2.*/
    CMR_CANID_AMK_2_SETPOINTS = 0x185,          /**< @brief AMK Inverter 2 setpoints.*/

    CMR_CANID_AMK_3_ACT_1 = 0x287,              /**< @brief AMK Inverter 3 actual values 1.*/
    CMR_CANID_AMK_3_ACT_2 = 0x289,              /**< @brief AMK Inverter 3 actual values 2.*/
    CMR_CANID_AMK_3_SETPOINTS = 0x188,          /**< @brief AMK Inverter 3 setpoints.*/

    CMR_CANID_AMK_4_ACT_1 = 0x288,              /**< @brief AMK Inverter 4 actual values 1.*/
    CMR_CANID_AMK_4_ACT_2 = 0x28A,              /**< @brief AMK Inverter 4 actual values 2.*/
    CMR_CANID_AMK_4_SETPOINTS = 0x189,          /**< @brief AMK Inverter 4 setpoints.*/

    CMR_CANID_RMS_TEMPA = 0x000 + CMR_CANID_RMS_OFFSET,         /**< @brief RMS temp set A. */
    CMR_CANID_RMS_TEMPB = 0x001 + CMR_CANID_RMS_OFFSET,         /**< @brief RMS temp set B. */
    CMR_CANID_RMS_TEMPC = 0x002 + CMR_CANID_RMS_OFFSET,         /**< @brief RMS temp set C. */
    CMR_CANID_RMS_MOTOR_POS = 0x005 + CMR_CANID_RMS_OFFSET,     /**< @brief RMS motor position. */
    CMR_CANID_RMS_FAULTS = 0x00B + CMR_CANID_RMS_OFFSET,        /**< @brief RMS faults (pg 23). */
    CMR_CANID_RMS_TORQUE_DIAG = 0x00C + CMR_CANID_RMS_OFFSET,   /**< @brief RMS torque diagnostic data. */
    CMR_CANID_RMS_CURRENT_INFO = 0x006 + CMR_CANID_RMS_OFFSET,  /**< @brief RMS current info. */
    CMR_CANID_RMS_VOLTAGE_INFO = 0x007 + CMR_CANID_RMS_OFFSET,  /**< @brief RMS voltage info. */
    CMR_CANID_RMS_COMMAND = 0x020 + CMR_CANID_RMS_OFFSET,       /**< @brief RMS command. */
    CMR_CANID_RMS_PARAM_REQ = 0x021 + CMR_CANID_RMS_OFFSET,     /**< @brief RMS parameter request. */
    CMR_CANID_RMS_PARAM_RES = 0x022 + CMR_CANID_RMS_OFFSET,     /**< @brief RMS parameter response. */

    CMR_CANID_SBG_STATUS_1 = 0x700,             /**< @brief SBG_ECAN_LOG_STATUS_01 */
    CMR_CANID_SBG_STATUS_2 = 0x701,             /**< @brief SBG_ECAN_LOG_STATUS_02 */
    CMR_CANID_SBG_STATUS_3 = 0x702,             /**< @brief SBG_ECAN_LOG_STATUS_03 */
    CMR_CANID_SBG_EKF_ORIENT = 0x722,           /**< @brief SBG_ECAN_LOG_EKF_EULER */
    CMR_CANID_SBG_EKF_POS = 0x724,              /**< @brief SBG_ECAN_LOG_EKF_POS */
    CMR_CANID_SBG_EKF_VEL = 0x727,              /**< @brief SBG_ECAN_LOG_EKF_VEL */
    CMR_CANID_SBG_IMU_ACCEL = 0x711,            /**< @brief SBG_ECAN_LOG_IMU_ACCEL */
    CMR_CANID_SBG_IMU_GYRO = 0x712,             /**< @brief SBG_ECAN_LOG_IMU_GYRO */
    CMR_CANID_SBG_BODY_VEL = 0x729,             /**< @brief SBG_ECAN_MSG_EKF_VEL_BODY */
    CMR_CANID_SBG_AUTOMOTIVE = 0x72A,           /**< @brief SBG_ECAN_MSG_AUTO_TRACK_SLIP_CURV */

    CMR_CANID_EMD_MEASUREMENT = 0x100,          /**< @brief EMD measurement for HV voltage/current. */
    CMR_CANID_EMD_MEASUREMENT_RETX = 0x401,     /**< @brief EMD measurement for HV voltage/current. */
    CMR_CANID_EMD_STATUS = 0x400,               /**< @brief EMD status. */

    CMR_IZZIE_LOADCELL = 0x7F0,                 /**< @brief IZZIE Amp load data. */
    CMR_CANID_CONTROLS_DEBUG_GLOBAl = 0x7E0,    /**< @brief control algo testing data. */
    CMR_CANID_CONTROLS_DEBUG_FR = 0x7E1,        /**< @brief control algo testing data. */
    CMR_CANID_CONTROLS_DEBUG_FL = 0x7E2,        /**< @brief control algo testing data. */
    CMR_CANID_CONTROLS_DEBUG_RR = 0x7E3,        /**< @brief control algo testing data. */
    CMR_CANID_CONTROLS_DEBUG_RL = 0x7E4,        /**< @brief control algo testing data. */
    CMR_CANID_CONTROLS_PID = 0x7E5,        /**< @brief control algo testing data. */
} cmr_canID_t;

#endif /* CMR_CAN_IDS_H */<|MERGE_RESOLUTION|>--- conflicted
+++ resolved
@@ -23,12 +23,6 @@
     CMR_CANID_HEARTBEAT_FSM = 0x103,    /**< @brief FSM heartbeat. */
     CMR_CANID_HEARTBEAT_DIM = 0x105,    /**< @brief DIM heartbeat. */
     CMR_CANID_HEARTBEAT_PTC = 0x106,    /**< @brief PTC heatbeart.*/
-<<<<<<< HEAD
-    CMR_CANID_HEARTBEAT_APC = 0x108,    /**< @brief APC heartbeat. */
-    CMR_CANID_HEARTBEAT_TOM = 0x109,    /**< @brief TOM heartbeat. */
-    CMR_CANID_HEARTBEAT_COM = 0x10A,    /**< @brief COM heartbeat. */
-=======
->>>>>>> 46b4c20a
 
     CMR_CANID_CDL_BROADCAST = 0x625,    /**< @brief CDL broadcast. */
 
