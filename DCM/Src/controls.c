--- conflicted
+++ resolved
@@ -181,60 +181,6 @@
     return (const cmr_canCDCControlsStatus_t*) &controlsStatus;
 }
 
-<<<<<<< HEAD
-// For sensor validation.
-static void set_motor_speed(uint8_t throttlePos_u8, float speed_mps, bool rear_only) {
-    float throttle = (float)throttlePos_u8 / UINT8_MAX;
-    float req_torque_Nm = throttle * maxFastTorque_Nm;
-    const float min_speed_mps = 0.0f;
-    const float max_speed_mps = 20.0f;
-    speed_mps = fmaxf(speed_mps, min_speed_mps);
-    speed_mps = fminf(speed_mps, max_speed_mps);
-    float target_rpm = speed_mps / (PI * effective_wheel_dia_m) * gear_ratio * 60.0f;
-    cmr_torqueDistributionNm_t torquesPos_Nm;
-    if(rear_only) {
-        setVelocityInt16(MOTOR_FL, 0);
-        setVelocityInt16(MOTOR_FR, 0);
-        setVelocityInt16(MOTOR_RL, (int16_t) target_rpm);
-        setVelocityInt16(MOTOR_RR, (int16_t) target_rpm);
-        torquesPos_Nm.fl = 0.0f;
-        torquesPos_Nm.fr = 0.0f;
-        torquesPos_Nm.rl = req_torque_Nm;
-        torquesPos_Nm.rr = req_torque_Nm;
-    } else {
-        setVelocityInt16(MOTOR_FL, (int16_t) target_rpm);
-        setVelocityInt16(MOTOR_FR, (int16_t) target_rpm);
-        setVelocityInt16(MOTOR_RL, (int16_t) target_rpm);
-        setVelocityInt16(MOTOR_RR, (int16_t) target_rpm);
-        torquesPos_Nm.fl = req_torque_Nm;
-        torquesPos_Nm.fr = req_torque_Nm;
-        torquesPos_Nm.rl = req_torque_Nm;
-        torquesPos_Nm.rr = req_torque_Nm;
-    }
-	cmr_torqueDistributionNm_t torquesNeg_Nm = {
-        .fl = 0.0f,
-        .fr = 0.0f,
-        .rl = 0.0f,
-        .rr = 0.0f,
-    };
-    setTorqueLimsProtected(&torquesPos_Nm, &torquesNeg_Nm);
-}
-
-static void set_manual_cruise_control(uint8_t throttlePos_u8) {
-    static bool prev_button = false;
-    const float max_speed_mps = 20.0f;
-    volatile cmr_canDIMActions_t *actions = (volatile cmr_canDIMActions_t *) canVehicleGetPayload(CANRX_VEH_DIM_ACTION_BUTTON);
-    bool button = (actions->buttons & BUTTON_ACT) != 0;
-    if(prev_button == false && button == true) {
-        manual_cruise_control_speed += 1.0f;
-        manual_cruise_control_speed = fminf(manual_cruise_control_speed, max_speed_mps);
-    }
-    prev_button = button;
-    set_motor_speed(throttlePos_u8, manual_cruise_control_speed, false);
-}
-
-=======
->>>>>>> 226b095d
 static inline void set_motor_speed_and_torque(
     motorLocation_t motor,
     float val,
@@ -406,8 +352,7 @@
 	const float thoeretical_mass_accel = maxTorque_continuous_stall_Nm * MOTOR_LEN * gear_ratio / effective_wheel_rad_m / car_mass_kg;
 	// areq can be either expressed in torque or actual accel. Both ways are equivalent. Here uses actual accel.
 	optimizer_state.areq = normalized_throttle * thoeretical_mass_accel;
-<<<<<<< HEAD
-=======
+
     // Solver treats Mreq as around -z axis.
 	optimizer_state.mreq = -getYawRateControlLeftRightBias(swAngle_millideg);
 
@@ -466,121 +411,6 @@
     }
 }
 
-/**
- * @param normalized_throttle A value in [-1, 1].
- * In [0, 1] if without regen.
- */
-static void set_optimal_control_launch_hybrid(
-	float normalized_throttle,
-	int32_t swAngle_millideg_FL,
-    int32_t swAngle_millideg_FR,
-    bool allow_regen
-) {
-
-    int32_t swAngle_millideg = (swAngle_millideg_FL + swAngle_millideg_FR) / 2;
-
-    if (true == allow_regen) {
-        assert(-1.0f <= normalized_throttle && normalized_throttle <= 1.0f);
-    } else {
-        assert(0.0f <= normalized_throttle && normalized_throttle <= 1.0f);
-    }
-
-    // load_solver_settings();
-
-	float wheel_fl_speed_radps = getMotorSpeed_radps(MOTOR_FL);
-	float wheel_fr_speed_radps = getMotorSpeed_radps(MOTOR_FR);
-	float wheel_rl_speed_radps = getMotorSpeed_radps(MOTOR_RL);
-	float wheel_rr_speed_radps = getMotorSpeed_radps(MOTOR_RR);
-
-	// float tractive_cap_fl = getKappaFxGlobalMax(MOTOR_FL, UINT8_MAX, true).Fx;
-	// float tractive_cap_fr = getKappaFxGlobalMax(MOTOR_FR, UINT8_MAX, true).Fx;
-	// float tractive_cap_rl = getKappaFxGlobalMax(MOTOR_RL, UINT8_MAX, true).Fx;
-	// float tractive_cap_rr = getKappaFxGlobalMax(MOTOR_RR, UINT8_MAX, true).Fx;
-
-    const float corner_weight_Nm = 80.0f;
-    bool use_true_downforce = true;
-    float tractive_cap_fl = lut_get_max_Fx_kappa(0.0, get_downforce(CANRX_DAQ_LOAD_FL, use_true_downforce) + corner_weight_Nm).Fx;
-    float tractive_cap_fr = lut_get_max_Fx_kappa(0.0, get_downforce(CANRX_DAQ_LOAD_FR, use_true_downforce) + corner_weight_Nm).Fx;
-    float tractive_cap_rl = lut_get_max_Fx_kappa(0.0, get_downforce(CANRX_DAQ_LOAD_RL, use_true_downforce) + corner_weight_Nm).Fx;
-    float tractive_cap_rr = lut_get_max_Fx_kappa(0.0, get_downforce(CANRX_DAQ_LOAD_RR, use_true_downforce) + corner_weight_Nm).Fx;
-
-    static const float motor_resistance_Nm[MOTOR_LEN] = {
-        [MOTOR_FL] = 0.75f,
-        [MOTOR_FR] = 0.4f,
-        [MOTOR_RL] = 0.75f,
-        [MOTOR_RR] = 0.4f,
-    };
-	// The most naive approach is to convert force to torque linearly, ignoring rolling resistance and any inefficiency.
-	float torque_limit_fl = tractive_cap_fl * effective_wheel_rad_m / gear_ratio + motor_resistance_Nm[MOTOR_FL];
-	float torque_limit_fr = tractive_cap_fr * effective_wheel_rad_m / gear_ratio + motor_resistance_Nm[MOTOR_FR];
-	float torque_limit_rl = tractive_cap_rl * effective_wheel_rad_m / gear_ratio + motor_resistance_Nm[MOTOR_RL];
-	float torque_limit_rr = tractive_cap_rr * effective_wheel_rad_m / gear_ratio + motor_resistance_Nm[MOTOR_RR];
->>>>>>> 226b095d
-
-    // Solver treats Mreq as around -z axis.
-<<<<<<< HEAD
-	optimizer_state.mreq = getYawRateControlLeftRightBias(swAngle_millideg);
-	optimizer_state.theta_left = swAngleMillidegToSteeringAngleRad(swAngle_millideg_FL);
-    optimizer_state.theta_right = swAngleMillidegToSteeringAngleRad(swAngle_millideg_FR);
-=======
-	optimizer_state.mreq = -getYawRateControlLeftRightBias(swAngle_millideg);
-
-	optimizer_state.theta_left = -swAngleMillidegToSteeringAngleRad(swAngle_millideg_FL);
-    optimizer_state.theta_right = -swAngleMillidegToSteeringAngleRad(swAngle_millideg_FR);
->>>>>>> 226b095d
-
-	solve(&optimizer_state);
-
-	// Logging solver outputs, x1000 to make it more intuitive.
-	solver_torques.frontLeft_Nm = X1000_INT16(optimizer_state.optimal_assignment[0].val);
-	solver_torques.frontRight_Nm = X1000_INT16(optimizer_state.optimal_assignment[1].val);
-	solver_torques.rearLeft_Nm = X1000_INT16(optimizer_state.optimal_assignment[2].val);
-	solver_torques.rearRight_Nm = X1000_INT16(optimizer_state.optimal_assignment[3].val);
-
-    // Logging solver inputs.
-	solver_inputs.lin_accel_Nm = optimizer_state.areq;
-	solver_inputs.moment_req_Nm = optimizer_state.mreq;
-
-    // Logging solver aux.
-	solver_aux.combined_normalized_throttle = X1000_INT16(normalized_throttle);
-	solver_aux.allow_regen = allow_regen;
-
-    // Logging solver settings.
-	solver_settings.k_lin = X1000_INT16(solver_get_k_lin());
-	solver_settings.k_yaw = X1000_INT16(solver_get_k_yaw());
-	solver_settings.k_tie = X1000_INT16(solver_get_k_tie());
-
-	static cmr_torqueDistributionNm_t torquesPos_Nm;
-	static cmr_torqueDistributionNm_t torquesNeg_Nm;
-
-    if(true == allow_regen) {
-
-        set_motor_speed_and_torque(MOTOR_FL, optimizer_state.optimal_assignment[0].val, &torquesPos_Nm, &torquesNeg_Nm);
-        set_motor_speed_and_torque(MOTOR_FR, optimizer_state.optimal_assignment[1].val, &torquesPos_Nm, &torquesNeg_Nm);
-        set_motor_speed_and_torque(MOTOR_RL, optimizer_state.optimal_assignment[2].val, &torquesPos_Nm, &torquesNeg_Nm);
-        set_motor_speed_and_torque(MOTOR_RR, optimizer_state.optimal_assignment[3].val, &torquesPos_Nm, &torquesNeg_Nm);
-        setTorqueLimsProtected(&torquesPos_Nm, &torquesNeg_Nm);
-        // The API for setting speeds and torques is not optimal.
-        // It should allow setting velocities the same way as setting torques, by passing a struct.
-
-    } else {
-
-        torquesPos_Nm.fl = optimizer_state.optimal_assignment[0].val;
-        torquesPos_Nm.fr = optimizer_state.optimal_assignment[1].val;
-        torquesPos_Nm.rl = optimizer_state.optimal_assignment[2].val;
-        torquesPos_Nm.rr = optimizer_state.optimal_assignment[3].val;
-
-        torquesNeg_Nm.fl = 0.0f;
-        torquesNeg_Nm.fr = 0.0f;
-        torquesNeg_Nm.rl = 0.0f;
-        torquesNeg_Nm.rr = 0.0f;
-
-        setVelocityInt16All(maxFastSpeed_rpm);
-	    setTorqueLimsProtected(&torquesPos_Nm, &torquesNeg_Nm);
-
-    }
-}
-
 
 void set_optimal_control_with_regen(
 	int throttlePos_u8,
@@ -607,12 +437,8 @@
 static void set_regen(uint8_t throttlePos_u8) {
     uint8_t paddle_pressure = ((volatile cmr_canDIMActions_t *) canVehicleGetPayload(CANRX_VEH_DIM_ACTION_BUTTON))->regenPercent;
 
-<<<<<<< HEAD
     uint8_t paddle_regen_strength_raw = 50;
     getProcessedValue(&paddle_regen_strength_raw, PADDLE_MAX_REGEN_INDEX, unsigned_integer);
-=======
-    uint8_t paddle_regen_strength_raw = 90;
->>>>>>> 226b095d
     float paddle_regen_strength = paddle_regen_strength_raw * 0.01;
 
     float paddle_request = 0.0f;
@@ -747,12 +573,7 @@
         case CMR_CAN_GEAR_TEST: {
             // float target_speed_mps = 5.0f;
             // getProcessedValue(&target_speed_mps, SLOW_SPEED_INDEX, float_1_decimal);
-<<<<<<< HEAD
-            // set_motor_speed(throttlePos_u8, target_speed_mps, false);
-            set_manual_cruise_control(throttlePos_u8);
-=======
             set_fast_torque_with_slew(throttlePos_u8, 360);
->>>>>>> 226b095d
             break;
         }
 
@@ -833,8 +654,6 @@
     setVelocityInt16All(maxFastSpeed_rpm);
 }
 
-<<<<<<< HEAD
-=======
 void set_fast_torque_with_slew(uint8_t throttlePos_u8, int16_t slew) {
     const float reqTorque = maxFastTorque_Nm * (float)(throttlePos_u8) / (float)(UINT8_MAX);
 
@@ -856,7 +675,6 @@
     setTorqueLimsUnprotected(MOTOR_RR, reqTorque, 0.0f);
 }
 
->>>>>>> 226b095d
 void setFastTorqueWithParallelRegen(uint16_t brakePressurePsi_u8, uint8_t throttlePos_u8)
 {
     if (brakePressurePsi_u8 >= braking_threshold_psi) {
@@ -1050,15 +868,9 @@
     static const float natural_understeer_gradient = 0.011465f; //rad/g
 
     const float distance_between_axles_m = chassis_a + chassis_b;
-<<<<<<< HEAD
     // const float yaw_rate_setpoint_radps = swangle_rad * velocity_x_mps /
     //     (distance_between_axles_m + velocity_x_mps * velocity_x_mps * natural_understeer_gradient);
     const float yaw_rate_setpoint_radps = swangle_rad * velocity_x_mps / distance_between_axles_m;
-=======
-    const float yaw_rate_setpoint_radps = swangle_rad * velocity_x_mps /
-        (distance_between_axles_m + velocity_x_mps * velocity_x_mps * natural_understeer_gradient);
-
->>>>>>> 226b095d
     return yaw_rate_setpoint_radps;
 }
 
@@ -1084,12 +896,7 @@
     yrcDebug.controls_current_yaw_rate = (int16_t)(1000.0f * actual_yaw_rate_radps_sae);
     yrcDebug.controls_target_yaw_rate = (int16_t)(1000.0f * optimal_yaw_rate_radps);
     yrcDebug.controls_pid = yrc_kp;
-<<<<<<< HEAD
-    
-    const float left_right_bias = yrc_kp * (optimal_yaw_rate_radps - actual_yaw_rate_radps_sae);
-=======
 
     const float left_right_bias = yrc_kp * (actual_yaw_rate_radps_sae - optimal_yaw_rate_radps);
->>>>>>> 226b095d
     return left_right_bias;
 }