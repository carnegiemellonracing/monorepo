--- conflicted
+++ resolved
@@ -75,11 +75,7 @@
         .ESE_value_variable = ESE_YRC_PERS_VAL,
         .ESE_context_text_variable = "YRC persistent bias constant",
         .value = {
-<<<<<<< HEAD
-            .type = float_2_decimal,
-=======
-            .type = float_1_decimal,
->>>>>>> f131825a
+            .type = float_1_decimal,
             .value = 0.5
         },
         .min = 0,
