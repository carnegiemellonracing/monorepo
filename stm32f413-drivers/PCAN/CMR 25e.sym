--- conflicted
+++ resolved
@@ -2394,10 +2394,5 @@
 [FSM_Swangle]
 ID=135h
 DLC=8
-<<<<<<< HEAD
 Var=SwangleRight signed 0,32 /u:deg /f:0.001
 Var=SwangleLeft signed 32,32 /u:deg /f:0.001
-=======
-Var=SwangleLeft signed 0,32 /u:Deg /min:-50 /max:50
-Var=SwangleRight signed 32,32 /min:-50 /max:50
->>>>>>> 0e477bce
