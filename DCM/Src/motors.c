/**
 * @file motors.c
 * @brief AMK quad-inverter interface.
 *
 * @author Carnegie Mellon Racing
 */

// ------------------------------------------------------------------------------------------------
// Includes

#include "motors.h"         // Interface to implement
#include <math.h>
#include <stdint.h>
#include <stdbool.h>
#include <stddef.h>
#include <limits.h>
#include <stdlib.h>
#include <CMR/can_types.h>  // CMR CAN types
#include <CMR/config_screen_helper.h>
#include <CMR/fir_filter.h>
// #include "controls_23e.h"
#include "drs_controls.h"
#include "servo.h"
#include "can.h"
#include "daq.h"
#include "safety_filter.h"
#include "mc_power.h"
#include "pumps.h"
#include "fans.h"
#include "constants.h"
#include "controls.h"

// ------------------------------------------------------------------------------------------------
// Constants

/** @brief Motors command 200 Hz priority */
static const uint32_t motorsCommand_priority = 6;

/** @brief Motors command 200 Hz period (milliseconds) */
static const TickType_t motorsCommand_period_ms = 5;

/** @brief DAQ CAN Test period (milliseconds) */
static const TickType_t can10Hz_period_ms = 100;


/** @brief See FSAE rule T.6.2.3 for definition of throttle implausibility. */
static const TickType_t TPOS_IMPLAUS_THRES_MS = 100;
/** @brief See FSAE rule T.6.2.3 for definition of throttle implausibility. */
static const uint32_t TPOS_IMPLAUS_THRES = UINT8_MAX / 10;

static const uint32_t LEFT_MIN = 450;
static const uint32_t LEFT_MAX = 1869;
static const uint32_t RIGHT_MIN = 800;
static const uint32_t RIGHT_MAX = 3769;

// ------------------------------------------------------------------------------------------------
// Globals

/** @brief Motors command 200 Hz task. */
static cmr_task_t motorsCommand_task;

/** @brief DAQ test type and HAL rand init **/
cmr_canDAQTest_t daqTest;

/** @brief Vehicle gear. */
static cmr_canGear_t gear = CMR_CAN_GEAR_SLOW;

/** @brief Setpoints for each inverter
 *  @note Indexed by motorLocation_t
 */
static cmr_canAMKSetpoints_t motorSetpoints[MOTOR_LEN] = {
    [MOTOR_FL] = {
        .control_bv         = 0,
        .velocity_rpm       = 0,
        .torqueLimPos_dpcnt = 0,
        .torqueLimNeg_dpcnt = 0
    },
    [MOTOR_FR] = {
        .control_bv         = 0,
        .velocity_rpm       = 0,
        .torqueLimPos_dpcnt = 0,
        .torqueLimNeg_dpcnt = 0
    },
    [MOTOR_RL] = {
        .control_bv         = 0,
        .velocity_rpm       = 0,
        .torqueLimPos_dpcnt = 0,
        .torqueLimNeg_dpcnt = 0
    },
    [MOTOR_RR] = {
        .control_bv         = 0,
        .velocity_rpm       = 0,
        .torqueLimPos_dpcnt = 0,
        .torqueLimNeg_dpcnt = 0
    },
};

cmr_canDAQTest_t getDAQTest() {
    return daqTest;
}

// ------------------------------------------------------------------------------------------------
// Private functions

static uint32_t sampleTPOSDiff(uint32_t left, uint32_t right) {

    /** @brief Last plausible time. */
    static TickType_t lastPlausible = 0;
    TickType_t now = xTaskGetTickCount();

    uint32_t diff;
    if (left > right) {
        diff = left - right;
    } else {
        diff = right - left;
    }

    if (diff < TPOS_IMPLAUS_THRES) {
        // Still plausible; move on.
        lastPlausible = now;
        return 0;
    }

    if (now - lastPlausible < TPOS_IMPLAUS_THRES_MS) {
        // Threshold not elapsed; move on.
        return 0;
    }

    return 1;   // Implausible!
}

static int32_t adcToUInt8(uint32_t reading, uint32_t readingMin, uint32_t readingMax) {
    int32_t sensorVal = 0;
    if (reading >= readingMax) {
        sensorVal = UINT8_MAX;
    }
    else if (reading <= readingMin) {
        sensorVal = 0;
    } else {
        uint32_t sensorRange = readingMax - readingMin;
        uint32_t readingFromZero = reading - readingMin;
        // If UINT8_MAX * readingFromZero will overflow, do division first
        if (UINT32_MAX / readingFromZero < UINT8_MAX) {
            sensorVal = readingFromZero / sensorRange * UINT8_MAX;
        } else {
            sensorVal = UINT8_MAX * readingFromZero / sensorRange;
        }
    }

    return sensorVal;
}

/**
 * @brief Task for setting motors command.
 *
 * @param pvParameters Ignored.
 *
 * @return Does not return.
 */
static void motorsCommand (
    void *pvParameters
) {
    (void) pvParameters;    // Placate compiler.

    /** @brief DRS Mode */
    cmr_canDrsMode_t drsMode = CMR_CAN_DRSM_CLOSED;

    // initialize filters
    initRetroactiveLimitFilters();

    cmr_canState_t prevState = CMR_CAN_GLV_ON;

    /** @brief Timer for temporarily blanking vel/torque commands
     *         on transition to RTD. Without this, the inverter may have
     *         non-zero torque/speed in the same message used to enable it,
     *         which would cause the inverter to refuse to enable.  */
    static TickType_t lastHvenTime = 0;

    TickType_t lastWakeTime = xTaskGetTickCount();
    while (1) {
        volatile cmr_canHeartbeat_t      *heartbeatVSM = canVehicleGetPayload(CANRX_VEH_HEARTBEAT_VSM);
        volatile cmr_canDIMRequest_t     *reqDIM       = canVehicleGetPayload(CANRX_VEH_REQUEST_DIM);
        volatile cmr_canFSMData_t        *dataFSM      = canVehicleGetPayload(CANRX_VEH_DATA_FSM);
        volatile cmr_canFSMSWAngle_t     *swangleFSM   = canVehicleGetPayload(CANRX_VEH_SWANGLE_FSM);
        volatile cmr_canHVCPackVoltage_t *voltageHVC   = canVehicleGetPayload(CANRX_VEH_VOLTAGE_HVC);
        volatile cmr_canHVCPackCurrent_t *currentHVC   = canVehicleGetPayload(CANRX_VEH_CURRENT_HVC);
        volatile cmr_canVSMStatus_t      *vsm          = canVehicleGetPayload(CANRX_VSM_STATUS);

        //transmit Coulombs using HVI sense
        integrateCurrent();

//        uint32_t torqueRequestedL = adcToUInt8(MCP3202_read(0), LEFT_MIN, LEFT_MAX);
//        uint32_t torqueRequestedR = adcToUInt8(MCP3202_read(1), RIGHT_MIN, RIGHT_MAX);
//
//        if(sampleTPOSDiff(torqueRequestedL, torqueRequestedR)) {
//        	throttle = 0;
//        }
//        else {
//        	throttle = (torqueRequestedL + torqueRequestedR)/2;
//        }

//        uint32_t pedal_messages[2] = {
//			torqueRequestedL,
//			torqueRequestedR
//        };
//        canTX(
//			CMR_CAN_BUS_VEH,
//			0x715,
//			(void *) pedal_messages,
//			8,
//			5
//		);
//         update DRS mode
        drsMode = reqDIM->requestedDrsMode;

        int32_t steeringWheelAngle_millideg = (swangleFSM->steeringWheelAngle_millideg_FL + swangleFSM->steeringWheelAngle_millideg_FR) / 2;
        // runDrsControls(reqDIM->requestedGear,
        //                 drsMode,
        //                 dataFSM    -> throttlePosition,
        //                 dataFSM    -> brakePressureFront_PSI
        //                 );

        switch (heartbeatVSM->state) {
            // Drive the vehicle in RTD
            case CMR_CAN_RTD: {
            	mcCtrlOn();
            	// fansOn();
            	pumpsOn();
                for (size_t i = 0; i < MOTOR_LEN; i++) {
                    motorSetpoints[i].control_bv = CMR_CAN_AMK_CTRL_HV_EN  |
                                                   CMR_CAN_AMK_CTRL_INV_ON |
                                                   CMR_CAN_AMK_CTRL_INV_EN;
                }


                // Blip (100ms) control message to zero torque/speed after transitioning
                // from HV_EN to RTD to make sure inverters receive clean enable
                const bool blank_command = (lastHvenTime + 100 > xTaskGetTickCount());
                if (blank_command) {
					for (size_t i = 0; i < MOTOR_LEN; i++) {
						motorSetpoints[i].velocity_rpm = 0;
						motorSetpoints[i].torqueLimPos_dpcnt = 0;
						motorSetpoints[i].torqueLimNeg_dpcnt = 0;
					}
				}

//                for (size_t i = 0; i < MOTOR_LEN; i++) {
//                    motorSetpoints[i].velocity_rpm = 300;
//                    motorSetpoints[i].torqueLimPos_dpcnt = 40;
//                    motorSetpoints[i].torqueLimNeg_dpcnt = -40;
//                }

                uint32_t au32_initial_ticks = DWT->CYCCNT;

                TickType_t startTime = xTaskGetTickCount();
                //taskENTER_CRITICAL(); /** @todo verify if this critical region is necessary */

                runControls(gear,
                		    dataFSM    -> torqueRequested,
                            dataFSM    -> brakePedalPosition,
                            dataFSM    -> brakePressureFront_PSI,
                            swangleFSM->steeringWheelAngle_millideg_FL,
                            swangleFSM->steeringWheelAngle_millideg_FR,
                            voltageHVC -> hvVoltage_mV,
                            currentHVC -> instantCurrent_mA,
                            blank_command);
                //taskEXIT_CRITICAL();

                TickType_t endTime = xTaskGetTickCount();

                uint32_t total_ticks = DWT->CYCCNT - au32_initial_ticks;
                uint32_t microsecs = total_ticks*1000000/HAL_RCC_GetHCLKFreq();



                //canTX(CMR_CAN_BUS_VEH, 0x7F9, &microsecs, 4, 5);


                // Throttle pos is used instead of torque requested bc torque
                // requested is always 0 unless in RTD (this allows drivers to
                // test DRS implementation without being in RTD)

                // set status so DIM can see
                setControlsStatus(gear);

                break;
            }

            // Reset errors in HV_EN
            case CMR_CAN_HV_EN: {
            	mcCtrlOn();
            	// fansOn();
            	pumpsOn();
                for (size_t i = 0; i < MOTOR_LEN; i++) {
                    motorSetpoints[i].control_bv         = CMR_CAN_AMK_CTRL_HV_EN |
                                                           CMR_CAN_AMK_CTRL_ERR_RESET;
                    motorSetpoints[i].velocity_rpm       = 0;
                    motorSetpoints[i].torqueLimPos_dpcnt = 0;
                    motorSetpoints[i].torqueLimNeg_dpcnt = 0;
                }

                // set status so DIM can see
                setControlsStatus(reqDIM->requestedGear);
                // Store last timestamp
                lastHvenTime = xTaskGetTickCount();
                break;
            }

            // Also reset errors in GLV_ON
            case CMR_CAN_GLV_ON: {
                pumpsOn();
            	mcCtrlOff();

                if (vsm->internalState == CMR_CAN_VSM_STATE_INVERTER_EN) {
                    mcCtrlOn();
                } else

            	// fansOff();
            	//pumpsOff();

                for (size_t i = 0; i < MOTOR_LEN; i++) {
                    motorSetpoints[i].control_bv         = CMR_CAN_AMK_CTRL_ERR_RESET;
                    motorSetpoints[i].velocity_rpm       = 0;
                    motorSetpoints[i].torqueLimPos_dpcnt = 0;
                    motorSetpoints[i].torqueLimNeg_dpcnt = 0;
                }
                // set status so DIM can see
                setControlsStatus(reqDIM->requestedGear);
                break;
            }

            // In all other states, disable inverters and do not reset errors
            default: {
                pumpsOn();
                pumpsOff();
                mcCtrlOff();

<<<<<<< HEAD
                set_optimal_control_with_regen(50, 10000, 10000);
=======
                set_optimal_control_with_regen(50, 10000, 10000); 
>>>>>>> f131825a

                for (size_t i = 0; i < MOTOR_LEN; i++) {
                    motorSetpoints[i].control_bv         = 0;
                    motorSetpoints[i].velocity_rpm       = 0;
                    motorSetpoints[i].torqueLimPos_dpcnt = 0;
                    motorSetpoints[i].torqueLimNeg_dpcnt = 0;
                }
                break;
            }
        }

        // Update gear in transition from HV_EN to RTD
        if (prevState == CMR_CAN_HV_EN && heartbeatVSM->state == CMR_CAN_RTD) {
            gear = reqDIM->requestedGear;
            resetRetroactiveLimitFilters();
            initControls();

            // Generate new test ID
            daqTest = (rand() % 0x7Fu) & 0x7Fu;

            // Send message to start test on DAQ CAN
            daqTest = daqTest | 0x80; // Set MSB to one
            // canTX(
            //   CMR_CAN_BUS_DAQ, CMR_CANID_TEST_ID, &daqTest, sizeof(daqTest), can10Hz_period_ms
            // );
        }

        if (prevState == CMR_CAN_RTD && heartbeatVSM->state == CMR_CAN_HV_EN) {
            // Send message to stop test on DAQ CAN
            daqTest = daqTest & 0x7F; // Set MSB to zero
            // canTX(
            //   CMR_CAN_BUS_DAQ, CMR_CANID_TEST_ID, &daqTest, sizeof(daqTest), can10Hz_period_ms
            // );
        }

        prevState = heartbeatVSM->state;
        vTaskDelayUntil(&lastWakeTime, motorsCommand_period_ms);
    }
}


// ------------------------------------------------------------------------------------------------
// Public functions

/**
 * @brief Initializes motor interface.
 */
void motorsInit (
    void
) {
    initControls();

    // Task creation.
    cmr_taskInit(
        &motorsCommand_task,
        "motorsCommand",
        motorsCommand_priority,
        motorsCommand,
        NULL
    );
}

/**
 * @brief Sets positive torque limit for a motor.
 *
 * @param motor Which motor to set torque limit for.
 * @param torqueLimPos_Nm Desired positive torque limit.
 */
void setTorqueLimPos (
    motorLocation_t motor,
    float torqueLimPos_Nm
) {
    if (motor >= MOTOR_LEN) {
        return;
    }

    torqueLimPos_Nm = fmaxf(torqueLimPos_Nm, 0.0f);
    motorSetpoints[motor].torqueLimPos_dpcnt = convertNmToAMKTorque(torqueLimPos_Nm);
}

/**
 * @brief Sets negative torque limit for a motor.
 *
 * @param motor Which motor to set torque limit for.
 * @param torqueLimNeg_Nm Desired negative torque limit.
 */
void setTorqueLimNeg (
    motorLocation_t motor,
    float torqueLimNeg_Nm
) {
    if (motor >= MOTOR_LEN) {
        return;
    }

    torqueLimNeg_Nm = fminf(torqueLimNeg_Nm, 0.0f);
    motorSetpoints[motor].torqueLimNeg_dpcnt = convertNmToAMKTorque(torqueLimNeg_Nm);
}

/**
 * @brief Sets both positive and negative torque limits for all motors.
 *
 * @param torqueLimPos_Nm Desired positive torque limit.
 * @param torqueLimNeg_Nm Desired negative torque limit.
 */
void setTorqueLimsAllProtected (
    float torqueLimPos_Nm,
    float torqueLimNeg_Nm
) {
    setTorqueLimsAllDistProtected(torqueLimPos_Nm, torqueLimNeg_Nm, NULL, NULL);
}

/**
 * @brief Sets both positive and negative torque limits for all motors with over/undervolt protection.
 * @deprecated Please use setTorqueLimsProtected instead if possible
 * @note This is a wrapper of setTorqueLimsProtected
 *
 * @param torqueLimPos_Nm Max torque: upper-bounds the torque SF sends to the motors. MUST BE NON-NEGATIVE!
 * @param torqueLimNeg_Nm Min torque: lower-bounds the torque SF sends to the motors. MUST BE NON-POSITIVE!
 * @note The SF may decide to send any torque within the limits specified by torqueLimPos_Nm and torqueLimNeg_Nm.
 * @param distPos Coefficients that are multiplied onto torqueLimPos_Nm for each motor. NULL is treated as an even distribution. MUST BE NON-NEGATIVE!
 * @param distNeg Coefficients that are multiplied onto torqueLimNeg_Nm for each motor. NULL is treated as an even distribution. MUST BE NON-NEGATIVE!
 */
void setTorqueLimsAllDistProtected (
    float torqueLimPos_Nm,
    float torqueLimNeg_Nm,
    const cmr_loadDistribution_t *distPos,
    const cmr_loadDistribution_t *distNeg
) {
    const cmr_torqueDistributionNm_t torquesPos_Nm = {
        .fl = getLoadByIndex(distPos, MOTOR_FL) * torqueLimPos_Nm,
        .fr = getLoadByIndex(distPos, MOTOR_FR) * torqueLimPos_Nm,
        .rl = getLoadByIndex(distPos, MOTOR_RL) * torqueLimPos_Nm,
        .rr = getLoadByIndex(distPos, MOTOR_RR) * torqueLimPos_Nm
    };
    const cmr_torqueDistributionNm_t torquesNeg_Nm = {
        .fl = getLoadByIndex(distNeg, MOTOR_FL) * torqueLimNeg_Nm,
        .fr = getLoadByIndex(distNeg, MOTOR_FR) * torqueLimNeg_Nm,
        .rl = getLoadByIndex(distNeg, MOTOR_RL) * torqueLimNeg_Nm,
        .rr = getLoadByIndex(distNeg, MOTOR_RR) * torqueLimNeg_Nm
    };
    setTorqueLimsProtected(&torquesPos_Nm, &torquesNeg_Nm);
}

/**
 * @brief Sets both positive and negative torque limits for a motor.
 *
 * @param motor Which motor to set torque limits for.
 * @param torqueLimPos_Nm Desired positive torque limit.
 * @param torqueLimNeg_Nm Desired negative torque limit.
 */
void setTorqueLimsUnprotected (
    motorLocation_t motor,
    float torqueLimPos_Nm,
    float torqueLimNeg_Nm
) {
    if (motor >= MOTOR_LEN) {
        return;
    }

    /** Check feasibility with field weakening (page 38 manual) */

    torqueLimPos_Nm = fmaxf(torqueLimPos_Nm, 0.0f); // ensures torqueLimPos_Nm >= 0
    torqueLimNeg_Nm = fminf(torqueLimNeg_Nm, 0.0f); // ensures torqueLimNeg_Nm <= 0

    motorSetpoints[motor].torqueLimPos_dpcnt = convertNmToAMKTorque(torqueLimPos_Nm);
    motorSetpoints[motor].torqueLimNeg_dpcnt = convertNmToAMKTorque(torqueLimNeg_Nm);
}

/**
 * @brief Sets velocity setpoint for a motor.
 *
 * @param motor Which motor to set velocity for.
 * @param velocity_rpm Desired velocity.
 */
void setVelocityInt16 (
    motorLocation_t motor,
    int16_t velocity_rpm
) {
    if (motor >= MOTOR_LEN) {
        return;
    }

    if (velocity_rpm > maxSpeed_rpm) {
        velocity_rpm = maxSpeed_rpm;
    }

    if (velocity_rpm < -maxSpeed_rpm) {
        velocity_rpm = -maxSpeed_rpm;
    }

    motorSetpoints[motor].velocity_rpm = velocity_rpm;
}

/**
 * @brief Sets velocity setpoint for a motor.
 *
 * @param motor Which motor to set velocity for.
 * @param velocity_rpm Desired velocity.
 */
void setVelocityFloat (
    motorLocation_t motor,
    float velocity_rpm
) {
    velocity_rpm = fminf(velocity_rpm, (float)INT16_MAX);
    velocity_rpm = fmaxf(velocity_rpm, (float)INT16_MIN);
    setVelocityInt16(motor, (int16_t)velocity_rpm);
}

/**
 * @brief Sets velocity setpoint for a motor.
 *
 * @param motor Which motor to set velocity for.
 * @param velocity_rpm Desired velocity.
 */
void setVelocityInt16All (
    int16_t velocity_rpm
) {
    for (size_t motor = 0; motor < MOTOR_LEN; motor++) {
        setVelocityInt16(motor, velocity_rpm);
    }
}

/**
 * @brief Sets velocity setpoint for a motor.
 *
 * @param motor Which motor to set velocity for.
 * @param velocity_rpm Desired velocity.
 */
void setVelocityFloatAll (
    float velocity_rpm
) {
    for (size_t motor = 0; motor < MOTOR_LEN; motor++) {
        setVelocityFloat(motor, velocity_rpm);
    }
}

/**
 * @brief Calculate the torque budget for power-aware traction and yaw rate control.
 *
 * @return The torque upper- and lower-limits for a motor, which applies to every motor.
 */
cmr_torque_limit_t getTorqueBudget() {
	return getPreemptiveTorqueLimits();
}

/**
 * @brief Gets a read-only pointer to specified AMK inverter setpoints.
 *
 * @param motor Which motor to get setpoints for.
 *
 * @return Read-only pointer to requested setpoints.
 */
const cmr_canAMKSetpoints_t *getAMKSetpoints(motorLocation_t motor) {
    if (motor >= MOTOR_LEN) {
        return NULL;
    }

    return (const cmr_canAMKSetpoints_t *) &(motorSetpoints[motor]);
}<|MERGE_RESOLUTION|>--- conflicted
+++ resolved
@@ -309,6 +309,7 @@
             // Also reset errors in GLV_ON
             case CMR_CAN_GLV_ON: {
                 pumpsOn();
+                pumpsOn();
             	mcCtrlOff();
 
                 if (vsm->internalState == CMR_CAN_VSM_STATE_INVERTER_EN) {
@@ -316,6 +317,7 @@
                 } else
 
             	// fansOff();
+            	//pumpsOff();
             	//pumpsOff();
 
                 for (size_t i = 0; i < MOTOR_LEN; i++) {
@@ -335,11 +337,7 @@
                 pumpsOff();
                 mcCtrlOff();
 
-<<<<<<< HEAD
-                set_optimal_control_with_regen(50, 10000, 10000);
-=======
                 set_optimal_control_with_regen(50, 10000, 10000); 
->>>>>>> f131825a
 
                 for (size_t i = 0; i < MOTOR_LEN; i++) {
                     motorSetpoints[i].control_bv         = 0;
