/**
 * @file can_ids.h
 * @brief Shared CAN ID definitions.
 *
 * @see http://cmr-linux.club.cc.cmu.edu/confluence/display/EN/CAN+ID+Structure
 *
 * @author Carnegie Mellon Racing
 */

#ifndef CMR_CAN_IDS_H
#define CMR_CAN_IDS_H

/** @brief The RMS motor controller allows a configurable offset for
 *  all CAN message addresses. Ours is set to this value.
 */
#define CMR_CANID_RMS_OFFSET    0x3A0
#define NUM_CONFIG_PACKETS 4

/** @brief CAN IDs. */
typedef enum {
    CMR_CANID_HEARTBEAT_VSM = 0x100,    /**< @brief VSM heartbeat. */
    CMR_CANID_HEARTBEAT_HVC = 0x101,    /**< @brief HVC heartbeat. */
    CMR_CANID_HEARTBEAT_CDC = 0x102,    /**< @brief CDC heartbeat. */
    CMR_CANID_HEARTBEAT_FSM = 0x103,    /**< @brief FSM heartbeat. */
    CMR_CANID_HEARTBEAT_DIM = 0x104,    /**< @brief DIM heartbeat. */
<<<<<<< HEAD
    CMR_CANID_HEARTBEAT_PTC = 0x105,    /**< @brief
 heatbeart.*/
	CMR_CANID_HEARTBEAT_HVI = 0x106,
=======
    CMR_CANID_HEARTBEAT_PTC = 0x105,    /**< @brief PTC heatbeart. */
	 CMR_CANID_HEARTBEAT_HVI = 0x106,    /**< @brief HVI heatbeart. */
    CMR_CANID_HEARTBEAT_LV_BMS = 0x107, /**< @brief LV-BMS heatbeart. */
>>>>>>> 5d5072c6
    CMR_CANID_HEARTBEAT_MEMORATOR = 0x109,      /**< @brief Memorator heartbeat.*/

    CMR_CANID_VSM_STATUS = 0x110,               /**< @brief VSM status. */
    CMR_CANID_VSM_SENSORS = 0x200,              /**< @brief VSM sensor data. */
    CMR_CANID_VSM_LATCHED_STATUS = 0x510,       /**< @brief VSM latched status. */
    CMR_CANID_VSM_POWER_DIAGNOSTICS = 0x530,    /**< @brief VSM power diagnostics. */

    CMR_CANID_HVC_COMMAND = 0x130,              /**< @brief HVC command, sent by VSM. */
    CMR_CANID_HVC_PACK_VOLTAGE = 0x301,         /**< @brief HVC pack voltage. */
    CMR_CANID_HVC_MINMAX_CELL_VOLTAGE = 0x310,  /**< @brief HVC pack min and max cell voltages*/
    CMR_CANID_HVC_MINMAX_CELL_TEMPS = 0x311,    /**< @brief HVC pack min and max cell temps. */
    CMR_CANID_HVC_PACK_CURRENT = 0x302,         /**< @brief HVC pack current. */

    CMR_CANID_CDC_WHEEL_SPEEDS = 0x132,         /**< @brief CDC (19e) wheel speeds. */
    CMR_CANID_CDC_SOLENOID_PTC = 0x142,         /**< @brief CDC (19e) brake solenoid command. */
    CMR_CANID_CDC_MOTOR_DATA = 0x152,           /**< @brief CDC (19e) motor data. */
    CMR_CANID_CDC_MOTOR_PHASES = 0x172,         /**< @brief CDC (19e) motor phase currents. */
    CMR_CANID_CDC_IMU_ACCEL = 0x162,            /**< @brief CDC (19e) IMU accelerations. */
    CMR_CANID_CDC_MOTOR_FAULTS = 0x502,         /**< @brief CDC (19e) motor faults. */
    CMR_CANID_CDC_MOTOR_TEMPS = 0x512,          /**< @brief CDC (19e) motor temperatures. */

    CMR_CANID_CDC_WHEEL_SPEED_FEEDBACK = 0x232,     /**< @brief CDC (20e) actual wheel speeds. */
    CMR_CANID_CDC_WHEEL_SPEED_SETPOINT = 0x252,     /**< @brief CDC (20e) setpoint wheel speeds. */
    CMR_CANID_CDC_WHEEL_TORQUE_FEEDBACK = 0x262,    /**< @brief CDC (20e) actual wheel torques. */
    CMR_CANID_CDC_WHEEL_TORQUE_SETPOINT = 0x272,    /**< @brief CDC (20e) setpoint wheel torques. */
    CMR_CANID_CDC_POSE_POSITION = 0x282,            /**< @brief CDC (20e) lat/lon real car position. */
    CMR_CANID_CDC_POSE_ORIENTATION = 0x292,         /**< @brief CDC (20e) roll/pitch/yaw real car position. */
    CMR_CANID_CDC_POSE_VELOCITY = 0x2A2,            /**< @brief CDC (20e) real car velocity. */
    CMR_CANID_CDC_POSE_ACCELERATION = 0x2B2,        /**< @brief CDC (20e) real car acceleration. */
    
    CMR_CANID_CDC_COG_VELOCITY = 0x2C2,        /**< @brief CDC (20e) real car acceleration. */
    CMR_CANID_CDC_FRONT_VELOCITY = 0x2D2,        /**< @brief CDC (20e) real car acceleration. */
    CMR_CANID_CDC_REAR_VELOCITY = 0x2E2,        /**< @brief CDC (20e) real car acceleration. */
    
    CMR_CANID_CDC_POWER_SENSE = 0x305,
    CMR_CANID_CDC_RTC_DATA_OUT = 0x6A2,             /**< @brief CDC RTC data. */
    CMR_CANID_CDC_RTC_DATA_IN = 0x6B2,              /**< @brief CDC RTC data. */
    CMR_CANID_CDC_ODOMETER = 0x6C2,                 /**< @brief CDC Odometer data. */
    CMR_CANID_CDC_CONTROLS_STATUS = 0x6D2,          /**< @brief CDC controls status data. */
    CMR_CANID_CDC_POWER_UPDATE = 0x6E2,             /**< @brief DAQ Live to CDC - changing power limit. */
    CMR_CANID_CDC_COULOMB_COUNTING = 0x6E3,
    CMR_CANID_CDC_POWER_LOG = 0x6E4,             /**< @brief DAQ Live to CDC - changing power limit. */

    CMR_CANID_FSM_DATA = 0x133,                 /**< @brief FSM data. */
    CMR_CANID_CELL_BALANCE_ENABLE = 0x134,
    CMR_CANID_FSM_SWANGLE = 0x135,
    CMR_CANID_FSM_PEDALS_ADC = 0x533,           /**< @brief FSM raw pedal positions. */
    CMR_CANID_FSM_SENSORS_ADC = 0x543,          /**< @brief FSM raw sensors. */
    CMR_CANID_FSM_POWER_DIAGNOSTICS = 0x553,    /**< @brief FSM power diagnostics. */
    CMR_CANID_SS_STATUS = 0x554,               /**< @brief Safety Circuit status. */

    CMR_CANID_PTC_LOOP_TEMPS_A = 0x224,        /**< @brief
 (fan board) cooling loop temps. */
    CMR_CANID_PTC_LOOP_TEMPS_B = 0x234,        /**< @brief
 (fan board) cooling loop temps. */
    CMR_CANID_PTC_LOOP_TEMPS_C = 0x244,        /**< @brief
 (fan board) cooling loop temps. */
    CMR_CANID_PTC_FANS_PUMPS_STATUS = 0x314,   /**< @brief
 (fan board) fans status */
    CMR_CANID_PTC_POWER_DIAGNOSTICS = 0x534,   /**< @brief
 (fan board) power diagnostics. */

    CMR_CANID_DIM_REQUEST = 0x235,              /**< @brief DIM state/gear request. */
    CMR_CANID_DIM_POWER_DIAGNOSTICS = 0x535,    /**< @brief DIM power diagnostics. */
    CMR_CANID_DIM_TEXT_WRITE = 0x525,           /**< @brief DIM write command for sending text. */
    CMR_CANID_DIM_ACTIONS = 0x515,              /**< @brief DIM action buttons pressed status and regen percentage. */
    CMR_CANID_DIM_ACKNOWLEDGE = 0x545,              /**< @brief DIM action buttons pressed status and regen percentage. */

    /** @Note: The following CAN IDs are used for the dim-cdc driver configuration system.
     * If you wish to modify these, you must maintain the invariant that the number of config
     * packets is correct and the config packets are in the correct order with dim config packets
     * first and then cdc config packets in ascending order. This is imperative to maintaining
     * code modularity :)
    */
    CMR_CANID_DIM_CONFIG0_DRV0 = 0x600,         /**< @brief DIM config request */
    CMR_CANID_DIM_CONFIG1_DRV0,                 /**< @brief DIM config request */
    CMR_CANID_DIM_CONFIG2_DRV0,                 /**< @brief DIM config request */
    CMR_CANID_DIM_CONFIG3_DRV0,                 /**< @brief DIM config request */
    CMR_CANID_CDC_CONFIG0_DRV0,                 /**< @brief CDC config request */
    CMR_CANID_CDC_CONFIG1_DRV0,                 /**< @brief CDC config request */
    CMR_CANID_CDC_CONFIG2_DRV0,                 /**< @brief CDC config request */
    CMR_CANID_CDC_CONFIG3_DRV0,                 /**< @brief CDC config request */
    CMR_CANID_DIM_CONFIG0_DRV1,                 /**< @brief DIM config request */
    CMR_CANID_DIM_CONFIG1_DRV1,                 /**< @brief DIM config request */
    CMR_CANID_DIM_CONFIG2_DRV1,                 /**< @brief DIM config request */
    CMR_CANID_DIM_CONFIG3_DRV1,                 /**< @brief DIM config request */
    CMR_CANID_CDC_CONFIG0_DRV1,                 /**< @brief CDC config request */
    CMR_CANID_CDC_CONFIG1_DRV1,                 /**< @brief CDC config request */
    CMR_CANID_CDC_CONFIG2_DRV1,                 /**< @brief CDC config request */
    CMR_CANID_CDC_CONFIG3_DRV1,                 /**< @brief CDC config request */
    CMR_CANID_DIM_CONFIG0_DRV2,                 /**< @brief DIM config request */
    CMR_CANID_DIM_CONFIG1_DRV2,                 /**< @brief DIM config request */
    CMR_CANID_DIM_CONFIG2_DRV2,                 /**< @brief DIM config request */
    CMR_CANID_DIM_CONFIG3_DRV2,                 /**< @brief DIM config request */
    CMR_CANID_CDC_CONFIG0_DRV2,                 /**< @brief CDC config request */
    CMR_CANID_CDC_CONFIG1_DRV2,                 /**< @brief CDC config request */
    CMR_CANID_CDC_CONFIG2_DRV2,                 /**< @brief CDC config request */
    CMR_CANID_CDC_CONFIG3_DRV2,                 /**< @brief CDC config request */
    CMR_CANID_DIM_CONFIG0_DRV3,                 /**< @brief DIM config request */
    CMR_CANID_DIM_CONFIG1_DRV3,                 /**< @brief DIM config request */
    CMR_CANID_DIM_CONFIG2_DRV3,                 /**< @brief DIM config request */
    CMR_CANID_DIM_CONFIG3_DRV3,                 /**< @brief DIM config request */
    CMR_CANID_CDC_CONFIG0_DRV3,                 /**< @brief CDC config request */
    CMR_CANID_CDC_CONFIG1_DRV3,                 /**< @brief CDC config request */
    CMR_CANID_CDC_CONFIG2_DRV3,                 /**< @brief CDC config request */
    CMR_CANID_CDC_CONFIG3_DRV3,                 /**< @brief CDC config request */


    CMR_CANID_AFC0_FAN_STATUS = 0x236,          /**< @brief AFC 0 fan status. */
    CMR_CANID_AFC0_DRIVER_TEMPS = 0x536,        /**< @brief AFC 0 temperatures. */
    CMR_CANID_AFC0_POWER_DIAGNOSTICS = 0x546,   /**< @brief AFC 0 power diagnostics. */

    CMR_CANID_AFC1_FAN_STATUS = 0x237,          /**< @brief AFC 1 fan status. */
    CMR_CANID_AFC1_DRIVER_TEMPS = 0x537,        /**< @brief AFC 1 temperatures. */
    CMR_CANID_AFC1_POWER_DIAGNOSTICS = 0x547,   /**< @brief AFC 1 power diagnostics. */

    CMR_CANID_DRS_STATE = 0x52C,                /**< @brief DRS state values.*/
	CMR_CANID_SF_STATE = 0x52D,				/**< @brief Safety Filter state. */
    CMR_CANID_MOTORPOWER_STATE = 0x52E,				/**< @brief Motor Power state. */

    // FL
    CMR_CANID_AMK_1_ACT_1 = 0x283,              /**< @brief AMK Inverter 1 actual values 1.*/
    CMR_CANID_AMK_1_ACT_2 = 0x285,              /**< @brief AMK Inverter 1 actual values 2.*/
    CMR_CANID_AMK_1_SETPOINTS = 0x184,          /**< @brief AMK Inverter 1 setpoints.*/

    // BR
    CMR_CANID_AMK_2_ACT_1 = 0x284,              /**< @brief AMK Inverter 2 actual values 1.*/
    CMR_CANID_AMK_2_ACT_2 = 0x286,              /**< @brief AMK Inverter 2 actual values 2.*/
    CMR_CANID_AMK_2_SETPOINTS = 0x185,          /**< @brief AMK Inverter 2 setpoints.*/

    // FR
    CMR_CANID_AMK_3_ACT_1 = 0x287,              /**< @brief AMK Inverter 3 actual values 1.*/
    CMR_CANID_AMK_3_ACT_2 = 0x289,              /**< @brief AMK Inverter 3 actual values 2.*/
    CMR_CANID_AMK_3_SETPOINTS = 0x188,          /**< @brief AMK Inverter 3 setpoints.*/

    // BL
    CMR_CANID_AMK_4_ACT_1 = 0x288,              /**< @brief AMK Inverter 4 actual values 1.*/
    CMR_CANID_AMK_4_ACT_2 = 0x28A,              /**< @brief AMK Inverter 4 actual values 2.*/
    CMR_CANID_AMK_4_SETPOINTS = 0x189,          /**< @brief AMK Inverter 4 setpoints.*/

    CMR_CANID_RMS_TEMPA = 0x000 + CMR_CANID_RMS_OFFSET,         /**< @brief RMS temp set A. */
    CMR_CANID_RMS_TEMPB = 0x001 + CMR_CANID_RMS_OFFSET,         /**< @brief RMS temp set B. */
    CMR_CANID_RMS_TEMPC = 0x002 + CMR_CANID_RMS_OFFSET,         /**< @brief RMS temp set C. */
    CMR_CANID_RMS_MOTOR_POS = 0x005 + CMR_CANID_RMS_OFFSET,     /**< @brief RMS motor position. */
    CMR_CANID_RMS_FAULTS = 0x00B + CMR_CANID_RMS_OFFSET,        /**< @brief RMS faults (pg 23). */
    CMR_CANID_RMS_TORQUE_DIAG = 0x00C + CMR_CANID_RMS_OFFSET,   /**< @brief RMS torque diagnostic data. */
    CMR_CANID_RMS_CURRENT_INFO = 0x006 + CMR_CANID_RMS_OFFSET,  /**< @brief RMS current info. */
    CMR_CANID_RMS_VOLTAGE_INFO = 0x007 + CMR_CANID_RMS_OFFSET,  /**< @brief RMS voltage info. */
    CMR_CANID_RMS_COMMAND = 0x020 + CMR_CANID_RMS_OFFSET,       /**< @brief RMS command. */
    CMR_CANID_RMS_PARAM_REQ = 0x021 + CMR_CANID_RMS_OFFSET,     /**< @brief RMS parameter request. */
    CMR_CANID_RMS_PARAM_RES = 0x022 + CMR_CANID_RMS_OFFSET,     /**< @brief RMS parameter response. */


    // BMS CAN Structs
    CMR_CANID_HVC_MIN_MAX_CELL_VOLTAGE = 0x310,                  /**< @brief HVC Max/Min Cell Voltage. */
    CMR_CANID_HVC_MIN_MAX_CELL_TEMPERATURE = 0x311,              /**< @brief HVC Max/Min Cell Temperature. */
    CMR_CANID_HVC_LOW_VOLTAGE = 0x303,                           /**< @brief HVC Low Voltage. */
    CMR_CANID_HVC_BMB_STATUS_ERRORS = 0x304,
    CMR_CANID_HVC_BRUSA_MSG = 0x528,                             /**< @brief HVC Brusa message. */

    CMR_CANID_HVC_BMB_0_STATUS_VOLTAGE = 0x380,                    /**< @brief HVC BMB Voltage: Message ID is BMB number << 1*/
    CMR_CANID_HVC_BMB_1_STATUS_VOLTAGE = 0x382,
    CMR_CANID_HVC_BMB_2_STATUS_VOLTAGE = 0x384,
    CMR_CANID_HVC_BMB_3_STATUS_VOLTAGE = 0x386,
    CMR_CANID_HVC_BMB_4_STATUS_VOLTAGE = 0x388,
    CMR_CANID_HVC_BMB_5_STATUS_VOLTAGE = 0x38A,
    CMR_CANID_HVC_BMB_6_STATUS_VOLTAGE = 0x38C,
    CMR_CANID_HVC_BMB_7_STATUS_VOLTAGE = 0x38E,
    CMR_CANID_HVC_BMB_8_STATUS_VOLTAGE = 0x390,
    CMR_CANID_HVC_BMB_9_STATUS_VOLTAGE = 0x392,
    CMR_CANID_HVC_BMB_10_STATUS_VOLTAGE = 0x394,
    CMR_CANID_HVC_BMB_11_STATUS_VOLTAGE = 0x396,
    CMR_CANID_HVC_BMB_12_STATUS_VOLTAGE = 0x398,
    CMR_CANID_HVC_BMB_13_STATUS_VOLTAGE = 0x39A,
    CMR_CANID_HVC_BMB_14_STATUS_VOLTAGE = 0x39C,
    CMR_CANID_HVC_BMB_15_STATUS_VOLTAGE = 0x39E,
    CMR_CANID_HVC_BMB_0_STATUS_TEMP = 0x381,                       /**< @brief HVC BMB Temperature: Message ID is BMB number << 1 + 1*/
    CMR_CANID_HVC_BMB_1_STATUS_TEMP = 0x383,
    CMR_CANID_HVC_BMB_2_STATUS_TEMP = 0x385,
    CMR_CANID_HVC_BMB_3_STATUS_TEMP = 0x387,
    CMR_CANID_HVC_BMB_4_STATUS_TEMP = 0x389,
    CMR_CANID_HVC_BMB_5_STATUS_TEMP = 0x38B,
    CMR_CANID_HVC_BMB_6_STATUS_TEMP = 0x38D,
    CMR_CANID_HVC_BMB_7_STATUS_TEMP = 0x38F,
    CMR_CANID_HVC_BMB_8_STATUS_TEMP = 0x391,
    CMR_CANID_HVC_BMB_9_STATUS_TEMP = 0x393,
    CMR_CANID_HVC_BMB_10_STATUS_TEMP = 0x395,
    CMR_CANID_HVC_BMB_11_STATUS_TEMP = 0x397,
    CMR_CANID_HVC_BMB_12_STATUS_TEMP = 0x399,
    CMR_CANID_HVC_BMB_13_STATUS_TEMP = 0x39B,
    CMR_CANID_HVC_BMB_14_STATUS_TEMP = 0x39D,
    CMR_CANID_HVC_BMB_15_STATUS_TEMP = 0x39F,

    CMR_CANID_SBG_STATUS_1 = 0x700,             /**< @brief SBG_ECAN_LOG_STATUS_01 */
    CMR_CANID_SBG_STATUS_2 = 0x701,             /**< @brief SBG_ECAN_LOG_STATUS_02 */
    CMR_CANID_SBG_STATUS_3 = 0x702,             /**< @brief SBG_ECAN_LOG_STATUS_03 */
    CMR_CANID_SBG_EKF_ORIENT = 0x722,           /**< @brief SBG_ECAN_LOG_EKF_EULER */
    CMR_CANID_SBG_EKF_POS = 0x724,              /**< @brief SBG_ECAN_LOG_EKF_POS */
    CMR_CANID_SBG_EKF_VEL = 0x727,              /**< @brief SBG_ECAN_LOG_EKF_VEL */
    CMR_CANID_SBG_IMU_ACCEL = 0x711,            /**< @brief SBG_ECAN_LOG_IMU_ACCEL */
    CMR_CANID_SBG_IMU_GYRO = 0x712,             /**< @brief SBG_ECAN_LOG_IMU_GYRO */
    CMR_CANID_SBG_BODY_VEL = 0x729,             /**< @brief SBG_ECAN_MSG_EKF_VEL_BODY */
    CMR_CANID_SBG_AUTOMOTIVE = 0x72A,           /**< @brief SBG_ECAN_MSG_AUTO_TRACK_SLIP_CURV */

    CMR_CANID_MOVELLA_STATUS = 0x772,
    CMR_CANID_MOVELLA_QUATERNION = 0x774,
    CMR_CANID_MOVELLA_IMU_GYRO = 0x776,
    CMR_CANID_MOVELLA_IMU_ACCEL = 0x77E,
    CMR_CANID_MOVELLA_VELOCITY = 0x77D,

    CMR_CANID_EMD_MEASUREMENT = 0x100,          /**< @brief EMD measurement for HV voltage/current. */
    CMR_CANID_EMD_MEASUREMENT_RETX = 0x401,     /**< @brief EMD measurement for HV voltage/current. */
    CMR_CANID_EMD_STATUS = 0x400,               /**< @brief EMD status. */

    CMR_IZZIE_LOADCELL = 0x7F0,                 /**< @brief IZZIE Amp load data. */
    CMR_CANID_CONTROLS_DEBUG_GLOBAl = 0x7E0,    /**< @brief control algo testing data. */
    CMR_CANID_CONTROLS_DEBUG_FR = 0x7E1,        /**< @brief control algo testing data. */
    CMR_CANID_CONTROLS_DEBUG_FL = 0x7E2,        /**< @brief control algo testing data. */
    CMR_CANID_CONTROLS_DEBUG_RR = 0x7E3,        /**< @brief control algo testing data. */
    CMR_CANID_CONTROLS_DEBUG_RL = 0x7E4,        /**< @brief control algo testing data. */
    CMR_CANID_CONTROLS_PID_IO = 0x7E5,        /**< @brief control algo testing data. */

   CMR_CANID_CONTROLS_SOLVER_INPUTS = 0x7E6,
   CMR_CANID_CONTROLS_SOLVER_OUTPUTS = 0x7F0,
   CMR_CANID_CONTROLS_SOLVER_SETTINGS = 0x7EE,
   CMR_CANID_CONTROLS_SOLVER_AUX = 0x7FF,

   CMR_CANID_LOADCELL_FR = 0x7D0,
   CMR_CANID_LOADCELL_RR = 0x7D1,
   CMR_CANID_LOADCELL_FL = 0x7D2,
   CMR_CANID_LOADCELL_RL = 0x7D3,

    CMR_CANID_FRONT_SLIP_RATIOS = 0x7E8,
    CMR_CANID_REAR_SLIP_RATIOS = 0x7E9,
    CMR_CANID_FRONT_WHL_SETPOINTS = 0x7EA,
    CMR_CANID_REAR_WHL_SETPOINTS = 0x7EB,
    CMR_CANID_FRONT_WHL_VELS = 0x7EC,
    CMR_CANID_REAR_WHL_VELS = 0x7ED,

    CMR_CANID_TEST_ID=0x777,

	CMR_CANID_DRS_CONTROLS = 0x29C, 				/**< @brief DRS Motor Controls. */

    CMR_CANID_DAQ_0_LOADCELL = 0x650,           /**< @brief Load cell data for DAQ Board 0. */
    CMR_CANID_DAQ_0_THERMISTOR,                 /**< @brief Thermistor data for DAQ Board 0. */
    CMR_CANID_DAQ_0_DEBUG,                      /**< @brief Load cell amplifier debug data for DAQ Board 0. */
    CMR_CANID_DAQ_1_LOADCELL,                   /**< @brief Load cell data for DAQ Board 1. */
    CMR_CANID_DAQ_1_THERMISTOR,                 /**< @brief Thermistor data for DAQ Board 1. */
    CMR_CANID_DAQ_1_DEBUG,                      /**< @brief Load cell amplifier debug data for DAQ Board 1. */
    CMR_CANID_DAQ_2_LOADCELL,                   /**< @brief Load cell data for DAQ Board 2. */
    CMR_CANID_DAQ_2_THERMISTOR,                 /**< @brief Thermistor data for DAQ Board 2. */
    CMR_CANID_DAQ_2_DEBUG,                      /**< @brief Load cell amplifier debug data for DAQ Board 2. */
    CMR_CANID_DAQ_3_LOADCELL,                   /**< @brief Load cell data for DAQ Board 3. */
    CMR_CANID_DAQ_3_THERMISTOR,                 /**< @brief Thermistor data for DAQ Board 3. */
    CMR_CANID_DAQ_3_DEBUG,                      /**< @brief Load cell amplifier debug data for DAQ Board 3. */

    CMR_CANID_VSM_GIT = 0x7F1,
	 CMR_CANID_HVC_GIT,
	 CMR_CANID_PTC_GIT,
	 CMR_CANID_CDC_GIT,
	 CMR_CANID_DIM_GIT,
	 CMR_CANID_RAM_GIT,

    CAN_ID_LV_BMS_CELL_VOLTAGE_1_3 = 0x678,
    CAN_ID_LV_BMS_CELL_VOLTAGE_4_6,
    CAN_ID_LV_BMS_CELL_TEMP_1_4,
    CAN_ID_LV_BMS_CELL_TEMP_5_8,
    CAN_ID_LV_BMS_CELL_OVERVOLTAGE,
    CAN_ID_LV_BMS_CELL_OVERTEMP,
    CAN_ID_LV_BMS_BUS_VOLTAGE,
    CAN_ID_LV_BMS_CURRENT,
} cmr_canID_t;

#endif /* CMR_CAN_IDS_H */<|MERGE_RESOLUTION|>--- conflicted
+++ resolved
@@ -23,15 +23,9 @@
     CMR_CANID_HEARTBEAT_CDC = 0x102,    /**< @brief CDC heartbeat. */
     CMR_CANID_HEARTBEAT_FSM = 0x103,    /**< @brief FSM heartbeat. */
     CMR_CANID_HEARTBEAT_DIM = 0x104,    /**< @brief DIM heartbeat. */
-<<<<<<< HEAD
-    CMR_CANID_HEARTBEAT_PTC = 0x105,    /**< @brief
- heatbeart.*/
-	CMR_CANID_HEARTBEAT_HVI = 0x106,
-=======
     CMR_CANID_HEARTBEAT_PTC = 0x105,    /**< @brief PTC heatbeart. */
-	 CMR_CANID_HEARTBEAT_HVI = 0x106,    /**< @brief HVI heatbeart. */
+	CMR_CANID_HEARTBEAT_HVI = 0x106,    /**< @brief HVI heatbeart. */
     CMR_CANID_HEARTBEAT_LV_BMS = 0x107, /**< @brief LV-BMS heatbeart. */
->>>>>>> 5d5072c6
     CMR_CANID_HEARTBEAT_MEMORATOR = 0x109,      /**< @brief Memorator heartbeat.*/
 
     CMR_CANID_VSM_STATUS = 0x110,               /**< @brief VSM status. */
@@ -61,11 +55,11 @@
     CMR_CANID_CDC_POSE_ORIENTATION = 0x292,         /**< @brief CDC (20e) roll/pitch/yaw real car position. */
     CMR_CANID_CDC_POSE_VELOCITY = 0x2A2,            /**< @brief CDC (20e) real car velocity. */
     CMR_CANID_CDC_POSE_ACCELERATION = 0x2B2,        /**< @brief CDC (20e) real car acceleration. */
-    
+
     CMR_CANID_CDC_COG_VELOCITY = 0x2C2,        /**< @brief CDC (20e) real car acceleration. */
     CMR_CANID_CDC_FRONT_VELOCITY = 0x2D2,        /**< @brief CDC (20e) real car acceleration. */
     CMR_CANID_CDC_REAR_VELOCITY = 0x2E2,        /**< @brief CDC (20e) real car acceleration. */
-    
+
     CMR_CANID_CDC_POWER_SENSE = 0x305,
     CMR_CANID_CDC_RTC_DATA_OUT = 0x6A2,             /**< @brief CDC RTC data. */
     CMR_CANID_CDC_RTC_DATA_IN = 0x6B2,              /**< @brief CDC RTC data. */
