/*
 * i2c.c
 *
 */

#include "i2c.h"
#include <stdbool.h>

// current config of the selectIO (cause we don't want to overwrite the top LED bit)
uint8_t selectIOCurrent = 0x0;

<<<<<<< HEAD
void i2cInit(void) {
	cmr_i2cInit(&bmb_i2c, I2C1, I2C_CLOCK_HI, 0, // 100kHz limited by the PCA9536 TODO: Check if own address should be 0
			GPIOB, GPIO_PIN_8, // clock
			GPIOB, GPIO_PIN_9); // data

	for (int bmb = 0; bmb < NUM_BMBS; bmb++) {
		for (int side = 0; side < 2; side++) {
			i2c_enableI2CMux(bmb, side);
			i2c_pullUpCellBalanceIOExpander(bmb);
			i2c_configSelectMux();
			i2c_configADC();
		}
		i2c_disableI2CMux(bmb);
	}
=======
cmr_i2c_t bmb_i2c;

bool i2cInit(void) {
    cmr_i2cInit(&bmb_i2c, I2C1,
    		I2C_CLOCK_HI, 0, // 100kHz limited by the PCA9536 TODO: Check if own address should be 0
                GPIOB, GPIO_PIN_8, // clock
                GPIOB, GPIO_PIN_9); // data

    for (int bmb = 0; bmb < I2C_NUM_BMBS; bmb++) {
        for (int side = 0; side < 2; side++) {
            if (!i2c_enableI2CMux(bmb, side))
            	return false;
            if (!i2c_configSelectMux())
            	return false;
            if (!i2c_configADC())
            	return false;
        }
        if (!i2c_disableI2CMux(bmb))
        	return false;
    }
    return true;
>>>>>>> 6a0ebe7e
}

// This verifies everything looks like it works
// and configures everything
// A non-zero return value indicates error, higher 8 bits
// indicates the mux that produced the error, then lower 8
// bits 0 indicates mux failure, 1 indicates 4 IO expander
// failure, 2 indicates ADC failure, 3 indicates 9 IO expander
// failure
/* uint16_t i2cVerifyConfigChain(void) { */
/*     for (int bmb = 0; bmb < NUM_BMBS; bmb++) { */
/*         uint8_t data = 0; */
/*         if (cmr_i2cRX(&bmb_i2c, bms_mux_address[bmb], &data, */
/*                   1, I2C_TIMEOUT) != 0) { */
/*             return ((uint16_t)(i)) << 8; */
/*         } */
/*         if (data != 0x0) { */
/*             return ((uint16_t)(i)) << 8; */
/*         } */

/*         for (int side = 0; side < 2; side++) { */
/*             // verified mux is reset to 0 */
/*             // now enable the mux, check ADC and GPIO per side */
/*             i2c_enableI2CMux(bmb, side); */
/*             // now verify the 4 IO expander */
/*             if */
/*         } */
/*     } */
/*     return 0; */
/* } */

bool i2c_enableI2CMux(uint8_t bmb, uint8_t side) {
<<<<<<< HEAD
	configASSERT(side <= 1);
	configASSERT(bmb < NUM_BMBS);
	// bit 2 is enable bit, bit 1 & 0 is the side (either 00 or 01)
	uint8_t data = 0x4 | side;
	if (cmr_i2cTX(&bmb_i2c, bms_mux_address[bmb], &data, 1, I2C_TIMEOUT) != 0) {
		return false;
	}
	return true;
}

bool i2c_disableI2CMux(uint8_t bmb) {
	configASSERT(bmb < NUM_BMBS);
	// bit 2 is enable bit
	uint8_t data = 0x0;
	if (cmr_i2cTX(&bmb_i2c, bms_mux_address[bmb], &data, 1, I2C_TIMEOUT) != 0) {
		return false;
	}
	return true;
}

bool i2c_configSelectMux() {
	// select control register, set them all to output
	uint8_t data[2] = { 0x3, 0x00 };
	if (cmr_i2cTX(&bmb_i2c, BMS_SELECT_IO_ADDR, &data, 2, I2C_TIMEOUT) != 0) {
		return false;
	}
	return true;
}

bool i2c_select4MuxChannel(uint8_t channel) {
	configASSERT(channel < 4);
	// 0x1 is output port, we set select lines of mux
	// mux only uses last 2 bits, the top 4th bit is the LED blinking
	// save top 2 bits, overwrite bottom 2 bits
	selectIOCurrent = (selectIOCurrent & 0xC) | channel;
	uint8_t outData[2] = { 0x1, selectIOCurrent };
	if (cmr_i2cTX(&bmb_i2c, BMS_SELECT_IO_ADDR, &outData, 2, I2C_TIMEOUT)
			!= 0) {
		return false;
	}
	return true;
}

bool i2c_selectMuxBlink() {
	// flip top 2 bits, don't flip bottom 2 bits
	selectIOCurrent = (~selectIOCurrent & 0xC) | (selectIOCurrent & 0x3);
	uint8_t outData[2] = { 0x1, selectIOCurrent };
	if (cmr_i2cTX(&bmb_i2c, BMS_SELECT_IO_ADDR, &outData, 2, I2C_TIMEOUT)
			!= 0) {
		return false;
	}
	return true;
=======
    // bit 2 is enable bit, bit 1 & 0 is the side (either 00 or 01)
    uint8_t data = 0x4 | side;
    if(cmr_i2cTX(&bmb_i2c, bms_mux_address[bmb], &data, 1, I2C_TIMEOUT) != 0) {
        return false;
    }
    return true;
}

bool i2c_disableI2CMux(uint8_t bmb) {
    // bit 2 is enable bit
    uint8_t data = 0x0;
    if(cmr_i2cTX(&bmb_i2c, bms_mux_address[bmb], &data, 1, I2C_TIMEOUT) != 0) {
        return false;
    }
    return true;
}

bool i2c_configSelectMux() {
    // select control register, set them all to output
    uint8_t data[2] = {0x3, 0x00};
    if (cmr_i2cTX(&bmb_i2c, BMS_SELECT_IO_ADDR, (uint8_t*)&data, 2, I2C_TIMEOUT) != 0) {
        return false;
    }
    return true;
}

bool i2c_select4MuxChannel(uint8_t channel) {
    // 0x1 is output port, we set select lines of mux
    // mux only uses last 2 bits, the top 4th bit is the LED blinking
    // save top 2 bits, overwrite bottom 2 bits
    selectIOCurrent = (selectIOCurrent & 0xC) | channel;
    uint8_t outData[2] = {0x1, selectIOCurrent};
    if(cmr_i2cTX(&bmb_i2c, BMS_SELECT_IO_ADDR, (uint8_t*)&outData, 2, I2C_TIMEOUT) != 0) {
        return false;
    }
    return true;
}

bool i2c_selectMuxBlink() {
    // flip top 2 bits, don't flip bottom 2 bits
    selectIOCurrent = (~selectIOCurrent & 0xC) | (selectIOCurrent & 0x3);
    uint8_t outData[2] = {0x1, selectIOCurrent};
    if(cmr_i2cTX(&bmb_i2c, BMS_SELECT_IO_ADDR, (uint8_t*)&outData, 2, I2C_TIMEOUT) != 0) {
        return false;
    }
    return true;
>>>>>>> 6a0ebe7e
}

bool i2c_configADC() {
	// 1111 means {setup_bit, internal_ref, ref_output, ref_always_on}
	// 0010 means {internal_clock, unipolar, no_action, X}
	uint8_t setupByte = 0xF2;
	// 0_00_0111_1 means {config_bit, scan_all, scan_to_A7, single_ended}
	uint8_t configByte = 0x1F;
	if (cmr_i2cTX(&bmb_i2c, BMS_ADC_ADDR, &setupByte, 1, I2C_TIMEOUT) != 0) {
		return false;
	}
	if (cmr_i2cTX(&bmb_i2c, BMS_ADC_ADDR, &configByte, 1, I2C_TIMEOUT) != 0) {
		return false;
	}
	return true;
}

bool i2c_scanADC(int16_t adcResponse[]) {
	uint8_t buffer[16];
	if (cmr_i2cRX(&bmb_i2c, BMS_ADC_ADDR, buffer, 16, I2C_TIMEOUT) != 0) {
		return false;
	}
	for (int i = 0; i < 8; i++) {
		// top 6 bits should be 1
		if (~(buffer[i << 1] >> 2) != 0x0) {
			return false;
		}
		adcResponse[i] = ((((uint16_t) buffer[i << 1]) << 8)
				| (buffer[(i << 1) + 1])) & 0x3FF;
	}
	return true;
}

bool i2c_pullUpCellBalanceIOExpander(uint8_t bmb) {
	uint16_t data = ((0xF0) << 8) | 0xFF;
	uint16_t data2 = ((0xF1) << 8) | 0x1;
	if (cmr_i2cTX(&bmb_i2c, bms_cell_balancer_addresses[bmb], &data, 2,
			I2C_TIMEOUT) != 0) {
		return false;
	}
	if (cmr_i2cTX(&bmb_i2c, bms_cell_balancer_addresses[bmb], &data2, 2,
			I2C_TIMEOUT) != 0) {
		return false;
	}
	return true;
}
bool i2c_cellBalance(uint8_t bmb, uint8_t cells, uint8_t cells1) {
	uint16_t data = ((0xF2) << 8) | (cells);
	uint16_t data2 = ((0xF3) << 8) | (cells);
	if (cmr_i2cTX(&bmb_i2c, bms_cell_balancer_addresses[bmb], &data, 2,
			I2C_TIMEOUT) != 0) {
		return false;
	}
	if (cmr_i2cTX(&bmb_i2c, bms_cell_balancer_addresses[bmb], &data2, 2,
			I2C_TIMEOUT) != 0) {
		return false;
	}
	return true;
}<|MERGE_RESOLUTION|>--- conflicted
+++ resolved
@@ -9,22 +9,6 @@
 // current config of the selectIO (cause we don't want to overwrite the top LED bit)
 uint8_t selectIOCurrent = 0x0;
 
-<<<<<<< HEAD
-void i2cInit(void) {
-	cmr_i2cInit(&bmb_i2c, I2C1, I2C_CLOCK_HI, 0, // 100kHz limited by the PCA9536 TODO: Check if own address should be 0
-			GPIOB, GPIO_PIN_8, // clock
-			GPIOB, GPIO_PIN_9); // data
-
-	for (int bmb = 0; bmb < NUM_BMBS; bmb++) {
-		for (int side = 0; side < 2; side++) {
-			i2c_enableI2CMux(bmb, side);
-			i2c_pullUpCellBalanceIOExpander(bmb);
-			i2c_configSelectMux();
-			i2c_configADC();
-		}
-		i2c_disableI2CMux(bmb);
-	}
-=======
 cmr_i2c_t bmb_i2c;
 
 bool i2cInit(void) {
@@ -46,7 +30,6 @@
         	return false;
     }
     return true;
->>>>>>> 6a0ebe7e
 }
 
 // This verifies everything looks like it works
@@ -79,60 +62,6 @@
 /* } */
 
 bool i2c_enableI2CMux(uint8_t bmb, uint8_t side) {
-<<<<<<< HEAD
-	configASSERT(side <= 1);
-	configASSERT(bmb < NUM_BMBS);
-	// bit 2 is enable bit, bit 1 & 0 is the side (either 00 or 01)
-	uint8_t data = 0x4 | side;
-	if (cmr_i2cTX(&bmb_i2c, bms_mux_address[bmb], &data, 1, I2C_TIMEOUT) != 0) {
-		return false;
-	}
-	return true;
-}
-
-bool i2c_disableI2CMux(uint8_t bmb) {
-	configASSERT(bmb < NUM_BMBS);
-	// bit 2 is enable bit
-	uint8_t data = 0x0;
-	if (cmr_i2cTX(&bmb_i2c, bms_mux_address[bmb], &data, 1, I2C_TIMEOUT) != 0) {
-		return false;
-	}
-	return true;
-}
-
-bool i2c_configSelectMux() {
-	// select control register, set them all to output
-	uint8_t data[2] = { 0x3, 0x00 };
-	if (cmr_i2cTX(&bmb_i2c, BMS_SELECT_IO_ADDR, &data, 2, I2C_TIMEOUT) != 0) {
-		return false;
-	}
-	return true;
-}
-
-bool i2c_select4MuxChannel(uint8_t channel) {
-	configASSERT(channel < 4);
-	// 0x1 is output port, we set select lines of mux
-	// mux only uses last 2 bits, the top 4th bit is the LED blinking
-	// save top 2 bits, overwrite bottom 2 bits
-	selectIOCurrent = (selectIOCurrent & 0xC) | channel;
-	uint8_t outData[2] = { 0x1, selectIOCurrent };
-	if (cmr_i2cTX(&bmb_i2c, BMS_SELECT_IO_ADDR, &outData, 2, I2C_TIMEOUT)
-			!= 0) {
-		return false;
-	}
-	return true;
-}
-
-bool i2c_selectMuxBlink() {
-	// flip top 2 bits, don't flip bottom 2 bits
-	selectIOCurrent = (~selectIOCurrent & 0xC) | (selectIOCurrent & 0x3);
-	uint8_t outData[2] = { 0x1, selectIOCurrent };
-	if (cmr_i2cTX(&bmb_i2c, BMS_SELECT_IO_ADDR, &outData, 2, I2C_TIMEOUT)
-			!= 0) {
-		return false;
-	}
-	return true;
-=======
     // bit 2 is enable bit, bit 1 & 0 is the side (either 00 or 01)
     uint8_t data = 0x4 | side;
     if(cmr_i2cTX(&bmb_i2c, bms_mux_address[bmb], &data, 1, I2C_TIMEOUT) != 0) {
@@ -179,7 +108,6 @@
         return false;
     }
     return true;
->>>>>>> 6a0ebe7e
 }
 
 bool i2c_configADC() {
