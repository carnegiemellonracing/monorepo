/**
 * @file controls.c
 * @brief Vehicle control loops.
 *
 * @author Carnegie Mellon Racing
 */

// ------------------------------------------------------------------------------------------------
// Includes


#include <stdint.h>
#include <stdbool.h>
#include <stddef.h>
#include <math.h>
#include "constants.h"
#include "controls.h"
#include "motors.h"
#include "lut_3d.h"
#include "safety_filter.h"
#include "CMR/can_types.h"
#include "../optimizer/optimizer.h"
#include "movella.h"
#include "lut.h"
#include "constants.h"

#define PI 3.1415926535897932384626f

#define X1000_INT16(x) ((int16_t)((float)x * 1000.0f))


// ------------------------------------------------------------------------------------------------
// Globals

/** @brief Yaw rate control kp */
volatile cmr_can_controls_pid_debug_t yrcDebug;
static float yrc_kp;

/** @brief CAN data for traction control */
volatile cmr_can_front_slip_ratio_data_t frontSlipRatios;
volatile cmr_can_rear_slip_ratio_data_t rearSlipRatios;
volatile cmr_can_front_whl_speed_setpoint_t frontWhlSetpoints;
volatile cmr_can_rear_whl_speed_setpoint_t rearWhlSetpoints;
volatile cmr_can_front_whl_velocity_t frontWhlVelocities;
volatile cmr_can_rear_whl_velocity_t rearWhlVelocities;

/** @brief FF Launch Control Start Tick and Button Released  **/
static TickType_t startTickCount;
static bool launchControlButtonPressed = false;
static bool launchControlActive = false;

/** @brief CAN data for CVXGEN*/
volatile cmr_can_solver_inputs_t solver_inputs;
volatile cmr_can_solver_aux_t solver_aux;
volatile cmr_can_solver_settings_t solver_settings;
volatile cmr_canCDCWheelTorque_t solver_torques;

/* @brief For testing only; false = use calculated downforce */
volatile bool use_true_downforce = false;

/** @brief total distance traveled */
extern volatile float odometer_km;

/** @brief whether or not TC and YRC are enabled */
static volatile cmr_canCDCControlsStatus_t controlsStatus = {
    .tcOn = (uint8_t)false,
    .yrcOn = (uint8_t)false
};

volatile cmr_canCDCKiloCoulombs_t coulombCounting;
static float manual_cruise_control_speed;

float getYawRateControlLeftRightBias(int32_t swAngle_millideg);
void set_fast_torque_with_slew(uint8_t throttlePos_u8, int16_t slew);

/** @brief Coulomb counting info **/
static TickType_t previousTickCount;

// ------------------------------------------------------------------------------------------------
// Function implementations
void setLaunchControl(
	uint8_t throttlePos_u8,
	uint16_t brakePressurePsi_u8,
	int32_t swAngle_millideg, /** IGNORED if assumeNoTurn is true */
	float leftRightBias_Nm, /** IGNORED UNLESS traction_control_mode (defined in the function) is TC_MODE_TORQUE */
	bool assumeNoTurn,
	bool ignoreYawRate,
	bool allowRegen,
	float critical_speed_mps
);
/** @brief initialize yaw rate control */
static void initYawRateControl() {
    // read yrc_kp from DIM
    yrc_kp = 1.0f;
    getProcessedValue(&yrc_kp, YRC_KP_INDEX, float_1_decimal);

    yrc_kp = yrc_kp*100.0f;
    // yrc_kp = 200;
    //yrcDebug = getPidDebug();
    yrcDebug.controls_pid = yrc_kp;
    // set yrc_ki to 0 because we don't aim to eliminate steady-state error
    //REMOVE const float yrc_ki = 0.0f;

    // disable derivate separation because no significant derivative kick was observed
    // steering angle and the car's yaw seem to have similar timescales
    //REMOVE const bool enable_derivative_separation = false;
}

static void load_solver_settings() {
	float k_lin = 0, k_yaw = 0, k_tie = 0;

	// Hot fix: interpret raw k_lin and k_yaw values as integers.
	if(getProcessedValue(&k_lin, K_LIN_INDEX, float_1_decimal)) {
		solver_set_k_lin(k_lin * 10.0f); // [0, 255.0].
	}

	if(getProcessedValue(&k_yaw, K_YAW_INDEX, float_1_decimal)) {
		solver_set_k_yaw(k_yaw * 0.1f); // [0, 2.55].
	}

    if(getProcessedValue(&k_tie, K_TIE_INDEX, float_1_decimal)) {
        solver_set_k_tie(k_tie * 0.01f); // [0, 0.255].
    }
}

/** @brief initialize controls */
void initControls() {
    initYawRateControl();
    startTickCount = xTaskGetTickCount();
	launchControlButtonPressed = false;
	launchControlActive = false;
	coulombCounting.KCoulombs = 0.0f;
    manual_cruise_control_speed = 1.0;
}

/** @brief update controlsStatus to be displayed on DIM */
void setControlsStatus(cmr_canGear_t gear) {
    switch (gear) {
        case CMR_CAN_GEAR_SLOW:
            controlsStatus.tcOn = (uint8_t)false;
            controlsStatus.yrcOn = (uint8_t)false;
            break;
        case CMR_CAN_GEAR_FAST:
            controlsStatus.tcOn = (uint8_t)false;
            controlsStatus.yrcOn = (uint8_t)false;
            break;
        case CMR_CAN_GEAR_ENDURANCE:
            controlsStatus.tcOn = (uint8_t)false;
            controlsStatus.yrcOn = (uint8_t)false;
            break;
        case CMR_CAN_GEAR_AUTOX:
            controlsStatus.tcOn = (uint8_t)true;
            controlsStatus.yrcOn = (uint8_t)true;
            break;
        case CMR_CAN_GEAR_SKIDPAD:
            controlsStatus.tcOn = (uint8_t)false;
            controlsStatus.yrcOn = (uint8_t)true;
            break;
        case CMR_CAN_GEAR_ACCEL:
            controlsStatus.tcOn = (uint8_t)true;
            controlsStatus.yrcOn = (uint8_t)false;
            break;
        case CMR_CAN_GEAR_TEST:
            controlsStatus.tcOn = (uint8_t)true;
            controlsStatus.yrcOn = (uint8_t)true;
            break;
        case CMR_CAN_GEAR_REVERSE:
            controlsStatus.tcOn = (uint8_t)false;
            controlsStatus.yrcOn = (uint8_t)false;
            break;
        default:
            controlsStatus.tcOn = (uint8_t)false;
            controlsStatus.yrcOn = (uint8_t)false;
            break;
    }
}

/** @brief get the a read-only pointer to controlsStatus */
const volatile cmr_canCDCControlsStatus_t *getControlsStatus() {
    return (const cmr_canCDCControlsStatus_t*) &controlsStatus;
}

// For sensor validation.
static void set_motor_speed(uint8_t throttlePos_u8, float speed_mps, bool rear_only) {
    float throttle = (float)throttlePos_u8 / UINT8_MAX;
    float req_torque_Nm = throttle * maxFastTorque_Nm;
    const float min_speed_mps = 0.0f;
    const float max_speed_mps = 20.0f;
    speed_mps = fmaxf(speed_mps, min_speed_mps);
    speed_mps = fminf(speed_mps, max_speed_mps);
    float target_rpm = speed_mps / (PI * effective_wheel_dia_m) * gear_ratio * 60.0f;
    cmr_torqueDistributionNm_t torquesPos_Nm;
    if(rear_only) {
        setVelocityInt16(MOTOR_FL, 0);
        setVelocityInt16(MOTOR_FR, 0);
        setVelocityInt16(MOTOR_RL, (int16_t) target_rpm);
        setVelocityInt16(MOTOR_RR, (int16_t) target_rpm);
        torquesPos_Nm.fl = 0.0f;
        torquesPos_Nm.fr = 0.0f;
        torquesPos_Nm.rl = req_torque_Nm;
        torquesPos_Nm.rr = req_torque_Nm;
    } else {
        setVelocityInt16(MOTOR_FL, (int16_t) target_rpm);
        setVelocityInt16(MOTOR_FR, (int16_t) target_rpm);
        setVelocityInt16(MOTOR_RL, (int16_t) target_rpm);
        setVelocityInt16(MOTOR_RR, (int16_t) target_rpm);
        torquesPos_Nm.fl = req_torque_Nm;
        torquesPos_Nm.fr = req_torque_Nm;
        torquesPos_Nm.rl = req_torque_Nm;
        torquesPos_Nm.rr = req_torque_Nm;
    }
	cmr_torqueDistributionNm_t torquesNeg_Nm = {
        .fl = 0.0f,
        .fr = 0.0f,
        .rl = 0.0f,
        .rr = 0.0f,
    };
    setTorqueLimsProtected(&torquesPos_Nm, &torquesNeg_Nm);
}

static void set_manual_cruise_control(uint8_t throttlePos_u8) {
    static bool prev_button = false;
    const float max_speed_mps = 20.0f;
    volatile cmr_canDIMActions_t *actions = (volatile cmr_canDIMActions_t *) canVehicleGetPayload(CANRX_VEH_DIM_ACTION_BUTTON);
    bool button = (actions->buttons & BUTTON_ACT) != 0;
    if(prev_button == false && button == true) {
        manual_cruise_control_speed += 1.0f;
        manual_cruise_control_speed = fminf(manual_cruise_control_speed, max_speed_mps);
    }
    prev_button = button;
    set_motor_speed(throttlePos_u8, manual_cruise_control_speed, false);
}

static inline void set_motor_speed_and_torque(
    motorLocation_t motor,
    float val,
    cmr_torqueDistributionNm_t *torquesPos_Nm,
    cmr_torqueDistributionNm_t *torquesNeg_Nm
) {
    if(val > 0.0) {
        switch (motor)
        {
            case MOTOR_FL:
                torquesPos_Nm->fl = val;
                torquesNeg_Nm->fl = 0.0f;
                break;
            case MOTOR_FR:
                torquesPos_Nm->fr = val;
                torquesNeg_Nm->fr = 0.0f;
                break;
            case MOTOR_RL:
                torquesPos_Nm->rl = val;
                torquesNeg_Nm->rl = 0.0f;
                break;
            case MOTOR_RR:
                torquesPos_Nm->rr = val;
                torquesNeg_Nm->rr = 0.0f;
                break;
            default:
                assert(false);
        }
        setVelocityInt16(motor, maxFastSpeed_rpm);

    } else {
        switch (motor)
        {
            case MOTOR_FL:
                torquesPos_Nm->fl = 0.0f;
                torquesNeg_Nm->fl = val;
                break;
            case MOTOR_FR:
                torquesPos_Nm->fr = 0.0f;
                torquesNeg_Nm->fr = val;
                break;
            case MOTOR_RL:
                torquesPos_Nm->rl = 0.0f;
                torquesNeg_Nm->rl = val;
                break;
            case MOTOR_RR:
                torquesPos_Nm->rr = 0.0f;
                torquesNeg_Nm->rr = val;
                break;
            default:
                assert(false);
        }
        setVelocityInt16(motor, 0);
    }
}

static float get_load_cell_angle_rad(canDaqRX_t loadIndex) {
    switch (loadIndex)
    {
    case CANRX_DAQ_LOAD_FL:
    case CANRX_DAQ_LOAD_FR:
        return 35.0f / 180.0f * PI;
    case CANRX_DAQ_LOAD_RL:
    case CANRX_DAQ_LOAD_RR:
        return 30.0f / 180.0f * PI;
    default:
        return 0.0f;
    }
}

/**
 * @brief Return downforce given motor location
 */
static float get_downforce(canDaqRX_t loadIndex, bool use_true_downforce) {
    float downforce_N;
    bool not_timeout = cmr_canRXMetaTimeoutWarn(&canDaqRXMeta[loadIndex],  xTaskGetTickCount()) == 0;
    if (use_true_downforce && not_timeout) {
        volatile cmr_canIZZELoadCell_t *downforcePayload = (volatile cmr_canIZZELoadCell_t*) canDAQGetPayload(loadIndex);
        float angle = get_load_cell_angle_rad(loadIndex);
        volatile int16_t raw = parse_int16(&downforcePayload->force_output_N);
        downforce_N = (float) raw * 0.1f * sinf(angle);
    } else {
        downforce_N = (float) car_mass_kg * 9.81f * 0.25f;
    }
    return downforce_N;
}

/**
 * @param normalized_throttle A value in [-1, 1].
 * In [0, 1] if without regen.
 */
static void set_optimal_control(
	float normalized_throttle,
	int32_t swAngle_millideg_FL,
    int32_t swAngle_millideg_FR,
    bool allow_regen
) {

    int32_t swAngle_millideg = (swAngle_millideg_FL + swAngle_millideg_FR) / 2;

    if (true == allow_regen) {
        assert(-1.0f <= normalized_throttle && normalized_throttle <= 1.0f);
    } else {
        assert(0.0f <= normalized_throttle && normalized_throttle <= 1.0f);
    }

    // load_solver_settings();

	float wheel_fl_speed_radps = getMotorSpeed_radps(MOTOR_FL);
	float wheel_fr_speed_radps = getMotorSpeed_radps(MOTOR_FR);
	float wheel_rl_speed_radps = getMotorSpeed_radps(MOTOR_RL);
	float wheel_rr_speed_radps = getMotorSpeed_radps(MOTOR_RR);

	// float tractive_cap_fl = getKappaFxGlobalMax(MOTOR_FL, UINT8_MAX, true).Fx;
	// float tractive_cap_fr = getKappaFxGlobalMax(MOTOR_FR, UINT8_MAX, true).Fx;
	// float tractive_cap_rl = getKappaFxGlobalMax(MOTOR_RL, UINT8_MAX, true).Fx;
	// float tractive_cap_rr = getKappaFxGlobalMax(MOTOR_RR, UINT8_MAX, true).Fx;

    const float corner_weight_Nm = 80.0f;
    bool use_true_downforce = true;
    float tractive_cap_fl = lut_get_max_Fx_kappa(0.0, get_downforce(CANRX_DAQ_LOAD_FL, use_true_downforce) + corner_weight_Nm).Fx;
    float tractive_cap_fr = lut_get_max_Fx_kappa(0.0, get_downforce(CANRX_DAQ_LOAD_FR, use_true_downforce) + corner_weight_Nm).Fx;
    float tractive_cap_rl = lut_get_max_Fx_kappa(0.0, get_downforce(CANRX_DAQ_LOAD_RL, use_true_downforce) + corner_weight_Nm).Fx;
    float tractive_cap_rr = lut_get_max_Fx_kappa(0.0, get_downforce(CANRX_DAQ_LOAD_RR, use_true_downforce) + corner_weight_Nm).Fx;

    static const float motor_resistance_Nm[MOTOR_LEN] = {
        [MOTOR_FL] = 0.5f,
        [MOTOR_FR] = 0.5f,
        [MOTOR_RL] = 0.5f,
        [MOTOR_RR] = 0.5f,
    };
	// The most naive approach is to convert force to torque linearly, ignoring rolling resistance and any inefficiency.
	float torque_limit_fl = tractive_cap_fl * effective_wheel_rad_m / gear_ratio + motor_resistance_Nm[MOTOR_FL];
	float torque_limit_fr = tractive_cap_fr * effective_wheel_rad_m / gear_ratio + motor_resistance_Nm[MOTOR_FR];
	float torque_limit_rl = tractive_cap_rl * effective_wheel_rad_m / gear_ratio + motor_resistance_Nm[MOTOR_RL];
	float torque_limit_rr = tractive_cap_rr * effective_wheel_rad_m / gear_ratio + motor_resistance_Nm[MOTOR_RR];

	torque_limit_fl = fminf(torque_limit_fl, maxTorque_continuous_stall_Nm);
	torque_limit_fr = fminf(torque_limit_fr, maxTorque_continuous_stall_Nm);
	torque_limit_rl = fminf(torque_limit_rl, maxTorque_continuous_stall_Nm);
	torque_limit_rr = fminf(torque_limit_rr, maxTorque_continuous_stall_Nm);

	static optimizer_state_t optimizer_state;

	optimizer_state.power_limit = getPowerLimit_W();
	optimizer_state.omegas[0] = wheel_fl_speed_radps;
	optimizer_state.omegas[1] = wheel_fr_speed_radps;
	optimizer_state.omegas[2] = wheel_rl_speed_radps;
	optimizer_state.omegas[3] = wheel_rr_speed_radps;

    if(true == allow_regen) {
        optimizer_state.variable_profile[0].lower = fmaxf(-torque_limit_fl + motor_resistance_Nm[MOTOR_FL], getMotorRegenerativeCapacity(getMotorSpeed_rpm(MOTOR_FL)));
        optimizer_state.variable_profile[1].lower = fmaxf(-torque_limit_fr + motor_resistance_Nm[MOTOR_FR], getMotorRegenerativeCapacity(getMotorSpeed_rpm(MOTOR_FR)));
        optimizer_state.variable_profile[2].lower = fmaxf(-torque_limit_rl + motor_resistance_Nm[MOTOR_RL], getMotorRegenerativeCapacity(getMotorSpeed_rpm(MOTOR_RL)));
        optimizer_state.variable_profile[3].lower = fmaxf(-torque_limit_rr + motor_resistance_Nm[MOTOR_RR], getMotorRegenerativeCapacity(getMotorSpeed_rpm(MOTOR_RR)));
    } else {
        optimizer_state.variable_profile[0].lower = 0.0;
        optimizer_state.variable_profile[1].lower = 0.0;
        optimizer_state.variable_profile[2].lower = 0.0;
        optimizer_state.variable_profile[3].lower = 0.0;
    }

	optimizer_state.variable_profile[0].upper = torque_limit_fl;
	optimizer_state.variable_profile[1].upper = torque_limit_fr;
	optimizer_state.variable_profile[2].upper = torque_limit_rl;
	optimizer_state.variable_profile[3].upper = torque_limit_rr;

	const float thoeretical_mass_accel = maxTorque_continuous_stall_Nm * MOTOR_LEN * gear_ratio / effective_wheel_rad_m / car_mass_kg;
	// areq can be either expressed in torque or actual accel. Both ways are equivalent. Here uses actual accel.
	optimizer_state.areq = normalized_throttle * thoeretical_mass_accel;

    // Solver treats Mreq as around -z axis.
<<<<<<< HEAD
	optimizer_state.mreq = -getYawRateControlLeftRightBias(swAngle_millideg);

	optimizer_state.theta_left = -swAngleMillidegToSteeringAngleRad(swAngle_millideg_FL);
    optimizer_state.theta_right = -swAngleMillidegToSteeringAngleRad(swAngle_millideg_FR);
=======
	optimizer_state.mreq = getYawRateControlLeftRightBias(swAngle_millideg);
	optimizer_state.theta_left = swAngleMillidegToSteeringAngleRad(swAngle_millideg_FL);
    optimizer_state.theta_right = swAngleMillidegToSteeringAngleRad(swAngle_millideg_FR);
>>>>>>> f162ef05

	solve(&optimizer_state);

	// Logging solver outputs, x1000 to make it more intuitive.
	solver_torques.frontLeft_Nm = X1000_INT16(optimizer_state.optimal_assignment[0].val);
	solver_torques.frontRight_Nm = X1000_INT16(optimizer_state.optimal_assignment[1].val);
	solver_torques.rearLeft_Nm = X1000_INT16(optimizer_state.optimal_assignment[2].val);
	solver_torques.rearRight_Nm = X1000_INT16(optimizer_state.optimal_assignment[3].val);

    // Logging solver inputs.
	solver_inputs.lin_accel_Nm = optimizer_state.areq;
	solver_inputs.moment_req_Nm = optimizer_state.mreq;

    // Logging solver aux.
	solver_aux.combined_normalized_throttle = X1000_INT16(normalized_throttle);
	solver_aux.allow_regen = allow_regen;

    // Logging solver settings.
	solver_settings.k_lin = X1000_INT16(solver_get_k_lin());
	solver_settings.k_yaw = X1000_INT16(solver_get_k_yaw());
	solver_settings.k_tie = X1000_INT16(solver_get_k_tie());

	static cmr_torqueDistributionNm_t torquesPos_Nm;
	static cmr_torqueDistributionNm_t torquesNeg_Nm;

    if(true == allow_regen) {

        set_motor_speed_and_torque(MOTOR_FL, optimizer_state.optimal_assignment[0].val, &torquesPos_Nm, &torquesNeg_Nm);
        set_motor_speed_and_torque(MOTOR_FR, optimizer_state.optimal_assignment[1].val, &torquesPos_Nm, &torquesNeg_Nm);
        set_motor_speed_and_torque(MOTOR_RL, optimizer_state.optimal_assignment[2].val, &torquesPos_Nm, &torquesNeg_Nm);
        set_motor_speed_and_torque(MOTOR_RR, optimizer_state.optimal_assignment[3].val, &torquesPos_Nm, &torquesNeg_Nm);
        setTorqueLimsProtected(&torquesPos_Nm, &torquesNeg_Nm);
        // The API for setting speeds and torques is not optimal.
        // It should allow setting velocities the same way as setting torques, by passing a struct.

    } else {

        torquesPos_Nm.fl = optimizer_state.optimal_assignment[0].val;
        torquesPos_Nm.fr = optimizer_state.optimal_assignment[1].val;
        torquesPos_Nm.rl = optimizer_state.optimal_assignment[2].val;
        torquesPos_Nm.rr = optimizer_state.optimal_assignment[3].val;

        torquesNeg_Nm.fl = 0.0f;
        torquesNeg_Nm.fr = 0.0f;
        torquesNeg_Nm.rl = 0.0f;
        torquesNeg_Nm.rr = 0.0f;

        setVelocityInt16All(maxFastSpeed_rpm);
	    setTorqueLimsProtected(&torquesPos_Nm, &torquesNeg_Nm);

    }
}

/**
 * @param normalized_throttle A value in [-1, 1].
 * In [0, 1] if without regen.
 */
static void set_optimal_control_launch_hybrid(
	float normalized_throttle,
	int32_t swAngle_millideg_FL,
    int32_t swAngle_millideg_FR,
    bool allow_regen
) {

    int32_t swAngle_millideg = (swAngle_millideg_FL + swAngle_millideg_FR) / 2;

    if (true == allow_regen) {
        assert(-1.0f <= normalized_throttle && normalized_throttle <= 1.0f);
    } else {
        assert(0.0f <= normalized_throttle && normalized_throttle <= 1.0f);
    }

    // load_solver_settings();

	float wheel_fl_speed_radps = getMotorSpeed_radps(MOTOR_FL);
	float wheel_fr_speed_radps = getMotorSpeed_radps(MOTOR_FR);
	float wheel_rl_speed_radps = getMotorSpeed_radps(MOTOR_RL);
	float wheel_rr_speed_radps = getMotorSpeed_radps(MOTOR_RR);

	// float tractive_cap_fl = getKappaFxGlobalMax(MOTOR_FL, UINT8_MAX, true).Fx;
	// float tractive_cap_fr = getKappaFxGlobalMax(MOTOR_FR, UINT8_MAX, true).Fx;
	// float tractive_cap_rl = getKappaFxGlobalMax(MOTOR_RL, UINT8_MAX, true).Fx;
	// float tractive_cap_rr = getKappaFxGlobalMax(MOTOR_RR, UINT8_MAX, true).Fx;

    const float corner_weight_Nm = 80.0f;
    bool use_true_downforce = true;
    float tractive_cap_fl = lut_get_max_Fx_kappa(0.0, get_downforce(CANRX_DAQ_LOAD_FL, use_true_downforce) + corner_weight_Nm).Fx;
    float tractive_cap_fr = lut_get_max_Fx_kappa(0.0, get_downforce(CANRX_DAQ_LOAD_FR, use_true_downforce) + corner_weight_Nm).Fx;
    float tractive_cap_rl = lut_get_max_Fx_kappa(0.0, get_downforce(CANRX_DAQ_LOAD_RL, use_true_downforce) + corner_weight_Nm).Fx;
    float tractive_cap_rr = lut_get_max_Fx_kappa(0.0, get_downforce(CANRX_DAQ_LOAD_RR, use_true_downforce) + corner_weight_Nm).Fx;

    static const float motor_resistance_Nm[MOTOR_LEN] = {
        [MOTOR_FL] = 0.75f,
        [MOTOR_FR] = 0.4f,
        [MOTOR_RL] = 0.75f,
        [MOTOR_RR] = 0.4f,
    };
	// The most naive approach is to convert force to torque linearly, ignoring rolling resistance and any inefficiency.
	float torque_limit_fl = tractive_cap_fl * effective_wheel_rad_m / gear_ratio + motor_resistance_Nm[MOTOR_FL];
	float torque_limit_fr = tractive_cap_fr * effective_wheel_rad_m / gear_ratio + motor_resistance_Nm[MOTOR_FR];
	float torque_limit_rl = tractive_cap_rl * effective_wheel_rad_m / gear_ratio + motor_resistance_Nm[MOTOR_RL];
	float torque_limit_rr = tractive_cap_rr * effective_wheel_rad_m / gear_ratio + motor_resistance_Nm[MOTOR_RR];

	torque_limit_fl = fminf(torque_limit_fl, maxTorque_continuous_stall_Nm);
	torque_limit_fr = fminf(torque_limit_fr, maxTorque_continuous_stall_Nm);
	torque_limit_rl = fminf(torque_limit_rl, maxTorque_continuous_stall_Nm);
	torque_limit_rr = fminf(torque_limit_rr, maxTorque_continuous_stall_Nm);

	static optimizer_state_t optimizer_state;

	optimizer_state.power_limit = 1e9;
	optimizer_state.omegas[0] = wheel_fl_speed_radps;
	optimizer_state.omegas[1] = wheel_fr_speed_radps;
	optimizer_state.omegas[2] = wheel_rl_speed_radps;
	optimizer_state.omegas[3] = wheel_rr_speed_radps;

    if(true == allow_regen) {
        optimizer_state.variable_profile[0].lower = fmaxf(-torque_limit_fl + motor_resistance_Nm[MOTOR_FL], getMotorRegenerativeCapacity(getMotorSpeed_rpm(MOTOR_FL)));
        optimizer_state.variable_profile[1].lower = fmaxf(-torque_limit_fr + motor_resistance_Nm[MOTOR_FR], getMotorRegenerativeCapacity(getMotorSpeed_rpm(MOTOR_FR)));
        optimizer_state.variable_profile[2].lower = fmaxf(-torque_limit_rl + motor_resistance_Nm[MOTOR_RL], getMotorRegenerativeCapacity(getMotorSpeed_rpm(MOTOR_RL)));
        optimizer_state.variable_profile[3].lower = fmaxf(-torque_limit_rr + motor_resistance_Nm[MOTOR_RR], getMotorRegenerativeCapacity(getMotorSpeed_rpm(MOTOR_RR)));
    } else {
        optimizer_state.variable_profile[0].lower = 0.0;
        optimizer_state.variable_profile[1].lower = 0.0;
        optimizer_state.variable_profile[2].lower = 0.0;
        optimizer_state.variable_profile[3].lower = 0.0;
    }

	optimizer_state.variable_profile[0].upper = torque_limit_fl;
	optimizer_state.variable_profile[1].upper = torque_limit_fr;
	optimizer_state.variable_profile[2].upper = torque_limit_rl;
	optimizer_state.variable_profile[3].upper = torque_limit_rr;

	const float thoeretical_mass_accel = maxTorque_continuous_stall_Nm * MOTOR_LEN * gear_ratio / effective_wheel_rad_m / car_mass_kg;
	// areq can be either expressed in torque or actual accel. Both ways are equivalent. Here uses actual accel.
	optimizer_state.areq = normalized_throttle * thoeretical_mass_accel;
    // Solver treats Mreq as around -z axis.
	optimizer_state.mreq = -getYawRateControlLeftRightBias(swAngle_millideg);

	optimizer_state.theta_left = -swAngleMillidegToSteeringAngleRad(swAngle_millideg_FL);
    optimizer_state.theta_right = -swAngleMillidegToSteeringAngleRad(swAngle_millideg_FR);

	solve(&optimizer_state);

	// Logging solver outputs, x1000 to make it more intuitive.
	solver_torques.frontLeft_Nm = X1000_INT16(optimizer_state.optimal_assignment[0].val);
	solver_torques.frontRight_Nm = X1000_INT16(optimizer_state.optimal_assignment[1].val);
	solver_torques.rearLeft_Nm = X1000_INT16(optimizer_state.optimal_assignment[2].val);
	solver_torques.rearRight_Nm = X1000_INT16(optimizer_state.optimal_assignment[3].val);

    // Logging solver inputs.
	solver_inputs.lin_accel_Nm = optimizer_state.areq;
	solver_inputs.moment_req_Nm = optimizer_state.mreq;

    // Logging solver aux.
	solver_aux.combined_normalized_throttle = X1000_INT16(normalized_throttle);
	solver_aux.allow_regen = allow_regen;

    // Logging solver settings.
	solver_settings.k_lin = X1000_INT16(solver_get_k_lin());
	solver_settings.k_yaw = X1000_INT16(solver_get_k_yaw());
	solver_settings.k_tie = X1000_INT16(solver_get_k_tie());

	static cmr_torqueDistributionNm_t torquesPos_Nm;
	static cmr_torqueDistributionNm_t torquesNeg_Nm;

    if(true == allow_regen) {

        set_motor_speed_and_torque(MOTOR_FL, optimizer_state.optimal_assignment[0].val, &torquesPos_Nm, &torquesNeg_Nm);
        set_motor_speed_and_torque(MOTOR_FR, optimizer_state.optimal_assignment[1].val, &torquesPos_Nm, &torquesNeg_Nm);
        set_motor_speed_and_torque(MOTOR_RL, optimizer_state.optimal_assignment[2].val, &torquesPos_Nm, &torquesNeg_Nm);
        set_motor_speed_and_torque(MOTOR_RR, optimizer_state.optimal_assignment[3].val, &torquesPos_Nm, &torquesNeg_Nm);
        setTorqueLimsProtected(&torquesPos_Nm, &torquesNeg_Nm);
        // The API for setting speeds and torques is not optimal.
        // It should allow setting velocities the same way as setting torques, by passing a struct.

    } else {

        torquesPos_Nm.fl = optimizer_state.optimal_assignment[0].val;
        torquesPos_Nm.fr = optimizer_state.optimal_assignment[1].val;
        torquesPos_Nm.rl = optimizer_state.optimal_assignment[2].val;
        torquesPos_Nm.rr = optimizer_state.optimal_assignment[3].val;

        torquesNeg_Nm.fl = 0.0f;
        torquesNeg_Nm.fr = 0.0f;
        torquesNeg_Nm.rl = 0.0f;
        torquesNeg_Nm.rr = 0.0f;

        setVelocityInt16All(maxFastSpeed_rpm);
	    setTorqueLimsProtected(&torquesPos_Nm, &torquesNeg_Nm);

    }
}

void set_optimal_control_with_regen(
	int throttlePos_u8,
	int32_t swAngle_millideg_FL,
	int32_t swAngle_millideg_FR
) {
    uint8_t paddle_pressure = ((volatile cmr_canDIMActions_t *) canVehicleGetPayload(CANRX_VEH_DIM_ACTION_BUTTON))->regenPercent;

    uint8_t paddle_regen_strength_raw = 100;
    // getProcessedValue(&paddle_regen_strength_raw, PADDLE_MAX_REGEN_INDEX, unsigned_integer);
    float paddle_regen_strength = paddle_regen_strength_raw * 0.01;

    float paddle_request = 0.0f;
    if (paddle_pressure > paddle_pressure_start) {
        paddle_request = ((float)(paddle_pressure - paddle_pressure_start)) / (UINT8_MAX - paddle_pressure_start);
        paddle_request *= paddle_regen_strength; // [0, 1].
    }

    float throttle = (float)throttlePos_u8 / UINT8_MAX;
    float combined_request = throttle - paddle_request; // [0, 1].
    set_optimal_control(combined_request, swAngle_millideg_FL, swAngle_millideg_FR, true);
}

static void set_regen(uint8_t throttlePos_u8) {
    uint8_t paddle_pressure = ((volatile cmr_canDIMActions_t *) canVehicleGetPayload(CANRX_VEH_DIM_ACTION_BUTTON))->regenPercent;

    uint8_t paddle_regen_strength_raw = 50;
    getProcessedValue(&paddle_regen_strength_raw, PADDLE_MAX_REGEN_INDEX, unsigned_integer);
    float paddle_regen_strength = paddle_regen_strength_raw * 0.01;

    float paddle_request = 0.0f;
    if (paddle_pressure > paddle_pressure_start) {
        paddle_request = ((float)(paddle_pressure - paddle_pressure_start)) / (UINT8_MAX - paddle_pressure_start);
        paddle_request *= paddle_regen_strength; // [0, 1].
    }

    float throttle = (float)throttlePos_u8 / UINT8_MAX;
    float combined_request = throttle - paddle_request; // [0, 1].

    static cmr_torqueDistributionNm_t torquesPos_Nm;
	static cmr_torqueDistributionNm_t torquesNeg_Nm;

    float torque_request_Nm = combined_request * maxFastTorque_Nm;
    float torque_request_fl_Nm;
    float torque_request_fr_Nm;
    float torque_request_rl_Nm;
    float torque_request_rr_Nm;
    if(torque_request_Nm < 0) {
        torque_request_fl_Nm = fmaxf(getMotorRegenerativeCapacity(getMotorSpeed_rpm(MOTOR_FL)), torque_request_Nm);
        torque_request_fr_Nm = fmaxf(getMotorRegenerativeCapacity(getMotorSpeed_rpm(MOTOR_FR)), torque_request_Nm);
        torque_request_rl_Nm = fmaxf(getMotorRegenerativeCapacity(getMotorSpeed_rpm(MOTOR_RL)), torque_request_Nm);
        torque_request_rr_Nm = fmaxf(getMotorRegenerativeCapacity(getMotorSpeed_rpm(MOTOR_RR)), torque_request_Nm);
    } else {
        torque_request_fl_Nm = torque_request_Nm;
        torque_request_fr_Nm = torque_request_Nm;
        torque_request_rl_Nm = torque_request_Nm;
        torque_request_rr_Nm = torque_request_Nm;
    }

    set_motor_speed_and_torque(MOTOR_FL, torque_request_fl_Nm, &torquesPos_Nm, &torquesNeg_Nm);
    set_motor_speed_and_torque(MOTOR_FR, torque_request_fr_Nm, &torquesPos_Nm, &torquesNeg_Nm);
    set_motor_speed_and_torque(MOTOR_RL, torque_request_rl_Nm, &torquesPos_Nm, &torquesNeg_Nm);
    set_motor_speed_and_torque(MOTOR_RR, torque_request_rr_Nm, &torquesPos_Nm, &torquesNeg_Nm);
    setTorqueLimsProtected(&torquesPos_Nm, &torquesNeg_Nm);
}

/**
 * @brief Runs control loops and sets motor torque limits and velocity targets accordingly.
 *
 * @param gear Which gear the vehicle is in.
 * @param throttlePos_u8 Throttle position, 0-255.
 * @param brakePos_u8 Brake position, 0-255.
 * @param swAngle_millideg Steering wheel angle in degrees. Zero-centered, right turn positive.
 * @param battVoltage_mV Accumulator voltage in millivolts.
 * @param battCurrent_mA Accumulator current in milliamps.
 * @param blank_command Additional signal that forces the motor commands to zero vel. and zero torque
 */
void runControls (
    cmr_canGear_t gear,
    uint8_t throttlePos_u8,
    uint8_t brakePos_u8,
    uint16_t brakePressurePsi_u8,
    int32_t swAngle_millideg_FL,
    int32_t swAngle_millideg_FR,
    int32_t battVoltage_mV,
    int32_t battCurrent_mA,
    bool blank_command )
{

    int32_t swAngle_millideg = (swAngle_millideg_FL + swAngle_millideg_FR) / 2;
    integrateCurrent();
    if (blank_command) {
        setTorqueLimsAllProtected(0.0f, 0.0f);
        setVelocityInt16All(0);
        return;
    }

    volatile cmr_canAMKActualValues1_t *amkAct1FL = canTractiveGetPayload(CANRX_TRAC_INV_FL_ACT1);
    volatile cmr_canAMKActualValues1_t *amkAct1FR = canTractiveGetPayload(CANRX_TRAC_INV_FR_ACT1);
    volatile cmr_canAMKActualValues1_t *amkAct1RL = canTractiveGetPayload(CANRX_TRAC_INV_RL_ACT1);
    volatile cmr_canAMKActualValues1_t *amkAct1RR = canTractiveGetPayload(CANRX_TRAC_INV_RR_ACT1);

    const int32_t avgMotorSpeed_RPM = (
        + (int32_t)(amkAct1FL->velocity_rpm)
        + (int32_t)(amkAct1FR->velocity_rpm)
        + (int32_t)(amkAct1RL->velocity_rpm)
        + (int32_t)(amkAct1RR->velocity_rpm)
    ) / MOTOR_LEN;

    // Update odometer
    /* Wheel Speed to Vehicle Speed Conversion
    *      (x rotations / 1min) * (16" * PI) *  (2.54*10^-5km/inch)
    *      (1min / 60sec) * (1sec/1000ms) * (5ms period) * (1/13.93 gear ratio)
    *      = x * 7.6378514861 × 10^-9 */
    odometer_km += ((float)avgMotorSpeed_RPM) * 7.6378514861e-9;
    /** @todo check floating point granularity for potential issues with adding small numbers repeatedly to large numbers */

    switch (gear) {
        case CMR_CAN_GEAR_SLOW: {
            setSlowTorque(throttlePos_u8, swAngle_millideg);
            break;
        }
        case CMR_CAN_GEAR_FAST: {
            setFastTorque(throttlePos_u8);
            // set_fast_torque_with_slew(throttlePos_u8, 29.0f);
            break;
        }
        case CMR_CAN_GEAR_ENDURANCE: {
            // setFastTorqueWithParallelRegen(brakePressurePsi_u8, throttlePos_u8);
            set_regen(throttlePos_u8);
            // set_regen_with_slew(throttlePos_u8, 29.0f);
            break;
        }
        case CMR_CAN_GEAR_AUTOX: {
            // const bool assumeNoTurn = true; // TC is not allowed to behave left-right asymmetrically due to the lack of testing
            // const bool ignoreYawRate = false; // TC takes yaw rate into account to prevent the vehicle from stopping unintendedly when turning at low speeds
            // const bool allowRegen = true; // regen-braking is allowed to protect the AC by keeping charge level high
            // const float critical_speed_mps = 5.0f; // using a high value to prevent the vehicle from stopping unintendedly when turning at low speeds
            // const bool clampbyside = true;
            // setYawRateControl(throttlePos_u8, brakePressurePsi_u8, swAngle_millideg, clampbyside);
            //setYawRateAndTractionControl(throttlePos_u8, brakePressurePsi_u8, swAngle_millideg, assumeNoTurn, ignoreYawRate, allowRegen, critical_speed_mps);
            set_optimal_control_with_regen(throttlePos_u8, swAngle_millideg_FL, swAngle_millideg_FR);
            break;
        }
        case CMR_CAN_GEAR_SKIDPAD: {
        	set_optimal_control((float)throttlePos_u8 / UINT8_MAX, swAngle_millideg_FL, swAngle_millideg_FR, false);
            break;
        }
        case CMR_CAN_GEAR_ACCEL: {
            const bool assumeNoTurn = true; // TC is not allowed to behave left-right asymmetrically because it's meaningless in accel
            const bool ignoreYawRate = true;  // TC ignores yaw rate because it's meaningless in accel
            const bool allowRegen = false; // regen-braking is not allowed because it's meaningless in accel
            const float critical_speed_mps = 0.0f; // using a low value to prevent excessive wheel spin at low speeds
            const float leftRightBias_Nm = 0.0f; // YRC is not enabled for accel, so there should be no left-right torque bias
            setLaunchControl(throttlePos_u8, brakePressurePsi_u8, swAngle_millideg, leftRightBias_Nm, assumeNoTurn, ignoreYawRate, allowRegen, critical_speed_mps);
            // Dry testing only.
            // setLaunchControl(255, 0, 0, leftRightBias_Nm, assumeNoTurn, ignoreYawRate, allowRegen, critical_speed_mps);
            break;
        }
        case CMR_CAN_GEAR_TEST: {
            // float target_speed_mps = 5.0f;
            // getProcessedValue(&target_speed_mps, SLOW_SPEED_INDEX, float_1_decimal);
            // set_motor_speed(throttlePos_u8, target_speed_mps, false);
            set_manual_cruise_control(throttlePos_u8);
            break;
        }

        case CMR_CAN_GEAR_REVERSE: {
            // for rule-compliance, the car shouldn't reverse
            setTorqueLimsAllProtected(0.0f, 0.0f);
            setVelocityInt16All(0);
            break;
        }
        default: {
            setTorqueLimsAllProtected(0.0f, 0.0f);
            setVelocityInt16All(0);
            break;
        }
    }
}

/**
 * @brief updates kC CAN message
 */
void integrateCurrent() {
    const cmr_canRXMeta_t *timeoutMsg = canVehicleGetMeta(CANRX_HVI_SENSE);
    if(cmr_canRXMetaTimeoutError(timeoutMsg, xTaskGetTickCount()) == (-1))
        return;

	if(coulombCounting.KCoulombs == 0.0f){
		previousTickCount = xTaskGetTickCount();
        coulombCounting.KCoulombs = 0.001f;
	}else{
        const float packCurrent_kA = getPackCurrent()*0.001f;
        const TickType_t currentTick = xTaskGetTickCount();
        coulombCounting.KCoulombs += ((currentTick-previousTickCount)*0.001f)*packCurrent_kA;
        previousTickCount = currentTick;
    }
}

void test_solver(uint8_t throttlePos_u8, uint8_t swAngle_millideg, bool clampbyside) {

	const float throttle_pos_torque_Nm = maxFastTorque_Nm * (float)(throttlePos_u8) / (float)(UINT8_MAX);

	// calculate left-right torque bias, positive values increase torque output on the right side and decreases that on the left side
	float left_right_torque_bias_Nm = getYawRateControlLeftRightBias(swAngle_millideg) * 0.5f; // halved because the bias will be applied to two wheels per side
	left_right_torque_bias_Nm = fminf(left_right_torque_bias_Nm, throttle_pos_torque_Nm); // ensures left_right_torque_bias_Nm <= throttle_pos_torque_Nm
	left_right_torque_bias_Nm = fmaxf(left_right_torque_bias_Nm, -throttle_pos_torque_Nm); // ensures left_right_torque_bias_Nm >= -throttle_pos_torque_Nm

	const cmr_torqueDistributionNm_t pos_torques_Nm = {
		// if bias is negative, more torque will be applied to left wheels, turning right
		.fl = throttle_pos_torque_Nm - left_right_torque_bias_Nm,
		.rl = throttle_pos_torque_Nm - left_right_torque_bias_Nm,
		// if bias is positive, more torque will be applied to right wheels, turning left
		.fr = throttle_pos_torque_Nm + left_right_torque_bias_Nm,
		.rr = throttle_pos_torque_Nm + left_right_torque_bias_Nm
	};

	setTorqueLimsProtected(&pos_torques_Nm, NULL); // set torque limits according to the biased distribution
	// setVelocityInt16All(maxFastSpeed_rpm); // set wheel speed setpoints to maximum


	if (!clampbyside){ // clamp only front wheels to rear wheel average

		float rearWhlVelocity_RL_mps = motorSpeedToWheelLinearSpeed_mps(getMotorSpeed_radps(MOTOR_RL));
		float rearWhlVelocity_RR_mps = motorSpeedToWheelLinearSpeed_mps(getMotorSpeed_radps(MOTOR_RR));

		float wheelVelocityRPM = maxFastSpeed_rpm;//gear_ratio * 60.0f * scheduledBodyVel_mps / (2 * M_PI * effective_wheel_rad_m);
		float rearWhlAvgVelocity_mps = (rearWhlVelocity_RL_mps + rearWhlVelocity_RR_mps) / 2.0f;
		float frontWhlTargetVelocity_mps = rearWhlAvgVelocity_mps + 0.1f;
		float frontWheelVelocityRPM = gear_ratio * 60.0f * frontWhlTargetVelocity_mps / (2 * M_PI * effective_wheel_rad_m);

		setVelocityFloat(MOTOR_FL, wheelVelocityRPM); // Converts rad/s to rpm
		setVelocityFloat(MOTOR_FR, wheelVelocityRPM);
		setVelocityFloat(MOTOR_RL, wheelVelocityRPM);
		setVelocityFloat(MOTOR_RR, wheelVelocityRPM);

	} else { // clamp front left to rear left and front right to rear right

		float rearWhlVelocity_RL_RPM = getMotorSpeed_radps(MOTOR_RL) / (2 * M_PI) * 60;
		float rearWhlVelocity_RR_RPM = getMotorSpeed_radps(MOTOR_RR) / (2 * M_PI) * 60;

		float wheelVelocityRPM = maxFastSpeed_rpm;//gear_ratio * 60.0f * scheduledBodyVel_mps / (2 * M_PI * effective_wheel_rad_m);
		// float rearWhlAvgVelocity_mps = (rearWhlVelocity_RL_mps + rearWhlVelocity_RR_mps) / 2.0f;
		// float frontWhlTargetVelocity_mps = rearWhlAvgVelocity_mps + 0.1f;
		// float frontWheelVelocityRPM = gear_ratio * 60.0f * frontWhlTargetVelocity_mps / (2 * M_PI * effective_wheel_rad_m);

		float clamped_FL_RPM = fminf(rearWhlVelocity_RL_RPM*1.12f     , (rearWhlVelocity_RR_RPM)*1.12f+3000) + 0.1f;
		float clamped_FR_RPM = fminf((rearWhlVelocity_RL_RPM*1.12f)+3000, rearWhlVelocity_RR_RPM*1.12f) + 0.1f;//why? slip ratio vibes

		setVelocityFloat(MOTOR_FL, clamped_FL_RPM); // Converts rad/s to rpm
		setVelocityFloat(MOTOR_FR, clamped_FR_RPM);
		setVelocityFloat(MOTOR_RL, wheelVelocityRPM);
		setVelocityFloat(MOTOR_RR, wheelVelocityRPM);
	}


}

/**
 * @brief Sets motor torques and velocities according to speed limit for slow gear.
 *
 * @param throttlePos_u8 Throttle position, 0-255.
 */
void setSlowTorque (
    uint8_t throttlePos_u8,
    int32_t swAngle_millideg
) {
    const float reqTorque = maxSlowTorque_Nm * (float)(throttlePos_u8) / (float)(UINT8_MAX);
    // setTorqueLimsAllProtected(reqTorque, 0.0f);

    setTorqueLimsUnprotected(MOTOR_FL, reqTorque, 0.0f);
    setTorqueLimsUnprotected(MOTOR_FR, reqTorque, 0.0f);
    setTorqueLimsUnprotected(MOTOR_RR, reqTorque, 0.0f);
    setTorqueLimsUnprotected(MOTOR_RL, reqTorque, 0.0f);

    // Testing motors one by one
//    motorLocation_t active_motor = MOTOR_FR;
//    for(int i = 0; i < MOTOR_LEN; i++) {
//    	setTorqueLimsUnprotected(i, reqTorque, 0.0f);
//    }
//
    setVelocityInt16All(maxSlowSpeed_rpm);
}

/**
 * @brief Calculates and sets motor torques and velocities for fast gear.
 *
 * @param throttlePos_u8 Throttle position, 0-255.
 */
void setFastTorque (
    uint8_t throttlePos_u8
) {
    const float reqTorque = maxFastTorque_Nm * (float)(throttlePos_u8) / (float)(UINT8_MAX);
//    setTorqueLimsAllProtected(reqTorque, 0.0f);
   setTorqueLimsUnprotected(MOTOR_FL, reqTorque, 0.0f);
   setTorqueLimsUnprotected(MOTOR_FR, reqTorque, 0.0f);
   setTorqueLimsUnprotected(MOTOR_RR, reqTorque, 0.0f);
   setTorqueLimsUnprotected(MOTOR_RL, reqTorque, 0.0f);
    setVelocityInt16All(maxFastSpeed_rpm);
}

void set_fast_torque_with_slew(uint8_t throttlePos_u8, int16_t slew) {
    const float reqTorque = maxFastTorque_Nm * (float)(throttlePos_u8) / (float)(UINT8_MAX);

    if(reqTorque > 0.0f) {
        int16_t fl_rpm = getMotorSpeed_rpm(MOTOR_FL);
        int16_t fr_rpm = getMotorSpeed_rpm(MOTOR_FR);
        int16_t rl_rpm = getMotorSpeed_rpm(MOTOR_RL);
        int16_t rr_rpm = getMotorSpeed_rpm(MOTOR_RR);
        setVelocityFloat(MOTOR_FL, fl_rpm + slew);
        setVelocityFloat(MOTOR_FR, fr_rpm + slew);
        setVelocityFloat(MOTOR_RL, rl_rpm + slew);
        setVelocityFloat(MOTOR_RR, rr_rpm + slew);
    } else {
        setVelocityInt16All(maxFastSpeed_rpm);
    }
    setTorqueLimsUnprotected(MOTOR_FL, reqTorque, 0.0f);
    setTorqueLimsUnprotected(MOTOR_FR, reqTorque, 0.0f);
    setTorqueLimsUnprotected(MOTOR_RL, reqTorque, 0.0f);
    setTorqueLimsUnprotected(MOTOR_RR, reqTorque, 0.0f);
}

void setFastTorqueWithParallelRegen(uint16_t brakePressurePsi_u8, uint8_t throttlePos_u8)
{
    if (brakePressurePsi_u8 >= braking_threshold_psi) {
        setParallelRegen(throttlePos_u8, brakePressurePsi_u8, 0);
    }
    else {
        const float reqTorque = maxFastTorque_Nm * (float)(throttlePos_u8) / (float)(UINT8_MAX);
        setTorqueLimsAllProtected(reqTorque, 0.0f);
        setVelocityInt16All(maxFastSpeed_rpm);
    }
}

/**
 * @brief Calculates the relative speeds between each wheel and the ground
 *
 * @param steering_ang_fl Steering angle of the front-left wheel
 * @param steering_ang_fr Steering angle of the front-right wheel
 * @param longitudinal_velocity_mps The longitudinal velocity of the vehicle
 * @param lateral_velocity_mps The lateral velocity of the vehicle
 * @param yaw_rate_radps_sae The yaw rate of the vehicle in SAE coordinates (a right turn is positive)
*/
static void update_whl_vels_and_angles (
    float steering_ang_fl,
    float steering_ang_fr,
    float longitudinal_velocity_mps,
    float lateral_velocity_mps,
    float yaw_rate_radps_sae
) {
    // project vehicle velocities onto each wheel
    const float V_whl_flx = + cosf(steering_ang_fl) * (longitudinal_velocity_mps    + yaw_rate_radps_sae * chassis_w_f)
                            + sinf(steering_ang_fl) * (lateral_velocity_mps         + yaw_rate_radps_sae * chassis_a);
    const float V_whl_fly = - sinf(steering_ang_fl) * (longitudinal_velocity_mps    + yaw_rate_radps_sae * chassis_w_f)
                            + cosf(steering_ang_fl) * (lateral_velocity_mps         + yaw_rate_radps_sae * chassis_a);
    const float V_whl_frx = + cosf(steering_ang_fr) * (longitudinal_velocity_mps    - yaw_rate_radps_sae * chassis_w_f)
                            + sinf(steering_ang_fr) * (lateral_velocity_mps         + yaw_rate_radps_sae * chassis_a);
    const float V_whl_fry = - sinf(steering_ang_fr) * (longitudinal_velocity_mps    - yaw_rate_radps_sae * chassis_w_f)
                            + cosf(steering_ang_fr) * (lateral_velocity_mps         + yaw_rate_radps_sae * chassis_a);
    const float V_whl_rlx = longitudinal_velocity_mps   + yaw_rate_radps_sae * chassis_w_r;
    const float V_whl_rly = lateral_velocity_mps        - yaw_rate_radps_sae * chassis_b;
    const float V_whl_rrx = longitudinal_velocity_mps   - yaw_rate_radps_sae * chassis_w_r;
    const float V_whl_rry = lateral_velocity_mps        - yaw_rate_radps_sae * chassis_b;

    // take the magnitude of wheel velocities
    frontWhlVelocities.v_whl_fl =   hypotf(V_whl_flx, V_whl_fly);
    frontWhlVelocities.v_whl_fr =   hypotf(V_whl_frx, V_whl_fry);
    rearWhlVelocities.v_whl_rl =    hypotf(V_whl_rlx, V_whl_rly);
    rearWhlVelocities.v_whl_rr =    hypotf(V_whl_rrx, V_whl_rry);
}

/**
 * @brief Calculates the wheel speed setpoints
 *
 * @param slip_ratio_* The slip ratio of a wheel
 * @param steering_ang_fl Steering angle of the front-left wheel
 * @param steering_ang_fr Steering angle of the front-right wheel
 * @param longitudinal_velocity_mps The longitudinal velocity of the vehicle
 * @param lateral_velocity_mps The lateral velocity of the vehicle
 * @param yaw_rate_radps_sae The yaw rate of the vehicle in SAE coordinates (a right turn is positive)
 * @param critical_speed_mps The value added to the linear speed of each wheel
*/
static void update_whl_speed_setpoint (
    float slip_ratio_fl,
    float slip_ratio_fr,
    float slip_ratio_rl,
    float slip_ratio_rr,
    float steering_ang_fl,
    float steering_ang_fr,
    float longitudinal_velocity_mps,
    float lateral_velocity_mps,
    float yaw_rate_radps_sae,
    float critical_speed_mps
) {
    update_whl_vels_and_angles(steering_ang_fl, steering_ang_fr, longitudinal_velocity_mps, lateral_velocity_mps, yaw_rate_radps_sae);

    // ensure that critical_speed_mps is nonnegative
    critical_speed_mps = fmaxf(critical_speed_mps, 0.0f);

    // ensure that the linear velocity of each wheel is nonnegative
    const float V_fl = fmaxf(frontWhlVelocities.v_whl_fl, 0.0f);
    const float V_fr = fmaxf(frontWhlVelocities.v_whl_fr, 0.0f);
    const float V_rl = fmaxf(rearWhlVelocities.v_whl_rl, 0.0f);
    const float V_rr = fmaxf(rearWhlVelocities.v_whl_rr, 0.0f);

    // use the definition of slip ratio to calculate wheel speeds
    frontWhlSetpoints.omega_FL = ((V_fl + critical_speed_mps) * slip_ratio_fl + V_fl) / effective_wheel_rad_m;
    frontWhlSetpoints.omega_FR = ((V_fr + critical_speed_mps) * slip_ratio_fr + V_fr) / effective_wheel_rad_m;
    rearWhlSetpoints.omega_RL = ((V_rl + critical_speed_mps) * slip_ratio_rl + V_rl) / effective_wheel_rad_m;
    rearWhlSetpoints.omega_RR = ((V_rr + critical_speed_mps) * slip_ratio_rr + V_rr) / effective_wheel_rad_m;
}

/**
* @brief velocity schedule -- target vehicle velocity given elapsed accel time
*
* @param t_sec elapsed accel time (sec)
*
* @return the target vehicle velocity (m/s)
*/
static float getFFScheduleVelocity(float t_sec) {

    float tMax = 6.4f; // limit time for safety reasons
    float scheduleVelocity_mps = 1.0f;

    float scheduleVelocity_mps2 = 12.1;
    // getProcessedValue(&scheduleVelocity_mps2, LAUNCH_SLOPE_INDEX, float_1_decimal);

    if (t_sec < 0.0f) {
        scheduleVelocity_mps = 0.0f;
    } else if(t_sec < tMax) {
        float startingVel_mps = 5.0f;
        scheduleVelocity_mps = (scheduleVelocity_mps2 * t_sec) + startingVel_mps;
        // 2023 Michigan EV fastest accel - 3.645s -> 11.29m/s^2 linear accel
        // 2023 Michigan EV CMR's accel -> memorator data -> 8.63m/s^2 before
    } else {
        scheduleVelocity_mps = 0.0f;
    }

    return scheduleVelocity_mps;
}

/**
* @brief Launch control code. feedforward and uses LUT
*/
void setLaunchControl(
	uint8_t throttlePos_u8,
	uint16_t brakePressurePsi_u8,
	int32_t swAngle_millideg, /** IGNORED if assumeNoTurn is true */
	float leftRightBias_Nm, /** IGNORED UNLESS traction_control_mode (defined in the function) is TC_MODE_TORQUE */
	bool assumeNoTurn,
	bool ignoreYawRate,
	bool allowRegen,
	float critical_speed_mps
){
	static const float launch_control_speed_threshold_mps = 0.05f;
	static const float launch_control_max_duration_s = 5.0;
    static const bool use_solver = false;

	bool action_button_pressed = false;
	const float nonnegative_odometer_velocity_mps = motorSpeedToWheelLinearSpeed_mps(getTotalMotorSpeed_radps() * 0.25f);
	if (nonnegative_odometer_velocity_mps < launch_control_speed_threshold_mps) { // odometer velocity is below the launch control threshold
		action_button_pressed = (((volatile cmr_canDIMActions_t *)(canVehicleGetPayload(CANRX_VEH_DIM_ACTION_BUTTON)))->buttons) & BUTTON_ACT;

		if (action_button_pressed) {
			launchControlButtonPressed = true;
		}

		if(launchControlButtonPressed && !action_button_pressed) {

			if(!launchControlActive)
			{
				startTickCount = xTaskGetTickCount();
				launchControlActive = true;
			}
		}
	}

    // Not braking, throttle engaged, no button pressed, launch control is active.
    // bool ready_to_accel = brakePressurePsi_u8 < braking_threshold_psi && throttlePos_u8 > 0 && !action_button_pressed && launchControlActive;
    bool ready_to_accel = throttlePos_u8 > 0 && !action_button_pressed && launchControlActive;
    if(false == ready_to_accel) {
        //setTorqueLimsAllProtected(0.0f, 0.0f);
        setTorqueLimsUnprotected(MOTOR_FL, 0.0, 0.0f);
        setTorqueLimsUnprotected(MOTOR_FR, 0.0, 0.0f);
        setTorqueLimsUnprotected(MOTOR_RR, 0.0, 0.0f);
        setTorqueLimsUnprotected(MOTOR_RL, 0.0, 0.0f);
		setVelocityInt16All(0);
        return;
    }

    float time_s = (float)(xTaskGetTickCount() - startTickCount) * (0.001f);
	if(time_s >= launch_control_max_duration_s) {
        setFastTorque(throttlePos_u8);
		return;
	}

    if (use_solver) {
        // swAngle_millideg = 0 means assume no turn.
        set_optimal_control_launch_hybrid((float) throttlePos_u8 / UINT8_MAX, 0, 0, false);
    } else {
        TickType_t tick = xTaskGetTickCount();
        float seconds = (float)(tick - startTickCount) * (0.001f); //convert Tick Count to Seconds

        float scheduled_wheel_vel_mps = getFFScheduleVelocity(seconds);
        float motor_rpm = gear_ratio * 60.0f * scheduled_wheel_vel_mps / (2 * M_PI * effective_wheel_rad_m);

        // Feedforward only.
        // setVelocityFloat(MOTOR_RL, motor_rpm);
        // setVelocityFloat(MOTOR_RR, motor_rpm);
        // setVelocityFloat(MOTOR_FL, motor_rpm);
        // setVelocityFloat(MOTOR_FR, motor_rpm);

        // Feedforward with front clamping.
        // setVelocityFloat(MOTOR_RL, motor_rpm);
        // setVelocityFloat(MOTOR_RR, motor_rpm);
        // int16_t clamp_rpm = (getMotorSpeed_rpm(MOTOR_RL) + getMotorSpeed_rpm(MOTOR_RR)) / 2;
        // setVelocityInt16(MOTOR_FL, clamp_rpm);
        // setVelocityInt16(MOTOR_FR, clamp_rpm);

        // Feedforward with front clamping with multiplier.
        setVelocityFloat(MOTOR_RL, maxFastSpeed_rpm);
        setVelocityFloat(MOTOR_RR, maxFastSpeed_rpm);
        float clamp_rpm = (float) (getMotorSpeed_rpm(MOTOR_RL) + getMotorSpeed_rpm(MOTOR_RR)) * 0.5f;
        // 12Nm torque * 67.5N traction per Nm / 1600N downforce * 0.11 max slip ratio = 0.0556875
        // 1.11 / 1.0556875 = 1.051447516
        setVelocityFloat(MOTOR_FL, clamp_rpm * 1.07f);
        setVelocityFloat(MOTOR_FR, clamp_rpm * 1.07f);

        // Go crazy.
        // motor_rpm = 20000.0f;
        // setVelocityFloat(MOTOR_RL, motor_rpm);
        // setVelocityFloat(MOTOR_RR, motor_rpm);
        // setVelocityFloat(MOTOR_FL, motor_rpm);
        // setVelocityFloat(MOTOR_FR, motor_rpm);
        // const float reqTorque = maxFastTorque_Nm;

        const float reqTorque = maxFastTorque_Nm * (float)(throttlePos_u8) / (float)(UINT8_MAX);

        cmr_torqueDistributionNm_t pos_torques_Nm = {.fl = reqTorque, .fr = reqTorque, .rl = reqTorque, .rr = reqTorque};
        cmr_torqueDistributionNm_t neg_torques_Nm = {.fl = 0.0f, .fr = 0.0f, .rl = 0.0f, .rr = 0.0f};
        // setTorqueLimsUnprotected(MOTOR_FL, pos_torques_Nm.fl, neg_torques_Nm.fl);
        // setTorqueLimsUnprotected(MOTOR_FR, pos_torques_Nm.fr, neg_torques_Nm.fr);
        // setTorqueLimsUnprotected(MOTOR_RR, pos_torques_Nm.rr, neg_torques_Nm.rr);
        // setTorqueLimsUnprotected(MOTOR_RL, pos_torques_Nm.rl, neg_torques_Nm.rl);
        setTorqueLimsProtected(&pos_torques_Nm, &neg_torques_Nm);
        return;
    }
}

/**
 * @brief Set wheelspeed setpoints and torque limits based on the traction control algorithm
 *
 * @param throttlePos_u8 Throttle position, 0-255
 * @param brakePressurePsi_u8 Brake Pressure PSI
 * @param swAngle_millideg Steering wheel angle, IGNORED if assumeNoTurn is true
 * @param leftRightBias_Nm positive values increase torque output on the right side and decreases that on the left side,
 *                         IGNORED UNLESS traction_control_mode (defined in the function) is TC_MODE_TORQUE
 * @param assumeNoTurn Forces the behavior of TC to be left-right symmetric, but doesn't affect how yaw rate influences slip ratios
 * @param ignoreYawRate Ignores yaw rate when calculating slip ratios
 * @param allowRegen Allow regenerative breaking
 * @param critical_speed_mps A NONNEGATIVE value that is added to the speed of each wheel when calculating wheelspeed setpoint
 *                           This ensures that wheelspeed setpoint is strictly positive when the vehicle is stationary.
 *                           If this value is too low, the vehicle might not respont to throttle when stationary.
 *                           If this value is too high, there might be excessive wheelspin.
 */
void setTractionControl (
    uint8_t throttlePos_u8,
    uint16_t brakePressurePsi_u8,
    int32_t swAngle_millideg, /** IGNORED if assumeNoTurn is true */
    float leftRightBias_Nm, /** IGNORED UNLESS traction_control_mode (defined in the function) is TC_MODE_TORQUE */
    bool assumeNoTurn,
    bool ignoreYawRate,
    bool allowRegen,
    float critical_speed_mps
) {
    // ********* Local Parameters *********

    typedef enum {
        TC_MODE_TORQUE,          /** @brief Map throttle and left-right bias to motor torque, APPLIES leftRightBias_Nm */
        TC_MODE_FX_GLOBAL_MAX,   /** @brief Map max throttle to the global max Fx in the LUT, IGNORES leftRightBias_Nm  */
        TC_MODE_FX_LOCAL_MAX     /** @brief Map max throttle to the max Fx available at the current state, IGNORES leftRightBias_Nm  */
    } traction_control_mode_t;
    static const traction_control_mode_t traction_control_mode = TC_MODE_TORQUE;

    /** @brief Trust SBG velocities even if SBG reports that they're invalid
     *  @warning If set to false, TC will fall back to Fast Mode when SBG velocities are invalid
     *  @note We might want to set this to false for comp but true for testing and data collection
     */
    static const bool trust_sbg_vels_when_invalid = true;

    /** @brief Ease in torque based on throttle position, ignored if traction_control_mode is TC_MODE_TORQUE */
    static const bool ease_in_torque = false;

    /** @brief Torque saturation point, IGNORED if ease_in_torque is false or traction_control_mode is TC_MODE_TORQUE
     *  @note For example, 0.25 will raise the torque limit to max when throttle is more than 25%
     */
    static const float ease_in_torque_saturation_point = 0.25f;

    /** @brief The speed threshold above which the launch button is ignored
     *  @note Compared against wheelspeed, so this behavior doesn't depend on SBG data
     */
    static const float launch_control_speed_threshold_mps = 0.05f;

    // ********* Steering Angle *********

    if (assumeNoTurn) {
        swAngle_millideg = 0;
    }
    const float steering_angle_rad = swAngleMillidegToSteeringAngleRad(swAngle_millideg);

    // ********* SBG Data: Vehicle Velocity and Yaw Rate *********

    const volatile cmr_canSBGBodyVelocity_t *body_vels = canDAQGetPayload(CANRX_DAQ_SBG_BODY_VEL);
    const volatile cmr_canSBGIMUGyro_t *body_gyro = canDAQGetPayload(CANRX_DAQ_SBG_IMU_GYRO);

    if (!canTrustSBGVelocity(trust_sbg_vels_when_invalid)) { // SBG velocity can't be trusted
        // fall back to fast mode
        setFastTorque(throttlePos_u8); // set torque and velocity setpoints as if we're in fast mode

        // set wheelspeed setpoints to NAN
        frontWhlSetpoints.omega_FL = NAN;
        frontWhlSetpoints.omega_FR = NAN;
        rearWhlSetpoints.omega_RL = NAN;
        rearWhlSetpoints.omega_RR = NAN;

        // set slip ratio setpoints to NAN
        frontSlipRatios.slipRatio_FL = NAN;
        frontSlipRatios.slipRatio_FR = NAN;
        rearSlipRatios.slipRatio_RL = NAN;
        rearSlipRatios.slipRatio_RR = NAN;

        return; // skip the rest of TC
    }

    const float forward_velocity_nonnegative_mps = fmax(((float)(body_vels->velocity_forward)) * 1e-2f, 0.0f); // velocity_forward is in (m/s times 100)
    const float right_velocity_mps = ((float)(body_vels->velocity_right)) * 1e-2f; // velocity_right is in (m/s times 100)
    const float yaw_rate_radps_sae = ignoreYawRate ? 0.0f : ((float)(body_gyro->gyro_z_rads)) * 1e-3f; // gyro_z_rads is in (rad/s times 1000)

    // ********* Wheelspeed and Torque Setpoints *********

    // clear wheelspeed setpoints
    frontWhlSetpoints.omega_FL = 0.0f;
    frontWhlSetpoints.omega_FR = 0.0f;
    rearWhlSetpoints.omega_RL = 0.0f;
    rearWhlSetpoints.omega_RR = 0.0f;

    // clear slip ratios setpoints
    frontSlipRatios.slipRatio_FL = 0.0f;
    frontSlipRatios.slipRatio_FR = 0.0f;
    rearSlipRatios.slipRatio_RL = 0.0f;
    rearSlipRatios.slipRatio_RR = 0.0f;

    cmr_torqueDistributionNm_t pos_torques_Nm = {.fl = 0.0f, .fr = 0.0f, .rl = 0.0f, .rr = 0.0f};
    cmr_torqueDistributionNm_t neg_torques_Nm = {.fl = 0.0f, .fr = 0.0f, .rl = 0.0f, .rr = 0.0f};

    // launch control
    bool inhibit_throttle = false;
    const float nonnegative_odometer_velocity_mps = motorSpeedToWheelLinearSpeed_mps(getTotalMotorSpeed_radps() * 0.25f);
    if (nonnegative_odometer_velocity_mps < launch_control_speed_threshold_mps) { // odometer velocity is below the launch control threshold
        const bool action1_button_pressed = (((volatile cmr_canDIMActions_t *)(canVehicleGetPayload(CANRX_VEH_DIM_ACTION_BUTTON)))->buttons) & BUTTON_ACT;
        inhibit_throttle = action1_button_pressed; // inhibit throttle if action1 is pressed
    }

    if (brakePressurePsi_u8 < braking_threshold_psi && throttlePos_u8 > 0 && !inhibit_throttle) { // not breaking and throttle is not neutral or inhibited
        // calculate slip ratio setpoints
        switch (traction_control_mode) {
            default: // default to torque-mapped mode if traction_control_mode is not valid
            case TC_MODE_TORQUE: { // torque-mapped mode, retrieve the local max slip ratio setpoints
                frontSlipRatios.slipRatio_FL = getMaxKappaCurrentState(MOTOR_FL, assumeNoTurn);
                frontSlipRatios.slipRatio_FR = getMaxKappaCurrentState(MOTOR_FR, assumeNoTurn);
                rearSlipRatios.slipRatio_RL = getMaxKappaCurrentState(MOTOR_RL, assumeNoTurn);
                rearSlipRatios.slipRatio_RR = getMaxKappaCurrentState(MOTOR_RR, assumeNoTurn);
            } break;

            case TC_MODE_FX_GLOBAL_MAX: { // maps max throttle to the global max Fx of the LUT
                frontSlipRatios.slipRatio_FL = getKappaFxGlobalMax(MOTOR_FL, throttlePos_u8, assumeNoTurn).kappa;
                frontSlipRatios.slipRatio_FR = getKappaFxGlobalMax(MOTOR_FR, throttlePos_u8, assumeNoTurn).kappa;
                rearSlipRatios.slipRatio_RL = getKappaFxGlobalMax(MOTOR_RL, throttlePos_u8, assumeNoTurn).kappa;
                rearSlipRatios.slipRatio_RR = getKappaFxGlobalMax(MOTOR_RR, throttlePos_u8, assumeNoTurn).kappa;
            } break;

            case TC_MODE_FX_LOCAL_MAX: { // maps max throttle to the max Fx available at the current state
                float traction_fl = getTraction(MOTOR_FL, throttlePos_u8, ASSUME_NO_TURN);
                float traction_fr = getTraction(MOTOR_FR, throttlePos_u8, ASSUME_NO_TURN);
                float traction_rl = getTraction(MOTOR_RL, throttlePos_u8, ASSUME_NO_TURN);
                float traction_rr = getTraction(MOTOR_RR, throttlePos_u8, ASSUME_NO_TURN);

                if (assumeNoTurn) { // ignore lateral load transfer
                    const float min_traction_front = fminf(traction_fl, traction_fr);
                    const float min_traction_back = fminf(traction_rl, traction_rr);
                    traction_fl = min_traction_front;
                    traction_fr = min_traction_front;
                    traction_rl = min_traction_back;
                    traction_rr = min_traction_back;
                }

                frontSlipRatios.slipRatio_FL = getKappaByFx(MOTOR_FL, throttlePos_u8, traction_fl, ASSUME_NO_TURN);
                frontSlipRatios.slipRatio_FR = getKappaByFx(MOTOR_FR, throttlePos_u8, traction_fr, ASSUME_NO_TURN);
                rearSlipRatios.slipRatio_RL = getKappaByFx(MOTOR_RL, throttlePos_u8, traction_rl, ASSUME_NO_TURN);
                rearSlipRatios.slipRatio_RR = getKappaByFx(MOTOR_RR, throttlePos_u8, traction_rr, ASSUME_NO_TURN);
            } break;
        }

        // write wheelspeed setpoints to frontWhlSetpoints and rearWhlSetpoints
        update_whl_speed_setpoint (
            frontSlipRatios.slipRatio_FL, frontSlipRatios.slipRatio_FR, rearSlipRatios.slipRatio_RL, rearSlipRatios.slipRatio_RR,
            steering_angle_rad, steering_angle_rad,
            forward_velocity_nonnegative_mps, right_velocity_mps, yaw_rate_radps_sae,
            critical_speed_mps
        );

        // calculate torque limits
        // leave negative torques at 0 if not breaking for better robustness against sensor noise
        // set positive torques according to throttle position and left-right bias (only in torque-mapped mode)
        switch (traction_control_mode) {
            default: // default to torque-mapped mode if traction_control_mode is not valid
            case TC_MODE_TORQUE: { // torque-mapped mode, retrieve the local max slip ratio setpoints
                const float throttle_pos_torque_Nm = maxFastTorque_Nm * (((float)throttlePos_u8) / ((float)(UINT8_MAX)));
                leftRightBias_Nm = fminf(leftRightBias_Nm, throttle_pos_torque_Nm); // ensures throttle_pos_torque_Nm <= throttle_pos_torque_Nm
                leftRightBias_Nm = fmaxf(leftRightBias_Nm, -throttle_pos_torque_Nm); // ensures throttle_pos_torque_Nm >= -throttle_pos_torque_Nm
                const float left_pos_torque_Nm = fmaxf(throttle_pos_torque_Nm - leftRightBias_Nm, 0.0f);
                const float right_pos_torque_Nm = fmaxf(throttle_pos_torque_Nm + leftRightBias_Nm, 0.0f);
                pos_torques_Nm.fl = left_pos_torque_Nm;
                pos_torques_Nm.fr = right_pos_torque_Nm;
                pos_torques_Nm.rl = left_pos_torque_Nm;
                pos_torques_Nm.rr = right_pos_torque_Nm;
            } break;

            case TC_MODE_FX_GLOBAL_MAX: // maps max throttle to the global max Fx of the LUT
            case TC_MODE_FX_LOCAL_MAX: { // maps max throttle to the max Fx available at the current state
                float throttle_pos_torque_Nm = maxFastTorque_Nm;
                if (ease_in_torque) { // ease in torque based on throttle position
                    throttle_pos_torque_Nm *= ((float)throttlePos_u8) / ((float)(UINT8_MAX)) / ease_in_torque_saturation_point;
                    throttle_pos_torque_Nm = fminf(throttle_pos_torque_Nm, maxFastTorque_Nm); // saturate at maxFastTorque_Nm
                }
                pos_torques_Nm.fl = throttle_pos_torque_Nm;
                pos_torques_Nm.fr = throttle_pos_torque_Nm;
                pos_torques_Nm.rl = throttle_pos_torque_Nm;
                pos_torques_Nm.rr = throttle_pos_torque_Nm;
            } break;
        }
    } else if (allowRegen && brakePressurePsi_u8 >= braking_threshold_psi) { // regen-breaking
        // calculate slip ratios for breaking
        frontSlipRatios.slipRatio_FL = getBrakeKappa(MOTOR_FL, brakePressurePsi_u8, braking_threshold_psi);
        frontSlipRatios.slipRatio_FR = getBrakeKappa(MOTOR_FR, brakePressurePsi_u8, braking_threshold_psi);
        rearSlipRatios.slipRatio_RL = getBrakeKappa(MOTOR_RL, brakePressurePsi_u8, braking_threshold_psi);
        rearSlipRatios.slipRatio_RR = getBrakeKappa(MOTOR_RR, brakePressurePsi_u8, braking_threshold_psi);

        // write wheelspeed setpoints to frontWhlSetpoints and rearWhlSetpoints
        update_whl_speed_setpoint (
            frontSlipRatios.slipRatio_FL, frontSlipRatios.slipRatio_FR, rearSlipRatios.slipRatio_RL, rearSlipRatios.slipRatio_RR,
            steering_angle_rad, steering_angle_rad,
            forward_velocity_nonnegative_mps, right_velocity_mps, yaw_rate_radps_sae,
            critical_speed_mps
        );

        // calculate torque limits
        // leave positive torques at 0 when breaking to avoid going against the mechanical breaks
        // set negative torques according to left-right bias
        const float brake_neg_torque_Nm = -maxFastTorque_Nm; /** @todo allow configuration of regen torque via DIM */
        // WHY???
        leftRightBias_Nm = fminf(leftRightBias_Nm, -brake_neg_torque_Nm); // ensures leftRightBias_Nm <= -brake_neg_torque_Nm
        leftRightBias_Nm = fmaxf(leftRightBias_Nm, brake_neg_torque_Nm); // ensures leftRightBias_Nm >= brake_neg_torque_Nm
        const float left_neg_torque_Nm = fminf(brake_neg_torque_Nm - leftRightBias_Nm, 0.0f);
        const float right_neg_torque_Nm = fminf(brake_neg_torque_Nm + leftRightBias_Nm, 0.0f);
        neg_torques_Nm.fl = left_neg_torque_Nm;
        neg_torques_Nm.fr = right_neg_torque_Nm;
        neg_torques_Nm.rl = left_neg_torque_Nm;
        neg_torques_Nm.rr = right_neg_torque_Nm;
    } else { // neutral throttle and breaks
        // clear wheelspeed setpoints
        frontWhlSetpoints.omega_FL = 0.0f;
        frontWhlSetpoints.omega_FR = 0.0f;
        rearWhlSetpoints.omega_RL = 0.0f;
        rearWhlSetpoints.omega_RR = 0.0f;
        // leave positive and negative torques at 0
    }

    // set velocities
    setVelocityFloat(MOTOR_FL, frontWhlSetpoints.omega_FL * gear_ratio * 60.0f / (2.0f * M_PI)); // Converts rad/s to rpm
    setVelocityFloat(MOTOR_FR, frontWhlSetpoints.omega_FR * gear_ratio * 60.0f / (2.0f * M_PI));
    setVelocityFloat(MOTOR_RL, rearWhlSetpoints.omega_RL * gear_ratio * 60.0f / (2.0f * M_PI));
    setVelocityFloat(MOTOR_RR, rearWhlSetpoints.omega_RR * gear_ratio * 60.0f / (2.0f * M_PI));

    // set torques
    setTorqueLimsProtected(&pos_torques_Nm, &neg_torques_Nm);
}

float get_optimal_yaw_rate(float swangle_rad, float velocity_x_mps) {

    static const float natural_understeer_gradient = 0.011465f; //rad/g

    const float distance_between_axles_m = chassis_a + chassis_b;
<<<<<<< HEAD
    const float yaw_rate_setpoint_radps = swangle_rad * velocity_x_mps /
        (distance_between_axles_m + velocity_x_mps * velocity_x_mps * natural_understeer_gradient);

=======
    // const float yaw_rate_setpoint_radps = swangle_rad * velocity_x_mps /
    //     (distance_between_axles_m + velocity_x_mps * velocity_x_mps * natural_understeer_gradient);
    const float yaw_rate_setpoint_radps = swangle_rad * velocity_x_mps / distance_between_axles_m;
>>>>>>> f162ef05
    return yaw_rate_setpoint_radps;
}

/**
 * @brief Calculate the control action (left-right torque bias) of the yaw rate controller
 * @param swAngle_millideg Steering wheel angle
 */
float getYawRateControlLeftRightBias(int32_t swAngle_millideg) {

    float velocity_x_mps;
    if(movella_state.status.gnss_fix) {
        velocity_x_mps = movella_state.velocity.x;
        yrcDebug.controls_bias = 1;
    } else {
        velocity_x_mps = getTotalMotorSpeed_radps() * 0.25f / gear_ratio * effective_wheel_rad_m;
        yrcDebug.controls_bias = -1;
    }

    const float swangle_rad = swAngleMillidegToSteeringAngleRad(swAngle_millideg);
    const float actual_yaw_rate_radps_sae = movella_state.gyro.z;
    const float optimal_yaw_rate_radps = get_optimal_yaw_rate(swangle_rad, velocity_x_mps);

    yrcDebug.controls_current_yaw_rate = (int16_t)(1000.0f * actual_yaw_rate_radps_sae);
    yrcDebug.controls_target_yaw_rate = (int16_t)(1000.0f * optimal_yaw_rate_radps);
    yrcDebug.controls_pid = yrc_kp;
<<<<<<< HEAD

    const float left_right_bias = yrc_kp * (actual_yaw_rate_radps_sae - optimal_yaw_rate_radps);
=======
    
    const float left_right_bias = yrc_kp * (optimal_yaw_rate_radps - actual_yaw_rate_radps_sae);
>>>>>>> f162ef05
    return left_right_bias;
}


/**
 * @brief Set wheelspeed setpoints and torque limits based on the yaw rate control algorithm
 *
 * @param throttlePos_u8 Throttle position, 0-255
 * @param brakePressurePsi_u8 Brake Pressure PSI
 * @param swAngle_millideg Steering wheel angle, IGNORED if assumeNoTurn is true
 */
void setYawRateControl (
    uint8_t throttlePos_u8,
    uint16_t brakePressurePsi_u8,
    int32_t swAngle_millideg,
    bool clampbyside
) {
    if (brakePressurePsi_u8 >= braking_threshold_psi) { // breaking
        setTorqueLimsAllProtected(0.0f, 0.0f);
        setVelocityInt16All(0);
        return; // skip the rest of YRC
    }

    // get requested torque from throttle
    const float throttle_pos_torque_Nm = maxFastTorque_Nm * (float)(throttlePos_u8) / (float)(UINT8_MAX);

    // calculate left-right torque bias, positive values increase torque output on the right side and decreases that on the left side
    float left_right_torque_bias_Nm = getYawRateControlLeftRightBias(swAngle_millideg) * 0.5f; // halved because the bias will be applied to two wheels per side

    left_right_torque_bias_Nm = fminf(left_right_torque_bias_Nm, throttle_pos_torque_Nm); // ensures left_right_torque_bias_Nm <= throttle_pos_torque_Nm
    left_right_torque_bias_Nm = fmaxf(left_right_torque_bias_Nm, -throttle_pos_torque_Nm); // ensures left_right_torque_bias_Nm >= -throttle_pos_torque_Nm

    const cmr_torqueDistributionNm_t pos_torques_Nm = {
        // if bias is negative, more torque will be applied to left wheels, turning right
        .fl = throttle_pos_torque_Nm - left_right_torque_bias_Nm,
        .rl = throttle_pos_torque_Nm - left_right_torque_bias_Nm,
        // if bias is positive, more torque will be applied to right wheels, turning left
        .fr = throttle_pos_torque_Nm + left_right_torque_bias_Nm,
        .rr = throttle_pos_torque_Nm + left_right_torque_bias_Nm
    };

    setTorqueLimsProtected(&pos_torques_Nm, NULL); // set torque limits according to the biased distribution
    // setVelocityInt16All(maxFastSpeed_rpm); // set wheel speed setpoints to maximum


    if (!clampbyside){ // clamp only front wheels to rear wheel average

        float rearWhlVelocity_RL_mps = motorSpeedToWheelLinearSpeed_mps(getMotorSpeed_radps(MOTOR_RL));
        float rearWhlVelocity_RR_mps = motorSpeedToWheelLinearSpeed_mps(getMotorSpeed_radps(MOTOR_RR));

        float wheelVelocityRPM = maxFastSpeed_rpm;//gear_ratio * 60.0f * scheduledBodyVel_mps / (2 * M_PI * effective_wheel_rad_m);
        float rearWhlAvgVelocity_mps = (rearWhlVelocity_RL_mps + rearWhlVelocity_RR_mps) / 2.0f;
        float frontWhlTargetVelocity_mps = rearWhlAvgVelocity_mps + 0.1f;
        float frontWheelVelocityRPM = gear_ratio * 60.0f * frontWhlTargetVelocity_mps / (2 * M_PI * effective_wheel_rad_m);

        setVelocityFloat(MOTOR_FL, wheelVelocityRPM); // Converts rad/s to rpm
        setVelocityFloat(MOTOR_FR, wheelVelocityRPM);
        setVelocityFloat(MOTOR_RL, wheelVelocityRPM);
        setVelocityFloat(MOTOR_RR, wheelVelocityRPM);

    } else { // clamp front left to rear left and front right to rear right

        float rearWhlVelocity_RL_RPM = getMotorSpeed_radps(MOTOR_RL) / (2 * M_PI) * 60;
        float rearWhlVelocity_RR_RPM = getMotorSpeed_radps(MOTOR_RR) / (2 * M_PI) * 60;

        float wheelVelocityRPM = maxFastSpeed_rpm;//gear_ratio * 60.0f * scheduledBodyVel_mps / (2 * M_PI * effective_wheel_rad_m);
        // float rearWhlAvgVelocity_mps = (rearWhlVelocity_RL_mps + rearWhlVelocity_RR_mps) / 2.0f;
        // float frontWhlTargetVelocity_mps = rearWhlAvgVelocity_mps + 0.1f;
        // float frontWheelVelocityRPM = gear_ratio * 60.0f * frontWhlTargetVelocity_mps / (2 * M_PI * effective_wheel_rad_m);

        float clamped_FL_RPM = fminf(rearWhlVelocity_RL_RPM*1.12f     , (rearWhlVelocity_RR_RPM)*1.12f+3000) + 0.1f;
        float clamped_FR_RPM = fminf((rearWhlVelocity_RL_RPM*1.12f)+3000, rearWhlVelocity_RR_RPM*1.12f) + 0.1f;//why? slip ratio vibes

        setVelocityFloat(MOTOR_FL, clamped_FL_RPM); // Converts rad/s to rpm
        setVelocityFloat(MOTOR_FR, clamped_FR_RPM);
        setVelocityFloat(MOTOR_RL, wheelVelocityRPM);
        setVelocityFloat(MOTOR_RR, wheelVelocityRPM);
    }
}

/**
 * @brief Runs traction control algorithm on all 4 wheels.
 *
 * @param throttlePos_u8 Throttle position, 0-255.
 * @param brakePressurePsi_u8 Brake Pressure PSI
 * @param swAngle_millideg Steering wheel angle, IGNORED FOR TC if assumeNoTurn is true
 * @param assumeNoTurn Forces the behavior of TC to be left-right symmetric, ONLY APPLIES TO TC
 * @param ignoreYawRate Ignores yaw rate when calculating slip ratios, ONLY APPLIES TO TC
 * @param allowRegen Allow regenerative breaking
 * @param critical_speed_mps A NONNEGATIVE value that is added to the speed of each wheel when calculating wheelspeed setpoint
 *                           This ensures that wheelspeed setpoint is strictly positive when the vehicle is stationary.
 *                           If this value is too low, the vehicle might not respont to throttle when stationary.
 *                           If this value is too high, there might be excessive wheelspin.
 */
void setYawRateAndTractionControl (
    uint8_t throttlePos_u8,
    uint16_t brakePressurePsi_u8,
    int32_t swAngle_millideg, /* IGNORED FOR TC if assumeNoTurn is true */
    bool assumeNoTurn,
    bool ignoreYawRate,
    bool allowRegen,
    float critical_speed_mps
) {
    // calculate left-right torque bias, positive values increase torque output on the right side and decreases that on the left side
    const float left_right_torque_bias_Nm = getYawRateControlLeftRightBias(swAngle_millideg) * 0.5f; // halved because the bias will be applied to two wheels per side

    // set torques though the traction controller
    setTractionControl(throttlePos_u8, brakePressurePsi_u8, swAngle_millideg, left_right_torque_bias_Nm, assumeNoTurn, ignoreYawRate, allowRegen, critical_speed_mps);
}

/**
 * @brief Sets cruise control for aero tests
 *
 * @note Need to hold Action Button 1 and throttle to maintain speed
 *
 * @param throttlePos_u8 Throttle position, 0-255.
 */
void setCruiseControlTorque (
    uint8_t throttlePos_u8,
    uint16_t brakePressurePsi_u8,
    int32_t avgMotorSpeed_RPM
) {
    static bool cruiseControl = false;
    static uint16_t cruiseVelocity = 0;

    bool action1 = (((volatile cmr_canDIMActions_t *) canVehicleGetPayload(CANRX_VEH_DIM_ACTION_BUTTON))->buttons) & BUTTON_ACT;

    if (throttlePos_u8 == 0 || brakePressurePsi_u8 >= 40) {
        cruiseControl = false;
        cruiseVelocity = 0;
        setTorqueLimsAllProtected(0.0f, 0.0f);
        setVelocityInt16All(0);
    } else if (cruiseControl && action1) {
        setTorqueLimsAllProtected(maxFastTorque_Nm, 0.0f);
        setVelocityInt16All(cruiseVelocity);
    } else {
        float reqTorque = maxFastTorque_Nm * (float)(throttlePos_u8) / (float)(UINT8_MAX);
        setTorqueLimsAllProtected(reqTorque, 0.0f);
        setVelocityInt16All(maxMediumSpeed_rpm);
        cruiseControl = false;
        cruiseVelocity = 0;
    }

    if (!cruiseControl && action1) {
        cruiseControl = true;
        cruiseVelocity = avgMotorSpeed_RPM;
    }
}

/**
 * @brief Calculates and sets motor torques and velocities for endurance.
 *
 * @param throttlePos_u8 Throttle position, 0-255.
 * @param brakePos_u8
 * @param swAngle_millideg Steering wheel angle in degrees. Zero-centered, right turn positive.
 */
void setEnduranceTorque (
    int32_t avgMotorSpeed_RPM,
    uint8_t throttlePos_u8,
    uint8_t brakePos_u8,
    int32_t swAngle_millideg,
    int32_t battVoltage_V_hvc,
    int32_t battCurrent_A_hvc,
    uint16_t brakePressurePsi_u8
) {
    // if braking
    if (setRegen(&throttlePos_u8, brakePressurePsi_u8, avgMotorSpeed_RPM)){
        return;
    }

    // Determine aggrigate torque request be combining acceleration pedal position
    // with brake pedal position.
    const bool regen_button_pressed = (((volatile cmr_canDIMActions_t *) canVehicleGetPayload(CANRX_VEH_DIM_ACTION_BUTTON))->buttons) & BUTTON_SCRN ;

    uint8_t pedal_regen_strength = 0;
    const float regentPcnt_f = ((float)pedal_regen_strength) * 1e-2; // convert a coefficient between 0 and 1
    getProcessedValue(&pedal_regen_strength, PEDAL_REGEN_STRENGTH_INDEX, unsigned_integer);

    int32_t pedal_request = (int32_t)throttlePos_u8;
    if (regen_button_pressed) {
        // Pressing button equal to a bit over 30% on brake pedal
        pedal_request -= (int32_t)(regentPcnt_f * ((float)UINT8_MAX));
    }

    // Requested torque that may be positive or negative
    float reqTorque = maxFastTorque_Nm * ((float)(pedal_request)) / ((float)(UINT8_MAX));
    const float recuperative_limit = getMotorRegenerativeCapacity(avgMotorSpeed_RPM);

    // Accelerative torque requested
    if (reqTorque >= 0) {
        // apply power limit. Simply scale power down linearly in the last 5kW of power
        volatile uint8_t power_limit_kW = 70; // uint8, must be between 0 and 255, inclusive
        const bool ret_val = getProcessedValue((void*) &power_limit_kW, POWER_LIM_INDEX, unsigned_integer);
        (void)ret_val; // placate compiler
        if (power_limit_kW < 10) {
            power_limit_kW = 10; // lower-bound the power limit by 5kW to avoid divide-by-zero
        }

        const float power_limit_W = ((float)power_limit_kW) * 1e3f;
        float power_limit_start_derate_W = power_limit_W - 10000.0f;
        power_limit_start_derate_W = fmaxf(power_limit_start_derate_W, 0.0f); // clamp to zero in case of negative value due to lower than 10kw limit

        volatile cmr_canHVIHeartbeat_t *HVISense = canTractiveGetPayload(CANRX_TRAC_HVI_SENSE);
        const float hv_voltage_V = ((float)(HVISense->packVoltage_cV)) * 1e-2f; // convert to volts

        volatile cmr_canVSMSensors_t *vsmSensor = canVehicleGetPayload(CANRX_VEH_VSM_SENSORS);
        const float currentA = ((float)(vsmSensor->hallEffect_cA)) * 1e-2f; // convert to amps
        // apply power limit.
        const float power_consumed_W = hv_voltage_V * currentA;

        if (power_consumed_W > power_limit_start_derate_W) {
            float power_derate_multiplier = (power_consumed_W - power_limit_start_derate_W) / (power_limit_W - power_limit_start_derate_W);
            // backup in case of hysterisis in the AC or latency in the system
            power_derate_multiplier = fminf(power_derate_multiplier, 1.0f);
            power_derate_multiplier = fmaxf(power_derate_multiplier, 0.0f);
            reqTorque *= 1.0f - power_derate_multiplier;
        }

        reqTorque = fminf(reqTorque, maxFastTorque_Nm);
        reqTorque = fmaxf(reqTorque, 0.0f);
        setTorqueLimsAllProtected(reqTorque, 0.0f);
        setVelocityInt16All(maxFastSpeed_rpm);
    }
    // Regen button not pressed, set zero torque
    else if (!regen_button_pressed) {
        setTorqueLimsAllProtected(0.0f, 0.0f);
        setVelocityInt16All(0);
    }
    // Requested recuperation that is less than the maximum-power regen point possible
    else if (reqTorque > recuperative_limit) {
        setTorqueLimsAllProtected(0.0f, reqTorque);
        setVelocityInt16All(0);
    }
    // Requested recuperation is even more negative than the limit
    else {
        setTorqueLimsAllProtected(0.0f, recuperative_limit);
        setVelocityInt16All(0);
    }
}

void setEnduranceTestTorque(
    int32_t avgMotorSpeed_RPM,
    uint8_t throttlePos_u8,
    uint8_t brakePos_u8,
    int32_t swAngle_millideg,
    int32_t battVoltage_mV,
    int32_t battCurrent_mA,
    uint16_t brakePressurePsi_u8,
    bool clampbyside
) {
     // if braking
    if (setRegen(&throttlePos_u8, brakePressurePsi_u8, avgMotorSpeed_RPM)){
        return;
    }

    // Requested torque that may be positive or negative
    float reqTorque = maxFastTorque_Nm * ((float)throttlePos_u8) / ((float)UINT8_MAX);
    const float recuperative_limit = getMotorRegenerativeCapacity(avgMotorSpeed_RPM);

    // Accelerative torque requested
    if (reqTorque >= 0) {
        // apply power limit. Simply scale power down linearly in the last 5kW of power
        uint8_t power_limit_kW = 150; // uint8, must be between 0 and 255, inclusive
        const bool ret_val = getProcessedValue(&power_limit_kW, POWER_LIM_INDEX, unsigned_integer);
        (void)ret_val; // placate compiler
        if (power_limit_kW == 0) {
            power_limit_kW = 1; // lower-bound the power limit by 1kW to avoid divide-by-zero
        }

        const float power_limit_W = ((float)power_limit_kW) * 1e3f;
        float power_limit_start_derate_W = power_limit_W - 5000.0f;
        power_limit_start_derate_W = fmaxf(power_limit_start_derate_W, 0.0f); // clamp to zero in case of negative value due to lower than 10kw limit

        volatile cmr_canHVIHeartbeat_t *HVISense = canTractiveGetPayload(CANRX_TRAC_HVI_SENSE);
        const float hv_voltage_V = ((float)(HVISense->packVoltage_cV)) * 1e-2f; // convert to volts

        volatile cmr_canVSMSensors_t *vsmSensor = canVehicleGetPayload(CANRX_VEH_VSM_SENSORS);
        const float currentA = ((float)(vsmSensor->hallEffect_cA)) * 1e-2f; // convert to amps
        // apply power limit.
        const float power_consumed_W = hv_voltage_V * currentA;

        if (power_consumed_W > power_limit_start_derate_W) {
            float power_derate_multiplier = (power_consumed_W - power_limit_start_derate_W) / (power_limit_W - power_limit_start_derate_W);
            // backup in case of hysterisis in the AC or latency in the system
            power_derate_multiplier = fminf(power_derate_multiplier, 1.0f);
            power_derate_multiplier = fmaxf(power_derate_multiplier, 0.0f);
            reqTorque *= 1.0f - power_derate_multiplier;
        }

        reqTorque = fminf(reqTorque, maxFastTorque_Nm);
        reqTorque = fmaxf(reqTorque, 0.0f);

        // Adjust throttle so that traction control commands reqTorque (after power limit calc) to the motors
        uint8_t adjustedThrottlePos_u8 = (uint8_t)(fminf(fmaxf((reqTorque * ((float)UINT8_MAX) / maxFastTorque_Nm), 0.0f), (float)UINT8_MAX));
        const bool assumeNoTurn = true; // TC is not allowed to behave left-right asymmetrically due to the lack of testing
        const bool ignoreYawRate = false; // TC takes yaw rate into account to prevent the vehicle from stopping unintendedly when turning at low speeds
        const bool allowRegen = true; // regen-braking is allowed to protect the AC by keeping charge level high
        const float critical_speed_mps = 5.0f; // using a high value to prevent the vehicle from stopping unintendedly when turning at low speeds
        if (brakePressurePsi_u8 < braking_threshold_psi)
        	// setFastTorque(adjustedThrottlePos_u8);
            setYawRateControl(throttlePos_u8, brakePressurePsi_u8, swAngle_millideg, clampbyside);
        //setYawRateAndTractionControl(adjustedThrottlePos_u8, brakePressurePsi_u8, swAngle_millideg, assumeNoTurn, ignoreYawRate, allowRegen, critical_speed_mps);
    }
    // Requested recuperation that is less than the maximum-power regen point possible
    else if (reqTorque > recuperative_limit) {
        setTorqueLimsAllProtected(0.0f, reqTorque);
        setVelocityInt16All(0);
    }
    // Requested recuperation is even more negative than the limit
    else {
        setTorqueLimsAllProtected(0.0f, recuperative_limit);
        setVelocityInt16All(0);
    }
}<|MERGE_RESOLUTION|>--- conflicted
+++ resolved
@@ -403,16 +403,9 @@
 	optimizer_state.areq = normalized_throttle * thoeretical_mass_accel;
 
     // Solver treats Mreq as around -z axis.
-<<<<<<< HEAD
-	optimizer_state.mreq = -getYawRateControlLeftRightBias(swAngle_millideg);
-
-	optimizer_state.theta_left = -swAngleMillidegToSteeringAngleRad(swAngle_millideg_FL);
-    optimizer_state.theta_right = -swAngleMillidegToSteeringAngleRad(swAngle_millideg_FR);
-=======
 	optimizer_state.mreq = getYawRateControlLeftRightBias(swAngle_millideg);
 	optimizer_state.theta_left = swAngleMillidegToSteeringAngleRad(swAngle_millideg_FL);
     optimizer_state.theta_right = swAngleMillidegToSteeringAngleRad(swAngle_millideg_FR);
->>>>>>> f162ef05
 
 	solve(&optimizer_state);
 
@@ -1400,15 +1393,9 @@
     static const float natural_understeer_gradient = 0.011465f; //rad/g
 
     const float distance_between_axles_m = chassis_a + chassis_b;
-<<<<<<< HEAD
-    const float yaw_rate_setpoint_radps = swangle_rad * velocity_x_mps /
-        (distance_between_axles_m + velocity_x_mps * velocity_x_mps * natural_understeer_gradient);
-
-=======
     // const float yaw_rate_setpoint_radps = swangle_rad * velocity_x_mps /
     //     (distance_between_axles_m + velocity_x_mps * velocity_x_mps * natural_understeer_gradient);
     const float yaw_rate_setpoint_radps = swangle_rad * velocity_x_mps / distance_between_axles_m;
->>>>>>> f162ef05
     return yaw_rate_setpoint_radps;
 }
 
@@ -1434,13 +1421,8 @@
     yrcDebug.controls_current_yaw_rate = (int16_t)(1000.0f * actual_yaw_rate_radps_sae);
     yrcDebug.controls_target_yaw_rate = (int16_t)(1000.0f * optimal_yaw_rate_radps);
     yrcDebug.controls_pid = yrc_kp;
-<<<<<<< HEAD
-
-    const float left_right_bias = yrc_kp * (actual_yaw_rate_radps_sae - optimal_yaw_rate_radps);
-=======
     
     const float left_right_bias = yrc_kp * (optimal_yaw_rate_radps - actual_yaw_rate_radps_sae);
->>>>>>> f162ef05
     return left_right_bias;
 }
 
