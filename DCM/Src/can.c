/**
 * @file can.c
 * @brief Board-specific CAN implementation.
 *
 * Adding a new periodic message struct:
 *
 * 1. Add the corresponding index to the `canRX_t` enum in `can.h`.
 * 2. Add a configuration entry in `canRXMeta` at that index.
 * 3. Access the message using `canRXMeta[index]`.
 *
 * @author Carnegie Mellon Racing
 */

#include <cmr_error.h>  // getErrors(), getWarnings()
#include <string.h>     // memcpy()
#include <math.h>

#include <CMR/tasks.h>      // Task interface
#include <CMR/can_types.h>      // Task interface
#include <CMR/config_screen_helper.h>

#include "can.h"    // Interface to implement
#include "adc.h"    // adcVSense, adcISense
#include "motors.h" // cmr_canAMKSetpoints_t
#include "daq.h"
#include "i2c.h"
#include "drs_controls.h"
#include "controls_helper.h"
#include "controls.h"
#include "sensors.h"
#include "movella.h"
#include "safety_filter.h"

extern volatile uint8_t currentParameters[MAX_MENU_ITEMS];
volatile uint8_t parametersFromDIM[MAX_MENU_ITEMS];
volatile cmr_driver_profile_t currentDriver = Default;
volatile bool framWrite_flag = false;

extern volatile cmr_can_rtc_data_t time;
extern volatile float odometer_km;

/** @brief Fan/Pump channel states. */
uint16_t fan_1_State;
uint16_t fan_2_State;
uint16_t pump_1_State;
uint16_t pump_2_State;

#define max(a,b) \
   ({ __typeof__ (a) _a = (a); \
       __typeof__ (b) _b = (b); \
     _a > _b ? _a : _b; })
#define min(a,b) \
   ({ __typeof__ (a) _a = (a); \
       __typeof__ (b) _b = (b); \
     _a < _b ? _a : _b; })

/** @brief Metadata for vehicle CAN message reception. */
cmr_canRXMeta_t canVehicleRXMeta[CANRX_VEH_LEN] = {
    [CANRX_VEH_HEARTBEAT_VSM] = {
        .canID = CMR_CANID_HEARTBEAT_VSM,
        .timeoutError_ms = 50,
        .timeoutWarn_ms = 25,
        .errorFlag = CMR_CAN_ERROR_VSM_TIMEOUT,
        .warnFlag = CMR_CAN_WARN_VSM_TIMEOUT
    },
    [CANRX_VSM_STATUS] = {
        .canID = CMR_CANID_VSM_STATUS, 
        .timeoutError_ms = 50, 
        .timeoutWarn_ms = 25,
        .errorFlag = CMR_CAN_ERROR_VSM_TIMEOUT, 
        .warnFlag = CMR_CAN_WARN_VSM_TIMEOUT,
    },
    [CANRX_VEH_DATA_FSM] = {
        .canID = CMR_CANID_FSM_DATA,
        .timeoutError_ms = 50,
        .timeoutWarn_ms = 25,
        .errorFlag = CMR_CAN_ERROR_NONE,
        .warnFlag = CMR_CAN_WARN_NONE
    },
    [CANRX_VEH_SWANGLE_FSM] = {
        .canID = CMR_CANID_FSM_SWANGLE,
        .timeoutError_ms = 50,
        .timeoutWarn_ms = 25,
        .errorFlag = CMR_CAN_ERROR_NONE,
        .warnFlag = CMR_CAN_WARN_NONE
    },
    [CANRX_VEH_REQUEST_DIM] = {
        .canID = CMR_CANID_DIM_REQUEST,
        .timeoutError_ms = UINT32_MAX,
        .timeoutWarn_ms = UINT32_MAX,
        .errorFlag = CMR_CAN_ERROR_NONE,
        .warnFlag = CMR_CAN_WARN_NONE
    },
    [CANRX_VEH_VOLTAGE_HVC] = {
        .canID = CMR_CANID_HVC_PACK_VOLTAGE,
        .timeoutError_ms = 50,
        .timeoutWarn_ms = 25,
        .errorFlag = CMR_CAN_ERROR_NONE,
        .warnFlag = CMR_CAN_WARN_NONE
    },
    [CANRX_VEH_CURRENT_HVC] = {
        .canID = CMR_CANID_HVC_PACK_CURRENT,
        .timeoutError_ms = 50,
        .timeoutWarn_ms = 25,
        .errorFlag = CMR_CAN_ERROR_NONE,
        .warnFlag = CMR_CAN_WARN_NONE
    },
    [CANRX_VEH_DIM_ACTION_BUTTON] = {
        .canID = CMR_CANID_DIM_ACTIONS,
        .timeoutError_ms = 100,
        .timeoutWarn_ms = 50,
        .errorFlag = CMR_CAN_ERROR_NONE,
        .warnFlag = CMR_CAN_WARN_NONE
    },
    [CANRX_VEH_PACK_CELL_VOLTAGE] = {
        .canID = CMR_CANID_HVC_MINMAX_CELL_VOLTAGE,
        // TODO: Check timeout period
        .timeoutError_ms = 100,
        .timeoutWarn_ms = 50,
        .errorFlag = CMR_CAN_ERROR_NONE,
        .warnFlag = CMR_CAN_WARN_NONE
    },
    [CANRX_VEH_PACK_CELL_TEMP] = {
        .canID = CMR_CANID_HVC_MINMAX_CELL_TEMPS,
        // TODO: Check timeout period
        .timeoutError_ms = 100,
        .timeoutWarn_ms = 50,
        .errorFlag = CMR_CAN_ERROR_NONE,
        .warnFlag = CMR_CAN_WARN_NONE
    },
    [CANRX_VEH_VSM_SENSORS] = {
        .canID = CMR_CANID_VSM_SENSORS,
        .timeoutError_ms = 100,
        .timeoutWarn_ms = 50,
        .errorFlag = CMR_CAN_ERROR_NONE,
        .warnFlag = CMR_CAN_WARN_NONE
    },
    [CANRX_RTC_SET] = {
        .canID = CMR_CANID_CDC_RTC_DATA_IN,
	    .timeoutError_ms = 1500,
	    .timeoutWarn_ms = 50,
        .errorFlag = CMR_CAN_ERROR_NONE,
        .warnFlag = CMR_CAN_WARN_NONE
    },
	[CANRX_HVI_SENSE] = {
	        .canID = CMR_CANID_HEARTBEAT_HVI,
	        .timeoutError_ms = 100,
	        .timeoutWarn_ms = 75
	},
    // Temporary.
    [CANRX_VEH_MOVELLA_STATUS] = {
        .canID = CMR_CANID_MOVELLA_STATUS,
        .timeoutError_ms = 2000,
        .timeoutWarn_ms = 1000
    },
    // Temporary.
    [CANRX_VEH_MOVELLA_QUATERNION] = {
        .canID = CMR_CANID_MOVELLA_QUATERNION,
        .timeoutError_ms = 2000,
        .timeoutWarn_ms = 1000
    },
    // Temporary.
    [CANRX_VEH_MOVELLA_IMU_GYRO] = {
        .canID = CMR_CANID_MOVELLA_IMU_GYRO,
        .timeoutError_ms = 2000,
        .timeoutWarn_ms = 1000
    },
    // Temporary.
    [CANRX_VEH_MOVELLA_IMU_ACCEL] = {
        .canID = CMR_CANID_MOVELLA_IMU_ACCEL,
        .timeoutError_ms = 2000,
        .timeoutWarn_ms = 1000
    },
    // Temporary.
    [CANRX_VEH_MOVELLA_VELOCITY] = {
        .canID = CMR_CANID_MOVELLA_VELOCITY,
        .timeoutError_ms = 2000,
        .timeoutWarn_ms = 1000
    },
};

/** @brief Metadata for tractive CAN message reception. */
cmr_canRXMeta_t canTractiveRXMeta[CANRX_TRAC_LEN] = {
    [CANRX_TRAC_INV_FL_ACT1] = {
        .canID = CMR_CANID_AMK_FL_ACT_1,
        .timeoutError_ms = 100,
        .timeoutWarn_ms = 75,
        .warnFlag = CMR_CAN_WARN_CDC_AMK_FL | CMR_CAN_WARN_CDC_AMK_TIMEOUT
    },
    [CANRX_TRAC_INV_FL_ACT2] = {
        .canID = CMR_CANID_AMK_FL_ACT_2,
        .timeoutError_ms = 100,
        .timeoutWarn_ms = 75,
        .warnFlag = CMR_CAN_WARN_CDC_AMK_FL | CMR_CAN_WARN_CDC_AMK_TIMEOUT
    },
    [CANRX_TRAC_INV_FR_ACT1] = {
        .canID = CMR_CANID_AMK_FR_ACT_1,
        .timeoutError_ms = 100,
        .timeoutWarn_ms = 75,
        .warnFlag = CMR_CAN_WARN_CDC_AMK_FR | CMR_CAN_WARN_CDC_AMK_TIMEOUT
    },
    [CANRX_TRAC_INV_FR_ACT2] = {
        .canID = CMR_CANID_AMK_FR_ACT_2,
        .timeoutError_ms = 100,
        .timeoutWarn_ms = 75,
        .warnFlag = CMR_CAN_WARN_CDC_AMK_FR | CMR_CAN_WARN_CDC_AMK_TIMEOUT
    },
    [CANRX_TRAC_INV_RL_ACT1] = {
        .canID = CMR_CANID_AMK_RL_ACT_1,
        .timeoutError_ms = 100,
        .timeoutWarn_ms = 75,
        .warnFlag = CMR_CAN_WARN_CDC_AMK_RL | CMR_CAN_WARN_CDC_AMK_TIMEOUT
    },
    [CANRX_TRAC_INV_RL_ACT2] = {
        .canID = CMR_CANID_AMK_RL_ACT_2,
        .timeoutError_ms = 100,
        .timeoutWarn_ms = 75,
        .warnFlag = CMR_CAN_WARN_CDC_AMK_RL | CMR_CAN_WARN_CDC_AMK_TIMEOUT
    },
    [CANRX_TRAC_INV_RR_ACT1] = {
        .canID = CMR_CANID_AMK_RR_ACT_1,
        .timeoutError_ms = 100,
        .timeoutWarn_ms = 75,
        .warnFlag = CMR_CAN_WARN_CDC_AMK_RR | CMR_CAN_WARN_CDC_AMK_TIMEOUT
    },
    [CANRX_TRAC_INV_RR_ACT2] = {
        .canID = CMR_CANID_AMK_RR_ACT_2,
        .timeoutError_ms = 100,
        .timeoutWarn_ms = 75,
        .warnFlag = CMR_CAN_WARN_CDC_AMK_RR | CMR_CAN_WARN_CDC_AMK_TIMEOUT
    }
};

cmr_canRXMeta_t canDaqRXMeta[CANRX_DAQ_LEN] = {
    [CANRX_DAQ_MOVELLA_STATUS] = {
        .canID = CMR_CANID_MOVELLA_STATUS,
        .timeoutError_ms = 2000,
        .timeoutWarn_ms = 1000
    },
    [CANRX_DAQ_MOVELLA_QUATERNION] = {
        .canID = CMR_CANID_MOVELLA_QUATERNION,
        .timeoutError_ms = 2000,
        .timeoutWarn_ms = 1000
    },
    [CANRX_DAQ_MOVELLA_IMU_GYRO] = {
        .canID = CMR_CANID_MOVELLA_IMU_GYRO,
        .timeoutError_ms = 2000,
        .timeoutWarn_ms = 1000
    },
    [CANRX_DAQ_MOVELLA_IMU_ACCEL] = {
        .canID = CMR_CANID_MOVELLA_IMU_ACCEL,
        .timeoutError_ms = 2000,
        .timeoutWarn_ms = 1000
    },
    [CANRX_DAQ_MOVELLA_VELOCITY] = {
        .canID = CMR_CANID_MOVELLA_VELOCITY,
        .timeoutError_ms = 2000,
        .timeoutWarn_ms = 1000
    },
    [CANRX_DAQ_SBG_STATUS_3] = {
        .canID = CMR_CANID_SBG_STATUS_3,
        .timeoutError_ms = 2000,
        .timeoutWarn_ms = 1000
    },
    [CANRX_DAQ_SBG_POS] = {
        .canID = CMR_CANID_SBG_EKF_POS,
        .timeoutError_ms = 2000,
        .timeoutWarn_ms = 1000
    },
    [CANRX_DAQ_SBG_VEL] = {
        .canID = CMR_CANID_SBG_EKF_VEL,
        .timeoutError_ms = 2000,
        .timeoutWarn_ms = 1000
    },
    [CANRX_DAQ_SBG_BODY_VEL] = {
        .canID = CMR_CANID_SBG_BODY_VEL,
        .timeoutError_ms = 2000,
        .timeoutWarn_ms = 1000
    },
    [CANRX_DAQ_SBG_ORIENT] = {
        .canID = CMR_CANID_SBG_EKF_ORIENT,
        .timeoutError_ms = 2000,
        .timeoutWarn_ms = 1000
    },
    [CANRX_DAQ_SBG_IMU_ACCEL] = {
        .canID = CMR_CANID_SBG_IMU_ACCEL,
        .timeoutError_ms = 2000,
        .timeoutWarn_ms = 1000
    },
    [CANRX_DAQ_SBG_IMU_GYRO] = {
        .canID = CMR_CANID_SBG_IMU_GYRO,
        .timeoutError_ms = 2000,
        .timeoutWarn_ms = 1000
    },
    [CANRX_DAQ_SBG_SLIPANGLE] = {
	    .canID  = CMR_CANID_SBG_AUTOMOTIVE,
        .timeoutError_ms = 1000,
        .timeoutWarn_ms = 750,
        .errorFlag = CMR_CAN_ERROR_NONE,
        .warnFlag = CMR_CAN_WARN_NONE
	},
	[CANRX_DAQ_LOAD_FL] = {
        .canID  = CMR_CANID_LOADCELL_FL,
        .timeoutError_ms = 500,
        .timeoutWarn_ms = 250,
        .errorFlag = CMR_CAN_ERROR_NONE,
        .warnFlag = CMR_CAN_WARN_NONE
	},
	[CANRX_DAQ_LOAD_FR] = {
        .canID  = CMR_CANID_LOADCELL_FR,
        .timeoutError_ms = 500,
        .timeoutWarn_ms = 250,
        .errorFlag = CMR_CAN_ERROR_NONE,
        .warnFlag = CMR_CAN_WARN_NONE
	},
	[CANRX_DAQ_LOAD_RL] = {
        .canID  = CMR_CANID_LOADCELL_RL,
        .timeoutError_ms = 500,
        .timeoutWarn_ms = 250,
        .errorFlag = CMR_CAN_ERROR_NONE,
        .warnFlag = CMR_CAN_WARN_NONE
	},
	[CANRX_DAQ_LOAD_RR] = {
        .canID  = CMR_CANID_LOADCELL_RR,
        .timeoutError_ms = 500,
        .timeoutWarn_ms = 250,
        .errorFlag = CMR_CAN_ERROR_NONE,
        .warnFlag = CMR_CAN_WARN_NONE
	},
    [CANRX_DAQ_LINPOTS_RIGHTS] = {
        .canID  = CMR_CANID_DAQ_0_THERMISTOR,
        .timeoutError_ms = 500,
        .timeoutWarn_ms = 250,
        .errorFlag = CMR_CAN_ERROR_NONE,
        .warnFlag = CMR_CAN_WARN_NONE
	},
    [CANRX_DAQ_LINPOTS_LEFTS] = {
        .canID  = CMR_CANID_DAQ_3_THERMISTOR,
        .timeoutError_ms = 500,
        .timeoutWarn_ms = 250,
        .errorFlag = CMR_CAN_ERROR_NONE,
        .warnFlag = CMR_CAN_WARN_NONE
	},
    [CANRX_DAQ_MEMORATOR_BROADCAST] = {
        .canID = CMR_CANID_HEARTBEAT_MEMORATOR,
        .timeoutError_ms = 5000,
        .timeoutWarn_ms = 3000
    }
};

/**
 * @brief CAN periodic message receive metadata
 *
 * @note Indexed by `canRX_t`.
 */
cmr_canRXMeta_t canRXMeta[] = {
    [CANRX_HEARTBEAT_VSM] = {
        .canID = CMR_CANID_HEARTBEAT_VSM,
        .timeoutError_ms = 100,
        .timeoutWarn_ms = 25,
        .errorFlag = CMR_CAN_ERROR_VSM_TIMEOUT,
        .warnFlag = CMR_CAN_WARN_VSM_TIMEOUT
    },
    [CANRX_VSM_STATUS] = {
        .canID = CMR_CANID_VSM_STATUS,
        .timeoutError_ms = 50,
        .timeoutWarn_ms = 25,
        .errorFlag = CMR_CAN_ERROR_VSM_TIMEOUT,
        .warnFlag = CMR_CAN_WARN_VSM_TIMEOUT,
    },
    [CANRX_INV1_STATUS] = {
        .canID = CMR_CANID_AMK_1_ACT_2,
        .timeoutError_ms = 800, // Send error if data not received within 4 cycles, or 800 ms
        .timeoutWarn_ms = 400, // Send warning if data not received within 2 cycles, or 400 ms
        // CAN transmitting frequency = 5 Hz, so ? s = 1 / 5 Hz = 0.2 s = 200ms
    },
    [CANRX_INV2_STATUS] = {
        .canID = CMR_CANID_AMK_2_ACT_2,
        .timeoutError_ms = 800,
        .timeoutWarn_ms = 400,
    },
    [CANRX_INV3_STATUS] = {
        .canID = CMR_CANID_AMK_3_ACT_2,
        .timeoutError_ms = 800,
        .timeoutWarn_ms = 400,
    },
    [CANRX_INV4_STATUS] = {
        .canID = CMR_CANID_AMK_4_ACT_2,
        .timeoutError_ms = 800,
        .timeoutWarn_ms = 400,
    },
    [CANRX_VSM_SENSORS] = {
        .canID = CMR_CANID_VSM_SENSORS,
        .timeoutError_ms = 500,
        .timeoutWarn_ms = 250,
        .errorFlag = CMR_CAN_ERROR_VSM_TIMEOUT,
        .warnFlag = CMR_CAN_WARN_VSM_TIMEOUT
    },
    [CANRX_FSM_DATA] = {
        .canID = CMR_CANID_FSM_DATA,
        .timeoutError_ms = 100,
        .timeoutWarn_ms = 50,
        .errorFlag = CMR_CAN_ERROR_NONE,
        .warnFlag = CMR_CAN_WARN_NONE
    },
    [CANRX_FSM_SWANGLE] = {
        .canID = CMR_CANID_FSM_SWANGLE,
        .timeoutError_ms = 100,
        .timeoutWarn_ms = 50,
        .errorFlag = CMR_CAN_ERROR_NONE,
        .warnFlag = CMR_CAN_WARN_NONE
    },
    [CANRX_HVC_MINMAX_TEMPS] = {
        .canID = CMR_CANID_HVC_MINMAX_CELL_TEMPS,
        .timeoutError_ms = 5000,
        .timeoutWarn_ms = 2500,
        .errorFlag = CMR_CAN_ERROR_NONE,
        .warnFlag = CMR_CAN_WARN_NONE
    }
};

/** @brief CAN interfaces - Vehicle, DAQ, and Tractive */
static cmr_can_t can[CMR_CAN_BUS_NUM];

static void transmitCDC_DIMconfigMessages();

/** @brief CAN 10 Hz TX priority. */
static const uint32_t canTX10Hz_priority = 3;
/** @brief CAN 10 Hz TX period (milliseconds). */
static const TickType_t canTX10Hz_period_ms = 100;
/** @brief CAN 10 Hz TX task. */
static cmr_task_t canTX10Hz_task;

/**
 * @brief Task for sending CAN messages at 10 Hz.
 *
 * @param pvParameters Ignored.
 *
 * @return Does not return.
 */
static void canTX10Hz(void *pvParameters) {
    (void) pvParameters;    // Placate compiler.

    TickType_t lastWakeTime = xTaskGetTickCount();

    cmr_canCDCWheelVelocity_t speedFeedback;
    cmr_canCDCWheelTorque_t torqueFeedback;
    cmr_canCDCWheelVelocity_t speedSetpoint;
    cmr_canCDCWheelTorque_t torqueSetpoint;

    cmr_canCDCPosePosition_t posePos;
    cmr_canCDCPoseOrientation_t poseOrient;
    cmr_canCDCPoseVelocity_t poseVel;

    cmr_canPowerSense_t powerSense;

    while (1) {
        daqWheelSpeedFeedback(&speedFeedback);
        daqWheelTorqueFeedback(&torqueFeedback);
        daqWheelSpeedSetpoints(&speedSetpoint);
        daqWheelTorqueSetpoints(&torqueSetpoint);
        daqPosePosition(&posePos);
        daqPoseOrientation(&poseOrient);
        daqPoseVelocity(&poseVel);

        powerSense.packCurrent_dA = getCurrent();
        powerSense.packVoltage_cV = getVoltage();
        //powersense is dead, voltage * HVI current
        powerSense.packPower_W = getPackVoltage() * getPackCurrent();

        // Is data valid? Set it in the orientation/velocity messages
//        canTX(CMR_CAN_BUS_DAQ, CMR_CANID_CDC_WHEEL_SPEED_FEEDBACK, &speedFeedback, sizeof(speedFeedback), canTX10Hz_period_ms);
//        canTX(CMR_CAN_BUS_DAQ, CMR_CANID_CDC_WHEEL_TORQUE_FEEDBACK, &torqueFeedback, sizeof(torqueFeedback), canTX10Hz_period_ms);
//        canTX(CMR_CAN_BUS_DAQ, CMR_CANID_CDC_WHEEL_SPEED_SETPOINT, &speedSetpoint, sizeof(speedSetpoint), canTX10Hz_period_ms);
//        canTX(CMR_CAN_BUS_DAQ, CMR_CANID_CDC_WHEEL_TORQUE_SETPOINT, &torqueSetpoint, sizeof(torqueSetpoint), canTX10Hz_period_ms);
        //canTX(CMR_CAN_BUS_DAQ, CMR_CANID_CDC_POSE_POSITION, &posePos, sizeof(posePos), canTX10Hz_period_ms);

        //TODO: Fix error with padding (manual size 7)
        canTX(CMR_CAN_BUS_DAQ, CMR_CANID_CDC_POSE_ORIENTATION, &poseOrient, sizeof(poseOrient), canTX10Hz_period_ms);
        canTX(CMR_CAN_BUS_DAQ, CMR_CANID_CDC_POSE_VELOCITY, &poseVel, sizeof(poseVel), canTX10Hz_period_ms);

        canTX(CMR_CAN_BUS_VEH, CMR_CANID_FRONT_SLIP_RATIOS, &frontSlipRatios, sizeof(frontSlipRatios), canTX10Hz_period_ms);
        canTX(CMR_CAN_BUS_VEH, CMR_CANID_REAR_SLIP_RATIOS, &rearSlipRatios, sizeof(rearSlipRatios), canTX10Hz_period_ms);
        canTX(CMR_CAN_BUS_VEH, CMR_CANID_FRONT_WHL_SETPOINTS, &frontWhlSetpoints, sizeof(frontSlipRatios), canTX10Hz_period_ms);
        canTX(CMR_CAN_BUS_VEH, CMR_CANID_REAR_WHL_SETPOINTS, &rearWhlSetpoints, sizeof(rearWhlSetpoints), canTX10Hz_period_ms);
        canTX(CMR_CAN_BUS_VEH, CMR_CANID_FRONT_WHL_VELS, &frontWhlVelocities, sizeof(frontWhlVelocities), canTX10Hz_period_ms);
        canTX(CMR_CAN_BUS_VEH, CMR_CANID_REAR_WHL_VELS, &rearWhlVelocities, sizeof(rearWhlVelocities), canTX10Hz_period_ms);

        //powersense is dead, it's voltage * HVI
        canTX(CMR_CAN_BUS_VEH, CMR_CANID_CDC_POWER_SENSE, &powerSense, sizeof(powerSense), canTX10Hz_period_ms);
        canTX(CMR_CAN_BUS_VEH, CMR_CANID_CDC_COULOMB_COUNTING, &coulombCounting, sizeof(cmr_canCDCKiloCoulombs_t), canTX10Hz_period_ms);

        vTaskDelayUntil(&lastWakeTime, canTX10Hz_period_ms);
    }
}

/** @brief CAN 100 Hz TX priority. */
static const uint32_t canTX100Hz_priority = 5;
/** @brief CAN 100 Hz TX period (milliseconds). */
static const TickType_t canTX100Hz_period_ms = 10;
/** @brief CAN 100 Hz TX task. */
static cmr_task_t canTX100Hz_task;

/**
 * @brief Task for sending CAN messages at 100 Hz.
 *
 * @param pvParameters Ignored.
 *
 * @return Does not return.
 */
static void canTX100Hz(void *pvParameters) {
    (void) pvParameters;    // Placate compiler.

    volatile cmr_canHeartbeat_t *heartbeatVSM = canVehicleGetPayload(CANRX_VEH_HEARTBEAT_VSM);

    TickType_t lastWakeTime = xTaskGetTickCount();
    while (1) {
        cmr_canHeartbeat_t heartbeat = {
            .state = heartbeatVSM->state
        };


        updateErrorsWarnings(&heartbeat, lastWakeTime);

        if (heartbeat.error[0] != 0 || heartbeat.error[1] != 0) {
            heartbeat.state = CMR_CAN_ERROR;
        }

        // Solver
        canTX(CMR_CAN_BUS_VEH, CMR_CANID_CONTROLS_SOLVER_INPUTS, &solver_inputs, sizeof(cmr_can_solver_inputs_t), canTX100Hz_period_ms);
        canTX(CMR_CAN_BUS_VEH, CMR_CANID_CONTROLS_SOLVER_AUX, &solver_aux, sizeof(cmr_can_solver_aux_t), canTX100Hz_period_ms);
        canTX(CMR_CAN_BUS_VEH, CMR_CANID_CONTROLS_SOLVER_OUTPUTS, &solver_torques, sizeof(solver_torques), canTX100Hz_period_ms);
        canTX(CMR_CAN_BUS_VEH, CMR_CANID_CONTROLS_SOLVER_SETTINGS, &solver_settings, sizeof(cmr_can_solver_settings_t), canTX100Hz_period_ms);

		// SF
		const cmr_canCDCSafetyFilterStates_t *sfStatesInfo = getSafetyFilterInfo();
		cmr_canCDCMotorPower_t *motorPowerInfo = getMotorPowerInfo();
		motorPowerInfo->motor_power_FL = (HAL_FDCAN_GetTxFifoFreeLevel(&(can[CMR_CAN_BUS_TRAC].handle)) >> 16) & 0xFFFF;
		motorPowerInfo->motor_power_FR = HAL_FDCAN_GetTxFifoFreeLevel(&(can[CMR_CAN_BUS_TRAC].handle));

		motorPowerInfo->motor_power_RL = (HAL_FDCAN_GetTxFifoFreeLevel(&(can[CMR_CAN_BUS_VEH].handle)) >> 16) & 0xFFFF;
		motorPowerInfo->motor_power_RR = HAL_FDCAN_GetTxFifoFreeLevel(&(can[CMR_CAN_BUS_VEH].handle));

		canTX(CMR_CAN_BUS_VEH, CMR_CANID_SF_STATE, sfStatesInfo, sizeof(*sfStatesInfo), canTX100Hz_period_ms); //safety filter
		//canTX(CMR_CAN_BUS_VEH, CMR_CANID_MOTORPOWER_STATE, motorPowerInfo, sizeof(*motorPowerInfo), canTX200Hz_period_ms); //motor power
		canTX(CMR_CAN_BUS_DAQ, CMR_CANID_MOTORPOWER_STATE, motorPowerInfo, sizeof(*motorPowerInfo), canTX100Hz_period_ms); //motor power
		//canTX(CMR_CAN_BUS_TRAC, CMR_CANID_MOTORPOWER_STATE, motorPowerInfo, sizeof(*motorPowerInfo), canTX200Hz_period_ms); //motor power


        //debug code for sending rxmeta receive to current time difference
//        uint16_t arr[2];
//        arr[0] = lastWakeTime - canVehicleRXMeta[CANRX_VEH_HEARTBEAT_VSM].lastReceived_ms;
//        canTX(
//                    CMR_CAN_BUS_VEH,
//                    0x108,
//                    &arr,
//                    2,
//                    canTX100Hz_period_ms
//                );

        // Send heartbeat
        canTX(
            CMR_CAN_BUS_VEH,
            CMR_CANID_HEARTBEAT_CDC,
            &heartbeat,
            sizeof(heartbeat),
            canTX100Hz_period_ms
        );

        // for (size_t i = 0; i<= CANRX_TRAC_INV_RR_ACT2; i++) {
        //     if (cmr_canRXMetaTimeoutError(&canTractiveGetMeta[i], xTaskGetTickCountFromISR()) < 0) continue;
        //     canTX(
        //         CMR_CAN_BUS_VEH, 
        //         canTractiveRXMeta[i].canID, 
        //         (void *)&(canTractiveRXMeta[i].payload), 
        //         sizeof(cmr_canAMKActualValues1_t), 
        //         canTX100Hz_period_ms
        //     );
        // }

        vTaskDelayUntil(&lastWakeTime, canTX100Hz_period_ms);
    }
}

/** @brief CAN 200 Hz TX priority. */
static const uint32_t canTX200Hz_priority = 6;
/** @brief CAN 200 Hz TX period (milliseconds). */
static const TickType_t canTX200Hz_period_ms = 5;
/** @brief CAN 200 Hz TX task. */
static cmr_task_t canTX200Hz_task;

/**
 * @brief Task for sending CAN messages at 200 Hz.
 *
 * @param pvParameters Ignored.
 *
 * @return Does not return.
 */
static void canTX200Hz(void *pvParameters) {
    (void) pvParameters;    // Placate compiler.

    const cmr_canAMKSetpoints_t *amkSetpointsFL = getAMKSetpoints(MOTOR_FL);
    const cmr_canAMKSetpoints_t *amkSetpointsFR = getAMKSetpoints(MOTOR_FR);
    const cmr_canAMKSetpoints_t *amkSetpointsRL = getAMKSetpoints(MOTOR_RL);
    const cmr_canAMKSetpoints_t *amkSetpointsRR = getAMKSetpoints(MOTOR_RR);

    cmr_canCDCWheelVelocity_t speedFeedback;
    cmr_canCDCWheelTorque_t torqueFeedback;
    cmr_canCDCWheelVelocity_t speedSetpoint;
    cmr_canCDCWheelTorque_t torqueSetpoint;

    cmr_canCDCPosePosition_t posePos;
    cmr_canCDCPoseOrientation_t poseOrient;
    cmr_canCDCPoseVelocity_t poseVel;

    cmr_canCOGVelocity_t cog_velocity;
    cmr_canFrontWheelVelocity_t front_velocity;
    cmr_canRearWheelVelocity_t rear_velocity;


    TickType_t lastWakeTime = xTaskGetTickCount();
    while (1) {
        canTX(CMR_CAN_BUS_TRAC, CMR_CANID_AMK_FL_SETPOINTS, amkSetpointsFL, sizeof(*amkSetpointsFL), canTX200Hz_period_ms);
        canTX(CMR_CAN_BUS_TRAC, CMR_CANID_AMK_FR_SETPOINTS, amkSetpointsFR, sizeof(*amkSetpointsFR), canTX200Hz_period_ms);
        canTX(CMR_CAN_BUS_TRAC, CMR_CANID_AMK_RL_SETPOINTS, amkSetpointsRL, sizeof(*amkSetpointsRL), canTX200Hz_period_ms);
        canTX(CMR_CAN_BUS_TRAC, CMR_CANID_AMK_RR_SETPOINTS, amkSetpointsRR, sizeof(*amkSetpointsRR), canTX200Hz_period_ms);

        daqWheelSpeedFeedback(&speedFeedback);
        daqWheelTorqueFeedback(&torqueFeedback);
        daqWheelSpeedSetpoints(&speedSetpoint);
        daqWheelTorqueSetpoints(&torqueSetpoint);

        daqPosePosition(&posePos);
        //daqPoseOrientation(&poseOrient);
        daqPoseVelocity(&poseVel);

        cog_velocity.cog_x = car_state.velocity.x * 100.0f;
        cog_velocity.cog_y = car_state.velocity.y * 100.0f;
        cog_velocity.slip_angle = car_state.slip_angle.body;

        front_velocity.fl_x = car_state.fl_velocity.x * 100.0f;
        front_velocity.fl_y = car_state.fl_velocity.y * 100.0f;
        front_velocity.fr_x = car_state.fr_velocity.x * 100.0f;
        front_velocity.fr_y = car_state.fr_velocity.y * 100.0f;
    
        rear_velocity.rl_x = car_state.rl_velocity.x * 100.0f;
        rear_velocity.rl_y = car_state.rl_velocity.y * 100.0f;
        rear_velocity.rr_x = car_state.rr_velocity.x * 100.0f;
        rear_velocity.rr_y = car_state.rr_velocity.y * 100.0f;

        canTX(CMR_CAN_BUS_VEH, CMR_CANID_CDC_COG_VELOCITY, &cog_velocity, sizeof(cog_velocity), canTX200Hz_period_ms);
        canTX(CMR_CAN_BUS_VEH, CMR_CANID_CDC_FRONT_VELOCITY, &front_velocity, sizeof(front_velocity), canTX200Hz_period_ms);
        canTX(CMR_CAN_BUS_VEH, CMR_CANID_CDC_REAR_VELOCITY, &rear_velocity, sizeof(rear_velocity), canTX200Hz_period_ms);

        // Is data valid? Set it in the orientation/velocity messages
        canTX(CMR_CAN_BUS_DAQ, CMR_CANID_CDC_WHEEL_SPEED_FEEDBACK, &speedFeedback, sizeof(speedFeedback), canTX200Hz_period_ms);
        canTX(CMR_CAN_BUS_DAQ, CMR_CANID_CDC_WHEEL_TORQUE_FEEDBACK, &torqueFeedback, sizeof(torqueFeedback), canTX200Hz_period_ms);
        canTX(CMR_CAN_BUS_DAQ, CMR_CANID_CDC_WHEEL_SPEED_SETPOINT, &speedSetpoint, sizeof(speedSetpoint), canTX200Hz_period_ms);
        canTX(CMR_CAN_BUS_DAQ, CMR_CANID_CDC_WHEEL_TORQUE_SETPOINT, &torqueSetpoint, sizeof(torqueSetpoint), canTX200Hz_period_ms);

<<<<<<< HEAD

        // Forward AMK messages to vehicle CAN at 200Hz.
        for (size_t i = 0; i <= CANRX_TRAC_INV_RR_ACT2; i++) {
            // Do not transmit if we haven't received that message lately
            if (cmr_canRXMetaTimeoutError(&canTractiveRXMeta[i], xTaskGetTickCountFromISR()) < 0) continue;

            canTX(
                CMR_CAN_BUS_VEH,
                canTractiveRXMeta[i].canID,
                (void *) &(canTractiveRXMeta[i].payload),
                sizeof(cmr_canAMKActualValues1_t),
                canTX200Hz_period_ms
            );
        }

        // Send setpoints to vehicle CAN at 200Hz as well.
=======

        // Forward AMK messages to vehicle CAN at 200Hz.
        // for (size_t i = 0; i <= CANRX_TRAC_INV_RR_ACT2; i++) {
        //     // Do not transmit if we haven't received that message lately
        //     if (cmr_canRXMetaTimeoutError(&canTractiveRXMeta[i], xTaskGetTickCountFromISR()) < 0) continue;

        //     canTX(
        //         CMR_CAN_BUS_VEH,
        //         canTractiveRXMeta[i].canID,
        //         (void *) &(canTractiveRXMeta[i].payload),
        //         sizeof(cmr_canAMKActualValues1_t),
        //         canTX200Hz_period_ms
        //     );
        // }

        // // Send setpoints to vehicle CAN at 200Hz as well.
>>>>>>> 5d5072c6
        // canTX(CMR_CAN_BUS_VEH, CMR_CANID_AMK_FL_SETPOINTS, amkSetpointsFL, sizeof(*amkSetpointsFL), canTX200Hz_period_ms);
        // canTX(CMR_CAN_BUS_VEH, CMR_CANID_AMK_FR_SETPOINTS, amkSetpointsFR, sizeof(*amkSetpointsFR), canTX200Hz_period_ms);
        // canTX(CMR_CAN_BUS_VEH, CMR_CANID_AMK_RL_SETPOINTS, amkSetpointsRL, sizeof(*amkSetpointsRL), canTX200Hz_period_ms);
        // canTX(CMR_CAN_BUS_VEH, CMR_CANID_AMK_RR_SETPOINTS, amkSetpointsRR, sizeof(*amkSetpointsRR), canTX200Hz_period_ms);

//        canTX(CMR_CAN_BUS_DAQ, CMR_CANID_CDC_POSE_POSITION, &posePos, sizeof(posePos), canTX200Hz_period_ms);
        //TODO: Fix error with padding (manual size 7)
        //canTX(CMR_CAN_BUS_DAQ, CMR_CANID_CDC_POSE_ORIENTATION, &poseOrient, sizeof(poseOrient), canTX200Hz_period_ms);
        //canTX(CMR_CAN_BUS_DAQ, CMR_CANID_CDC_POSE_VELOCITY, &poseVel, sizeof(poseVel), canTX200Hz_period_ms);

        // YRC
        canTX(CMR_CAN_BUS_VEH, CMR_CANID_CONTROLS_PID_IO, &yrcDebug, sizeof(yrcDebug), canTX200Hz_period_ms);

        //Forward HVI Sense to vehic/le CAN. Do not transmit if we haven't received that message lately
        if (cmr_canRXMetaTimeoutError(&canTractiveRXMeta[CANRX_TRAC_HVI_SENSE], xTaskGetTickCountFromISR()) == 0) {
            canTX(
                CMR_CAN_BUS_VEH,
                canTractiveRXMeta[CANRX_TRAC_HVI_SENSE].canID,
                (void *) &(canTractiveRXMeta[CANRX_TRAC_HVI_SENSE].payload),
                sizeof(cmr_canHVIHeartbeat_t),
                canTX200Hz_period_ms
            );
        }

        vTaskDelayUntil(&lastWakeTime, canTX200Hz_period_ms);
    }
}

/** @brief CAN 5 Hz TX priority. */
static const uint32_t canTX5Hz_priority = 2;
/** @brief CAN 5 Hz TX period (milliseconds). */
static const TickType_t canTX5Hz_period_ms = 100;
/** @brief CAN 5 Hz TX task. */
static cmr_task_t canTX5Hz_task;

/**
 * @brief Task for sending CAN messages at 5 Hz.
 *
 * @param pvParameters Ignored.
 *
 * @return Does not return.
 */
static void canTX5Hz(void *pvParameters) {
    (void) pvParameters;    // Placate compiler.

    TickType_t lastWakeTime = xTaskGetTickCount();

    while (1) {

        // Forward SBG Systems messages to vehicle CAN at lower 5Hz rate
        for (size_t i = 0; i < CANRX_DAQ_LEN; i++) {

            uint16_t canID = canDaqRXMeta[i].canID;
            if (canID == CMR_CANID_EMD_MEASUREMENT || i == CANRX_DAQ_MEMORATOR_BROADCAST) {
                continue;
                canID = CMR_CANID_EMD_MEASUREMENT_RETX;
            }

            // Do not transmit if we haven't received that message lately
            if (cmr_canRXMetaTimeoutError(&canDaqRXMeta[i], xTaskGetTickCountFromISR()) < 0) continue;

            // 7 messages in RX stuct are 6 bytes long except position message and EMD message
            size_t message_size = (
                (i == CANRX_DAQ_SBG_POS || (i >= CANRX_DAQ_LOAD_FL && i <= CANRX_DAQ_LOAD_RR) || (i >= CANRX_DAQ_LINPOTS_LEFTS && i <= CANRX_DAQ_LINPOTS_RIGHTS)) ?
                8 : ((i == CANRX_DAQ_SBG_SLIPANGLE) ? 7 : 6)
            );

            if (canID == CMR_CANID_EMD_MEASUREMENT) {
                canID = CMR_CANID_EMD_MEASUREMENT_RETX;
            }

//            canTX(
//                CMR_CAN_BUS_VEH,
//                canID,
//				(void *) &(canDaqRXMeta[i].payload),
//                message_size,
//                canTX5Hz_period_ms
//            );
        }

        // Send DRS state and debug data
        const cmr_canCDCDRSStates_t *drsStatesInfo = getDRSInfo();
        canTX(CMR_CAN_BUS_VEH, CMR_CANID_DRS_STATE, drsStatesInfo, sizeof(*drsStatesInfo), canTX5Hz_period_ms);

        transmitCDC_DIMconfigMessages();

        vTaskDelayUntil(&lastWakeTime, canTX5Hz_period_ms);
    }
}

/** @brief CAN 1 Hz TX priority. */
static const uint32_t canTX1Hz_priority = 2;
/** @brief CAN 1 Hz TX period (milliseconds). */
static const TickType_t canTX1Hz_period_ms = 1000;
/** @brief CAN 1 Hz TX task. */
static cmr_task_t canTX1Hz_task;

/**
 * @brief Task for sending CAN messages at 1 Hz.
 *
 * @param pvParameters Ignored.
 *
 * @return Does not return.
 */
static void canTX1Hz(void *pvParameters) {
    (void) pvParameters;    // Placate compiler.

    TickType_t lastWakeTime = xTaskGetTickCount();
    while (1) {
        canTX(CMR_CAN_BUS_VEH, CMR_CANID_CDC_RTC_DATA_OUT, &time, sizeof(time), canTX1Hz_period_ms);
        cmr_canCDCOdometer_t odometer = (cmr_canCDCOdometer_t) {
            .odometer_km = odometer_km
        };
        canTX(CMR_CAN_BUS_VEH, CMR_CANID_CDC_ODOMETER, &odometer, sizeof(odometer), canTX1Hz_period_ms);

        cmr_canCDCControlsStatus_t *controlsStatus = getControlsStatus();
        canTX(CMR_CAN_BUS_VEH, CMR_CANID_CDC_CONTROLS_STATUS, controlsStatus, sizeof(cmr_canCDCControlsStatus_t), canTX1Hz_period_ms);

        cmr_canCDCPowerLimitLog_t power_limit = {
            // If you don't #include "safety_filter.h",
            // getPowerLimit_W() is 0!!!!!!!!!!! (╯°□°)╯ノ彡┻━┻
            .power_limit_W = getPowerLimit_W(),
        };
        canTX(CMR_CAN_BUS_VEH, CMR_CANID_CDC_POWER_LOG, &power_limit, sizeof(power_limit), canTX1Hz_period_ms);

        // TODO: constantly send current parameters
        vTaskDelayUntil(&lastWakeTime, canTX1Hz_period_ms);
    }


}

void *canGetPayload(canRX_t rxMsg) {
    configASSERT(rxMsg < CANRX_LEN);

    cmr_canRXMeta_t *rxMeta = &(canRXMeta[rxMsg]);

    return (void *)(&rxMeta->payload);
}

/**
 * @brief Get the Received Driver profile number
 *
 * @param canID
 * @param packet_number
 * @return driver returns -1 if not found
 */
int getReceivedDriver(uint16_t canID, int *packet_number) {
    // Return quickly so that callback doesn't take a long time
    if (canID < CMR_CANID_DIM_CONFIG0_DRV0 || canID > CMR_CANID_DIM_CONFIG3_DRV3) {
        return -1;
    }
    // TODO: condense this logic
    if (canID >= CMR_CANID_DIM_CONFIG0_DRV0 && canID <= CMR_CANID_DIM_CONFIG3_DRV0) {
        *packet_number = canID - CMR_CANID_DIM_CONFIG0_DRV0;
        return 0;
    }
    if (canID >= CMR_CANID_DIM_CONFIG0_DRV1 && canID <= CMR_CANID_DIM_CONFIG3_DRV1) {
        *packet_number = canID - CMR_CANID_DIM_CONFIG0_DRV1;
        return 1;
    }
    if (canID >= CMR_CANID_DIM_CONFIG0_DRV2 && canID <= CMR_CANID_DIM_CONFIG3_DRV2) {
        *packet_number = canID - CMR_CANID_DIM_CONFIG0_DRV2;
        return 2;
    }
    if (canID >= CMR_CANID_DIM_CONFIG0_DRV3 && canID <= CMR_CANID_DIM_CONFIG3_DRV3) {
        *packet_number = canID - CMR_CANID_DIM_CONFIG0_DRV3;
        return 3;
    }
    // If nothing matches, return -1
    return -1;
}

/** @brief All callback for recieving config msgs from DIM
 */
void dim_params_callback (cmr_can_t *canb_rx, uint16_t canID, const void *data, size_t dataLen) {
    // basic filter for wrong canids
    if(canID < CMR_CANID_DIM_CONFIG0_DRV0 || canID > CMR_CANID_CDC_CONFIG3_DRV3) return;

    static bool gotten_packet[NUM_CONFIG_PACKETS] = {0};
    static TickType_t lastDriverChangeTime = 0;
    TickType_t currentTime = xTaskGetTickCount();

    // exit if not glv or hv-enable
    volatile cmr_canHeartbeat_t *vsm_heartbeat = (cmr_canHeartbeat_t *) canVehicleGetPayload(CANRX_VEH_HEARTBEAT_VSM);
    cmr_canVSMState_t vsm_state = vsm_heartbeat->state;
    // if (!(vsm_state == CMR_CAN_VSM_STATE_GLV_ON || vsm_state == CMR_CAN_VSM_STATE_HV_EN)) return;

    // calculate what config packet this message is
    int packet_number = (canID - CMR_CANID_DIM_CONFIG0_DRV0) % NUM_CONFIG_PACKETS;

    // calculate what config packet this message is and the driver
    cmr_driver_profile_t recievedDriver = getReceivedDriver(canID, &packet_number);

    // Exit quickly if not found
    if (recievedDriver == -1) return;

    /* Actual logic starts here */

    // exit if just changed driver and let DIM stop sending data
    if (currentTime - lastDriverChangeTime < 10000) return;

    // cast the data to the appropriate format
    cmr_canDIMCDCconfig_t *dim_data = (cmr_canDIMCDCconfig_t *) data;
    // cast the data to an array for easy indexing
    uint8_t *dim_data_arr = (uint8_t*) dim_data;

    // Copy received data to parametersFromDIM - add 1 because sending Driver is encoded in CAN ID
    int current_copy_index = packet_number*sizeof(cmr_canDIMCDCconfig_t) + 1;
    // Deal with Driver (set to index 0)
    parametersFromDIM[0] = recievedDriver;
    // note, the following only works bc each element is a byte
    int size_to_copy = min( (MAX_MENU_ITEMS - current_copy_index), sizeof(cmr_canDIMCDCconfig_t) );
    memcpy((void *) &(parametersFromDIM[current_copy_index]), dim_data_arr, size_to_copy);
    gotten_packet[packet_number] = true;

    // check if all config messages have been received
    bool all_packets_recieved = true;
    for(uint8_t i = 0; i < NUM_CONFIG_PACKETS; i++){
        all_packets_recieved &= gotten_packet[i];
    }

    // only proceed with the following logic to trigger an FRAM update if all the packets have been received
    if (all_packets_recieved == false) return;

    // Reset received flags
    for(uint8_t i = 0; i < NUM_CONFIG_PACKETS; i++){
        gotten_packet[i] = false;
    }


    // If RX Driver is same as current driver, save local copy and ensure all packets are recieved before writing to FRAM
    if (recievedDriver == currentDriver) {
        framWrite_flag = true;

        // Update the config_menu_main_array
        for (int i = 0; i < MAX_MENU_ITEMS; i++) {
            config_menu_main_array[i].value.value = parametersFromDIM[i];
        }

    }
}

void conditionalCallback(cmr_can_t *canb_rx, uint16_t canID, const void *data, size_t dataLen) {
	uint32_t au32_initial_ticks = DWT->CYCCNT;

	size_t iface_idx = (canb_rx - can);
    configASSERT(iface_idx < CMR_CAN_BUS_NUM);

    // If DIM config message, handle it
    if(CMR_CANID_CDC_CONFIG3_DRV3 >= canID && canID >= CMR_CANID_DIM_CONFIG0_DRV0) {
        dim_params_callback(canb_rx, canID, data, dataLen);
    }

    if(canID == CMR_CANID_CDC_POWER_UPDATE) {
    	cmr_canCDCPowerLimit_t *limit = (cmr_canCDCPowerLimit_t*) data;
    	setPowerLimit_kW(limit->powerLimit_kW);
    }

    // Update the RX Meta array
    cmr_canRXMeta_t *rxMetaArray = NULL;
    uint32_t rxMetaArrayLen = 0;
    if (iface_idx == CMR_CAN_BUS_VEH) {
        rxMetaArray = canVehicleRXMeta;
        rxMetaArrayLen = CANRX_VEH_LEN;
    } else if (iface_idx == CMR_CAN_BUS_DAQ) {
        rxMetaArray = canDaqRXMeta;
        rxMetaArrayLen = CANRX_DAQ_LEN;
    } else if (iface_idx == CMR_CAN_BUS_TRAC) {
        rxMetaArray = canTractiveRXMeta;
        rxMetaArrayLen = CANRX_TRAC_LEN;
    }

    volatile void* payload = NULL;
    if (rxMetaArray != NULL) {
        for (uint32_t i = 0; i < rxMetaArrayLen; i++) {
            if (rxMetaArray[i].canID == canID) {
                payload = (void *) rxMetaArray[i].payload;
                memcpy(payload, data, dataLen);
                rxMetaArray[i].lastReceived_ms = xTaskGetTickCountFromISR();
                break;
            }
        }
    }

    uint16_t temp = canID & 0x770;
    (void) temp;
    if(temp == 0x770) {
        movella_parse(canID, payload);
    }

    uint32_t total_ticks = DWT->CYCCNT - au32_initial_ticks;
    uint32_t microsecs = total_ticks*1000000/HAL_RCC_GetHCLKFreq();
}

/**
 * @brief Initializes the CAN interface.
 */
void canInit(void) {
    // Vehicle CAN initialization - CAN1
	cmr_FDcanInit(
		&(can[CMR_CAN_BUS_VEH]), FDCAN2, CMR_CAN_BITRATE_500K,
		NULL, 0,
		&conditionalCallback,
		GPIOB, GPIO_PIN_12,     // CAN1 RX port/pin.
		GPIOB, GPIO_PIN_13      // CAN1 TX port/pin.
    );

    // Tractive CAN initialization. - CAN3
	cmr_FDcanInit(
		&(can[CMR_CAN_BUS_DAQ]), FDCAN3, CMR_CAN_BITRATE_500K,
		NULL, 0,
		&conditionalCallback,
		GPIOD, GPIO_PIN_12,     // CAN3 RX port/pin.
		GPIOD, GPIO_PIN_13      // CAN3 TX port/pin.
	);

    // DAQ CAN init. - CAN2
    cmr_FDcanInit(
        &(can[CMR_CAN_BUS_TRAC]), FDCAN1, CMR_CAN_BITRATE_500K,
        NULL, 0,
        &conditionalCallback,
        GPIOA, GPIO_PIN_11,      // CAN2 RX port/pin.
        GPIOA, GPIO_PIN_12       // CAN2 TX port/pin.
    );

    // Vehicle CAN filters.
    const cmr_canFilter_t canVehicleFilters[] = {
        {
            .isMask = true,
            .rxFIFO = FDCAN_RX_FIFO1,

            // Match all even IDs (bottom bit 0, all others don't care).
            .ids = {
                0x000, 0x000,
                0x001, 0x001
            }
        },
	{
            .isMask = false,
            .rxFIFO = FDCAN_RX_FIFO0,
            .ids = {
                CMR_CANID_CDC_RTC_DATA_IN,
				CMR_CANID_CDC_RTC_DATA_IN,
				CMR_CANID_CDC_RTC_DATA_IN, /* 3 repeated ID's */
                CMR_CANID_VSM_SENSORS
            }
	}
    };

    cmr_canFilter(
        &(can[CMR_CAN_BUS_VEH]), canVehicleFilters, sizeof(canVehicleFilters) / sizeof(canVehicleFilters[0])
    );

    // Tractive CAN filters.
    const cmr_canFilter_t canTractiveFilters[] = {
        {
            .isMask = false,
            .rxFIFO = FDCAN_RX_FIFO0,
            .ids = {
                CMR_CANID_AMK_1_ACT_1,
                CMR_CANID_AMK_1_ACT_2,
                CMR_CANID_AMK_2_ACT_1,
                CMR_CANID_AMK_2_ACT_2
            }
        },

        {
            .isMask = false,
            .rxFIFO = FDCAN_RX_FIFO1,
            .ids = {
                CMR_CANID_AMK_3_ACT_1,
                CMR_CANID_AMK_3_ACT_2,
                CMR_CANID_AMK_4_ACT_1,
                CMR_CANID_AMK_4_ACT_2
            }
        },

        {
            .isMask = false,
            .rxFIFO = FDCAN_RX_FIFO1,
            .ids = {
                CMR_CANID_HEARTBEAT_HVI,
                CMR_CANID_HEARTBEAT_HVI,
                CMR_CANID_HEARTBEAT_HVI,
                CMR_CANID_HEARTBEAT_HVI
            }
        }
    };
    cmr_canFilter(
        &(can[CMR_CAN_BUS_TRAC]), canTractiveFilters, sizeof(canTractiveFilters) / sizeof(canTractiveFilters[0])
    );

    // DAQ CAN filters.
    const cmr_canFilter_t canDaqFilters[] = {
        {
            .isMask = true,
            .rxFIFO = FDCAN_RX_FIFO0,

            // Match all even IDs (bottom bit 0, all others don't care).
            .ids = {
                0x000, 0x000,
                0x001, 0x001
            }
        }, {
            .isMask = true,
            .rxFIFO = FDCAN_RX_FIFO1,

            // Match all odd IDs (bottom bit 1, all others don't care).
            .ids = {
                0x001, 0x001,
                0x001, 0x001
            }
        }
    };
    cmr_canFilter(
        &(can[CMR_CAN_BUS_DAQ]), canDaqFilters, sizeof(canDaqFilters) / sizeof(canDaqFilters[0])
    );

    // Task initialization.

    cmr_taskInit(
        &canTX1Hz_task,
        "CAN TX 1Hz",
        canTX1Hz_priority,
        canTX1Hz,
        NULL
    );

    cmr_taskInit(
        &canTX5Hz_task,
        "CAN TX 5Hz",
        canTX5Hz_priority,
        canTX5Hz,
        NULL
    );
    cmr_taskInit(
        &canTX10Hz_task,
        "CAN TX 10Hz",
        canTX10Hz_priority,
        canTX10Hz,
        NULL
    );
    cmr_taskInit(
        &canTX100Hz_task,
        "CAN TX 100Hz",
        canTX100Hz_priority,
        canTX100Hz,
        NULL
    );
    cmr_taskInit(
        &canTX200Hz_task,
        "CAN TX 200Hz",
        canTX200Hz_priority,
        canTX200Hz,
        NULL
    );
}

/**
 * @brief Sends a CAN message with the given ID.
 *
 * @param bus The CAN bus to transmit over.
 * @param id The ID for the message.
 * @param data The data to send.
 * @param len The data's length, in bytes.
 * @param timeout The timeout, in ticks.
 *
 * @return 0 on success, or a negative error code on timeout.
 */
int ABC = 0;
int canTX(cmr_canBusID_t bus, cmr_canID_t id, const void *data, size_t len, TickType_t timeout) {
    configASSERT(bus < CMR_CAN_BUS_NUM);

    // RAM parsing
    // int ret = parseData((uint32_t) bus, id, data, len);
    // configASSERT(ret == 0);
    // (void) ret;

    return cmr_canTX(&(can[bus]), id, data, len, timeout);
}

/**
 * @brief Gets a pointer to a vehicle CAN payload.
 *
 * @param msg The desired vehicle CAN message.
 *
 * @return Pointer to desired payload.
 */
volatile void *canVehicleGetPayload(canVehicleRX_t msg) {
    return &(canVehicleRXMeta[msg].payload);
}

/**
 * @brief Gets a pointer to a tractive CAN payload.
 *
 * @param msg The desired tractive CAN message.
 *
 * @return Pointer to desired payload.
 */
volatile void *canTractiveGetPayload(canTractiveRX_t msg) {
    return &(canTractiveRXMeta[msg].payload);
}

/**
 * @brief Gets a pointer to a DAQ CAN payload.
 *
 * @param msg The desired DAQ CAN message.
 *
 * @return Pointer to desired payload.
 */
volatile void *canDAQGetPayload(canDaqRX_t msg) {
    return &(canDaqRXMeta[msg].payload);
}

/**
 * @brief Gets a pointer to a vehicle CAN RX metadata entry.
 *
 * @param msg The desired vehicle CAN message.
 *
 * @return Pointer to desired metadata.
 */
cmr_canRXMeta_t *canVehicleGetMeta(canVehicleRX_t msg) {
    return &(canVehicleRXMeta[msg]);
}

/**
 * @brief Gets a pointer to a tractive CAN RX metadata entry.
 *
 * @param msg The desired tractive CAN message.
 *
 * @return Pointer to desired metadata.
 */
cmr_canRXMeta_t *canTractiveGetMeta(canTractiveRX_t msg) {
    return &(canTractiveRXMeta[msg]);
}

/**
 * @brief Gets a pointer to a DAQ CAN RX metadata entry.
 *
 * @param msg The desired DAQ CAN message.
 *
 * @return Pointer to desired metadata.
 */
cmr_canRXMeta_t *canDAQGetMeta(canDaqRX_t msg) {
    return &(canDaqRXMeta[msg]);
}

/**
 * @brief Return the HV voltage as measured by the EMD.
 *
 * @return HV voltage.
 */
float canEmdHvVoltage() {
//    static const float div = powf(2.0f, 16.0f);
//
//    volatile cmr_canEMDMeasurements_t *meas = canVehicleGetPayload(CANRX_VEH_EMD_MEASURE);
//    int32_t converted = (int32_t) __builtin_bswap32((uint32_t) meas->voltage);
//    return ((float) converted) / div;
	return 0;
}

/**
 * @brief Return the HV current as measured by the EMD.
 *
 * @return HV current.
 */
float canEmdHvCurrent() {
//    static const float div = powf(2.0f, 16.0f);
//
//    volatile cmr_canEMDMeasurements_t *meas = canVehicleGetPayload(CANRX_VEH_EMD_MEASURE);
//    int32_t converted = (int32_t) __builtin_bswap32((uint32_t) meas->current);
//    return ((float) converted) / div;
	return 0;
}

static void transmitCDC_DIMconfigMessages(){
    /* pack struct message for config */
    cmr_canDIMCDCconfig_t config0 = {
        .config_val_1 = config_menu_main_array[1].value.value,
        .config_val_2 = config_menu_main_array[2].value.value,
        .config_val_3 = config_menu_main_array[3].value.value,
        .config_val_4 = config_menu_main_array[4].value.value,
    };
    cmr_canDIMCDCconfig_t config1 = {
        .config_val_1 = config_menu_main_array[5].value.value,
        .config_val_2 = config_menu_main_array[6].value.value,
        .config_val_3 = config_menu_main_array[7].value.value,
        .config_val_4 = config_menu_main_array[8].value.value,
    };
    cmr_canDIMCDCconfig_t config2 = {
        .config_val_1 = config_menu_main_array[9].value.value,
        .config_val_2 = config_menu_main_array[10].value.value,
        .config_val_3 = config_menu_main_array[11].value.value,
        .config_val_4 = config_menu_main_array[12].value.value,
    };
    cmr_canDIMCDCconfig_t config3 = {
        .config_val_1 = config_menu_main_array[13].value.value,
        .config_val_2 = config_menu_main_array[14].value.value,
        .config_val_3 = config_menu_main_array[15].value.value,
        .config_val_4 = config_menu_main_array[16].value.value,
    };

    cmr_canDIMCDCconfig_t config_message_array[NUM_CONFIG_PACKETS] = {
        config0,
        config1,
        config2,
        config3
    };

    // calculate the correct CAN ID based on the current driver
    uint32_t can_ids_config_driver[NUM_CONFIG_PACKETS];
    // uint8_t requested_driver = config_menu_main_array[DRIVER_PROFILE_INDEX].value.value;
    uint32_t base_driver_canid = CMR_CANID_CDC_CONFIG0_DRV0 + (2 * currentDriver * NUM_CONFIG_PACKETS);
    for(int i = 0; i < NUM_CONFIG_PACKETS; i++){
        can_ids_config_driver[i] = base_driver_canid + i;
    }

    /* Transmit new messages to DIM */
    for(int i = 0; i < NUM_CONFIG_PACKETS; i++){
        canTX(
            CMR_CAN_BUS_VEH,
            can_ids_config_driver[i],
            &config_message_array[i],
            sizeof(config_message_array[i]),
            canTX5Hz_period_ms
        );
    }


}
<|MERGE_RESOLUTION|>--- conflicted
+++ resolved
@@ -64,10 +64,10 @@
         .warnFlag = CMR_CAN_WARN_VSM_TIMEOUT
     },
     [CANRX_VSM_STATUS] = {
-        .canID = CMR_CANID_VSM_STATUS, 
-        .timeoutError_ms = 50, 
+        .canID = CMR_CANID_VSM_STATUS,
+        .timeoutError_ms = 50,
         .timeoutWarn_ms = 25,
-        .errorFlag = CMR_CAN_ERROR_VSM_TIMEOUT, 
+        .errorFlag = CMR_CAN_ERROR_VSM_TIMEOUT,
         .warnFlag = CMR_CAN_WARN_VSM_TIMEOUT,
     },
     [CANRX_VEH_DATA_FSM] = {
@@ -566,18 +566,6 @@
             sizeof(heartbeat),
             canTX100Hz_period_ms
         );
-
-        // for (size_t i = 0; i<= CANRX_TRAC_INV_RR_ACT2; i++) {
-        //     if (cmr_canRXMetaTimeoutError(&canTractiveGetMeta[i], xTaskGetTickCountFromISR()) < 0) continue;
-        //     canTX(
-        //         CMR_CAN_BUS_VEH, 
-        //         canTractiveRXMeta[i].canID, 
-        //         (void *)&(canTractiveRXMeta[i].payload), 
-        //         sizeof(cmr_canAMKActualValues1_t), 
-        //         canTX100Hz_period_ms
-        //     );
-        // }
-
         vTaskDelayUntil(&lastWakeTime, canTX100Hz_period_ms);
     }
 }
@@ -633,7 +621,7 @@
         daqPosePosition(&posePos);
         //daqPoseOrientation(&poseOrient);
         daqPoseVelocity(&poseVel);
-
+        
         cog_velocity.cog_x = car_state.velocity.x * 100.0f;
         cog_velocity.cog_y = car_state.velocity.y * 100.0f;
         cog_velocity.slip_angle = car_state.slip_angle.body;
@@ -642,7 +630,7 @@
         front_velocity.fl_y = car_state.fl_velocity.y * 100.0f;
         front_velocity.fr_x = car_state.fr_velocity.x * 100.0f;
         front_velocity.fr_y = car_state.fr_velocity.y * 100.0f;
-    
+
         rear_velocity.rl_x = car_state.rl_velocity.x * 100.0f;
         rear_velocity.rl_y = car_state.rl_velocity.y * 100.0f;
         rear_velocity.rr_x = car_state.rr_velocity.x * 100.0f;
@@ -658,24 +646,6 @@
         canTX(CMR_CAN_BUS_DAQ, CMR_CANID_CDC_WHEEL_SPEED_SETPOINT, &speedSetpoint, sizeof(speedSetpoint), canTX200Hz_period_ms);
         canTX(CMR_CAN_BUS_DAQ, CMR_CANID_CDC_WHEEL_TORQUE_SETPOINT, &torqueSetpoint, sizeof(torqueSetpoint), canTX200Hz_period_ms);
 
-<<<<<<< HEAD
-
-        // Forward AMK messages to vehicle CAN at 200Hz.
-        for (size_t i = 0; i <= CANRX_TRAC_INV_RR_ACT2; i++) {
-            // Do not transmit if we haven't received that message lately
-            if (cmr_canRXMetaTimeoutError(&canTractiveRXMeta[i], xTaskGetTickCountFromISR()) < 0) continue;
-
-            canTX(
-                CMR_CAN_BUS_VEH,
-                canTractiveRXMeta[i].canID,
-                (void *) &(canTractiveRXMeta[i].payload),
-                sizeof(cmr_canAMKActualValues1_t),
-                canTX200Hz_period_ms
-            );
-        }
-
-        // Send setpoints to vehicle CAN at 200Hz as well.
-=======
 
         // Forward AMK messages to vehicle CAN at 200Hz.
         // for (size_t i = 0; i <= CANRX_TRAC_INV_RR_ACT2; i++) {
@@ -691,8 +661,7 @@
         //     );
         // }
 
-        // // Send setpoints to vehicle CAN at 200Hz as well.
->>>>>>> 5d5072c6
+        // Send setpoints to vehicle CAN at 200Hz as well.
         // canTX(CMR_CAN_BUS_VEH, CMR_CANID_AMK_FL_SETPOINTS, amkSetpointsFL, sizeof(*amkSetpointsFL), canTX200Hz_period_ms);
         // canTX(CMR_CAN_BUS_VEH, CMR_CANID_AMK_FR_SETPOINTS, amkSetpointsFR, sizeof(*amkSetpointsFR), canTX200Hz_period_ms);
         // canTX(CMR_CAN_BUS_VEH, CMR_CANID_AMK_RL_SETPOINTS, amkSetpointsRL, sizeof(*amkSetpointsRL), canTX200Hz_period_ms);
