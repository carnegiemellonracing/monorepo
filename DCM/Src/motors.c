--- conflicted
+++ resolved
@@ -308,12 +308,7 @@
                 pumpsOn();
                 pumpsOff();
                 mcCtrlOff();
-<<<<<<< HEAD
-
-                set_optimal_control_with_regen(50, 10000, 10000); 
-=======
                 set_optimal_control_with_regen(128, 10000, 10000);
->>>>>>> 226b095d
 
                 for (size_t i = 0; i < MOTOR_LEN; i++) {
                     motorSetpoints[i].control_bv         = 0;
