/**
 * @file main.c
 * @brief Firmware entry point.
 *
 * @author Carnegie Mellon Racing
 */

#include <stm32f4xx_hal.h>  // HAL interface

#include <CMR/panic.h>  // cmr_panic()
#include <CMR/rcc.h>    // RCC interface
#include <CMR/can.h>    // CAN interface
#include <CMR/adc.h>    // ADC interface
#include <CMR/gpio.h>   // GPIO interface
#include <CMR/tasks.h>  // Task interface
<<<<<<< HEAD
#include <CMR/pwm.h>    // PWM interface
=======
#include <CMR/can_types.h>  // CMR CAN types
>>>>>>> 5718d21a

#include "gpio.h"   // Board-specific GPIO interface
#include "can.h"    // Board-specific CAN interface
#include "adc.h"    // Board-specific ADC interface
#include "sensors.h"    // Board-specific sensors interface

<<<<<<< HEAD
static cmr_pwmChannel_t pwmChannel;

/** @brief Status LED priority. */
=======
/** @brief Status LED task priority. */
>>>>>>> 5718d21a
static const uint32_t statusLED_priority = 2;
/** @brief Status LED task period. */
static const TickType_t statusLED_period_ms = 250;
/** @brief Status LED task. */
static cmr_task_t statusLED_task;

/** @brief Cooling control task priority. */
static const uint32_t coolingControl_priority = 4;
/** @brief Cooling control task period. */
static const TickType_t coolingControl_period_ms = 50;
/** @brief Cooling control task. */
static cmr_task_t coolingControl_task;

/** @brief Brake light control task priority. */
static const uint32_t brakelight_priority = 4;
/** @brief Brake light control task period. */
static const TickType_t brakelight_period_ms = 50;
/** @brief Brake light control task. */
static cmr_task_t brakelight_task;

/** @brief Brake disconnection solenoid task priority. */
static const uint32_t brakeDisconnect_priority = 5;
/** @brief Brake disconnection solenoid task period. */
static const TickType_t brakeDisconnect_period_ms = 10;
/** @brief Brake disconnection solenoid task. */
static cmr_task_t brakeDisconnect_task;

/**
 * @brief Task for toggling the status LED.
 *
 * @param pvParameters Ignored.
 *
 * @return Does not return.
 */
static void statusLED(void *pvParameters) {
    (void) pvParameters;

    cmr_gpioWrite(GPIO_LED_STATUS, 0);
    cmr_gpioWrite(GPIO_FAN_ENABLE, 1); // Turn the fan driver on

    TickType_t lastWakeTime = xTaskGetTickCount();
    while (1) {
        cmr_gpioToggle(GPIO_LED_STATUS);

        if (lastWakeTime > 10000) {
//            cmr_pwmSetPeriod(&pwmChannel, 40000, 48);
        }
        else if (lastWakeTime > 5000) {
            cmr_pwmSetDutyCycle(&pwmChannel, 100);
        }
        else {
            cmr_pwmSetDutyCycle(&pwmChannel, 0);
        }


        vTaskDelayUntil(&lastWakeTime, statusLED_period_ms);
    }
}

/**
 * @brief Task for controlling the radiator fan and pump.
 *
 * @param pvParameters Ignored.
 *
 * @return Does not return.
 */
static void coolingControl(void *pvParameters) {
    (void) pvParameters;

    cmr_gpioWrite(GPIO_FAN_ENABLE, 1); // Turn the fan driver on

    // Get reference to VSM Heartbeat
    cmr_canRXMeta_t *vsmHeartbeatMeta = &(canRXMeta[CANRX_HEARTBEAT_VSM]);
    volatile cmr_canHeartbeat_t *vsmHeartbeat = (void *)(&vsmHeartbeatMeta->payload);

    TickType_t lastWakeTime = xTaskGetTickCount();
    while (1) {
        switch (vsmHeartbeat->state) {
            case CMR_CAN_RTD:
                fanState = CMR_CAN_FAN_HIGH;
                pumpState = CMR_CAN_PTC_PUMP_STATE_ON;
                cmr_gpioWrite(GPIO_FAN, 1);     // Fan full on
                cmr_gpioWrite(GPIO_PUMP, 1);    // Pump on

                break;
            case CMR_CAN_HV_EN:
                fanState = CMR_CAN_FAN_LOW;
                pumpState = CMR_CAN_PTC_PUMP_STATE_ON;
                cmr_gpioToggle(GPIO_FAN);       // 50% duty cycle :)
                cmr_gpioWrite(GPIO_PUMP, 1);    // Pump on

                break;
            default:
                fanState = CMR_CAN_FAN_OFF;
                pumpState = CMR_CAN_PTC_PUMP_STATE_OFF;
                cmr_gpioWrite(GPIO_FAN, 0);     // Fan off
                cmr_gpioWrite(GPIO_PUMP, 0);    // Pump off

                break;
        }

        vTaskDelayUntil(&lastWakeTime, coolingControl_period_ms);
    }
}

/**
 * @brief Task for controlling the brakelight.
 *
 * @param pvParameters Ignored.
 *
 * @return Does not return.
 */
static void brakelight(void *pvParameters) {
    (void) pvParameters;

    // Get reference to VSM Heartbeat
    cmr_canRXMeta_t *fsmDataMeta = &(canRXMeta[CANRX_FSM_DATA]);
    volatile cmr_canFSMData_t *fsmData = (void *) fsmDataMeta->payload;

    TickType_t lastWakeTime = xTaskGetTickCount();
    while (1) {
        if (fsmData->brakePressureFront_PSI > 0) {
            cmr_gpioWrite(GPIO_BRAKELIGHT, 1);
        } else {
            cmr_gpioWrite(GPIO_BRAKELIGHT, 0);
        }

        vTaskDelayUntil(&lastWakeTime, brakelight_period_ms);
    }
}

/**
 * @brief Task for controlling the brake solenoid, which
 * disconnects the rear brakes from the brake pedal. Simultaneously,
 * the CDC should begin using the brake pressure to command
 * regen torque on the rears.
 *
 * @param pvParameters Ignored.
 *
 * @return Does not return.
 */
static void brakeDisconnect(void *pvParameters) {
    (void) pvParameters;

    // Get reference to VSM Heartbeat
    cmr_canRXMeta_t *heartbeatVSMMeta = canRXMeta + CANRX_HEARTBEAT_VSM;
    volatile cmr_canHeartbeat_t *heartbeatVSM = (void *) heartbeatVSMMeta->payload;

    TickType_t lastWakeTime = xTaskGetTickCount();
    while (1) {
        switch (heartbeatVSM->state){
            case CMR_CAN_RTD:
                // Check that the dash is requesting this mode of operation
                if (0) { // TODO Dash/TOM should publish a driver setting for enabling software braking
                    cmr_gpioWrite(GPIO_BRAKE_DISCON, 1);
                }
                else {
                    cmr_gpioWrite(GPIO_BRAKE_DISCON, 0);
                }

                break;

            default:
                cmr_gpioWrite(GPIO_BRAKE_DISCON, 0);
                break;
        }

        vTaskDelayUntil(&lastWakeTime, brakeDisconnect_period_ms);
    }
}

/**
 * @brief Firmware entry point.
 *
 * Device configuration and task initialization should be performed here.
 *
 * @return Does not return.
 */
int main(void) {
    // System initialization.
    HAL_Init();
    cmr_rccSystemClockEnable();

    // Peripheral configuration.
    gpioInit();
    canInit();
    adcInit();
    sensorsInit();

    const cmr_pwmPinConfig_t pwmPinConfig = {
        .port = GPIOA,
        .pin = GPIO_PIN_8,
        .channel = TIM_CHANNEL_1,
        .presc = 24,
        .period_ticks = 40000,  // 96 MHz / (24 * 40000) = 100 Hz
        .timer = TIM1
    };

    cmr_pwmInit(&pwmPinConfig, &pwmChannel);

    cmr_taskInit(
        &statusLED_task,
        "statusLED",
        statusLED_priority,
        statusLED,
        NULL
    );
    cmr_taskInit(
        &brakelight_task,
        "brakelight",
        brakelight_priority,
        brakelight,
        NULL
    );
    cmr_taskInit(
        &brakeDisconnect_task,
        "brakeDisconnect",
        brakeDisconnect_priority,
        brakeDisconnect,
        NULL
    );
    cmr_taskInit(
        &coolingControl_task,
        "coolingControl",
        coolingControl_priority,
        coolingControl,
        NULL
    );

    vTaskStartScheduler();
    cmr_panic("vTaskStartScheduler returned!");
}
<|MERGE_RESOLUTION|>--- conflicted
+++ resolved
@@ -13,24 +13,17 @@
 #include <CMR/adc.h>    // ADC interface
 #include <CMR/gpio.h>   // GPIO interface
 #include <CMR/tasks.h>  // Task interface
-<<<<<<< HEAD
 #include <CMR/pwm.h>    // PWM interface
-=======
 #include <CMR/can_types.h>  // CMR CAN types
->>>>>>> 5718d21a
 
 #include "gpio.h"   // Board-specific GPIO interface
 #include "can.h"    // Board-specific CAN interface
 #include "adc.h"    // Board-specific ADC interface
 #include "sensors.h"    // Board-specific sensors interface
 
-<<<<<<< HEAD
 static cmr_pwmChannel_t pwmChannel;
 
-/** @brief Status LED priority. */
-=======
 /** @brief Status LED task priority. */
->>>>>>> 5718d21a
 static const uint32_t statusLED_priority = 2;
 /** @brief Status LED task period. */
 static const TickType_t statusLED_period_ms = 250;
