/*
 * spi.c
 *
 *  Created on: Sep 7, 2021
 *      Author: vamsi
 */

#include <stdlib.h>
#include <string.h>
#include <CMR/gpio.h>
#include <math.h>
#include "gpio.h"
#include "spi.h"
<<<<<<< HEAD
=======
#include <math.h>
>>>>>>> 4d6a9d27
#include "can.h"

/** @brief Voltage/Current Hz TX priority. */
static const uint32_t HVCSpiUpdate_priority = 3;

/** @brief Voltage/Current 1000 Hz TX period (milliseconds). */
static const TickType_t HVCSpiUpdate_period_ms = 1;

/** @brief Voltage/Current 1000 Hz TX task. */
static cmr_task_t HVCSpiUpdate_task;

/** @brief Primary SPI. */
static cmr_spi_t spi;

/** @brief SPI bus parameters for the HVC (see datasheet ADE7912/ADE7913). */
static const SPI_InitTypeDef HVCSpiInit = {
    .Mode = SPI_MODE_MASTER,
    .Direction = SPI_DIRECTION_2LINES,
    .DataSize = SPI_DATASIZE_8BIT,
    .CLKPolarity = SPI_POLARITY_HIGH,
    .CLKPhase = SPI_PHASE_2EDGE,
    .NSS = SPI_NSS_HARD_OUTPUT,
    .BaudRatePrescaler = SPI_BAUDRATEPRESCALER_256,
    .FirstBit = SPI_FIRSTBIT_MSB,
    .TIMode = SPI_TIMODE_DISABLE,
    .CRCCalculation = SPI_CRCCALCULATION_DISABLE,
    .CRCPolynomial = 10
};


/** @brief SPI pins for the ADC. */
static const cmr_spiPinConfig_t HVCSpiPins = {
    .mosi = { .port = GPIOA, .pin = GPIO_PIN_7 },
    .miso = { .port = GPIOA, .pin = GPIO_PIN_6 },
    .sck = { .port = GPIOA, .pin = GPIO_PIN_5 },
    .nss = { .port = GPIOA, .pin = GPIO_PIN_4 }
};

// These need to be updated
#define VOLTAGE_RX_LEN  0x03
#define CURRENT_RX_LEN  0x03
#define BURST_RX_LEN    20

// Current average sample count = rate(Hz) * time(s)
static const int16_t numSamplesInstant = 20;//10 * 2;
static const int16_t numSamplesAverage = 3000;//100 * 30;
#define NUM_SAMPLES_AVERAGE 3000

static volatile int32_t currentSingleSample_ADC = 0;
static volatile int32_t currentAvg_ADC = 0;
static volatile int32_t currentInstant_ADC = 0;

static volatile int32_t HighVoltage_ADC = 0;
static volatile int32_t voltageHV = 0;

#define ADDR_OFFSET 3
#define READ_OFFSET 2

typedef enum {
    SPI_READ = 0x1,
    SPI_WRITE = 0x0
} spiReadWrite_t;

/**
 * @brief Returns header byte for transmission
 *
 * @param address Register Address within device
 * @param read If want data back from HV Sense
 * @param rxLen Number of bytes to receive
 */
static uint8_t getSPIHeaderByte(hvSenseRegister_t address, spiReadWrite_t read) {
    return ( (address << ADDR_OFFSET) | (read << READ_OFFSET) );
}

/**
 * @brief Reads from the HV Sense
 *
 * @param address Register Address within device
 * @param rxData Pointer to where to write receive data
 * @param rxLen Number of bytes to receive
 */
static void HVSenseRead(hvSenseRegister_t address, uint8_t* rxData, size_t rxLen) {
    uint8_t header = getSPIHeaderByte(address, SPI_READ);
    uint8_t data[rxLen + 1];
    data[0] = 100;
    int ret = cmr_spiTXRX(&spi, &header, data, rxLen + 1);
    memcpy(rxData, &(data[1]), rxLen);
}

/**
 * @brief Writes to HV Sense
 *
 * @param address Register Address within device
 * @param txData Payload to transmit
 * @param txLen Number of bytes to transmit
 */
static void HVSenseWrite(hvSenseRegister_t address, uint8_t* txData, size_t txLen) {
    uint8_t data[txLen + 1];
    data[0] = getSPIHeaderByte(address, SPI_WRITE);
    memcpy(&(data[1]), txData, txLen);
    int ret = cmr_spiTXRX(&spi, &data, NULL, txLen + 1);
}


/** @brief Converts ADC reading into HV voltage
 * ADC value of around 400000 corresponds to 0V on HV Bus
 * ADC value of around 5320000 corresponds to 600V on HV Bus
 * Linearly interpolate:    slope = (600000-0)/(532000-400000) = 5/41
 *                          y-intercept = 0 - 5/41 * 400000 = -2000000/41
 * Equation of line: HV_mv = 5/41 * adc_input - 2000000/41 = 5*(adc_input-400000)/41
*/
static inline int32_t ADCtoMV_HVSense (int32_t adc_input) {
    // return (int32_t) ((5 * (adc_input - 400000)) / 41);
    return (int32_t) ( ((float) adc_input) * 0.111552066620190f - 46382.999155396500f);
}

/**
 * @brief Task for updating the Voltage and Current
 *
 * @param pvParameters Ignored.
 *
 * @return Does not return.
 */
static void HVCSpiUpdate(void *pvParameters) {
    (void) pvParameters;    // Placate compiler.

    // https://www.analog.com/media/en/technical-documentation/data-sheets/ade7912_7913.pdf
    uint8_t temp = 1;

    // Read the STATUS0 register until Bit 0 (RESET_ON) is cleared to 0
    uint8_t underReset = 1;
    while (underReset) {
        uint8_t status = 1;
        HVSenseRead(STATUS0, &status, 1);

        underReset = (status & STATUS0_RESET_ON);
    }

    TickType_t lastWakeTime = xTaskGetTickCount();
    uint8_t lock = LOCK_KEY_DIS;
    HVSenseWrite(LOCK, &lock, 1);
    vTaskDelayUntil(&lastWakeTime, 1);



    // Initialize the CONFIG register
    uint8_t configuration = ADC_FREQ_2kHz;
    HVSenseWrite(CONFIG, &configuration, 1);
    HVSenseRead(CONFIG, &temp, 1);
    configASSERT(temp == configuration);
    vTaskDelayUntil(&lastWakeTime, 1);


    // Initialize the EMI_CTRL register
    uint8_t emi_config = EMI_CONFIG;
    HVSenseWrite(EMI_CTRL, &emi_config, 1);
    HVSenseRead(EMI_CTRL, &temp, 1);
    configASSERT(temp == emi_config);
    vTaskDelayUntil(&lastWakeTime, 1);

    while (1) {
        
        // Wait until data is ready
        int dataReady_L = cmr_gpioRead(GPIO_HVSENSE_DRDY_L);
        while (dataReady_L) {
            dataReady_L = cmr_gpioRead(GPIO_HVSENSE_DRDY_L);
             vTaskDelayUntil(&lastWakeTime, 1);
        }

        // Sample HV Bus Voltage
        uint8_t rxVoltage[VOLTAGE_RX_LEN] = {0,0,0};
        HVSenseRead(V1WV, rxVoltage, VOLTAGE_RX_LEN);
        HighVoltage_ADC = (int32_t) (((uint32_t) rxVoltage[2]) | (((uint32_t) rxVoltage[1]) << 8) | (((uint32_t) rxVoltage[0]) << 16) );
        HighVoltage_ADC = (HighVoltage_ADC << 8) >> 8;
        int32_t voltageHV_inst = ADCtoMV_HVSense(HighVoltage_ADC);
        float mult = 0.9f;
        voltageHV = (mult * voltageHV) + (voltageHV_inst * (1-mult));

         vTaskDelayUntil(&lastWakeTime, 1);


        // Sample HV Current
        uint8_t rxCurrent[3] = {0,0,0};
        HVSenseRead(IWV, rxCurrent, CURRENT_RX_LEN);
        currentSingleSample_ADC = (int32_t) ((rxCurrent[2]) | (rxCurrent[1] << 8) | (rxCurrent[0] << 16));
        currentSingleSample_ADC = (currentSingleSample_ADC << 8) >> 8;

         vTaskDelayUntil(&lastWakeTime, 1);

        // Rolling average
        // A single sample is too noisy for an "instant" measurement so do a small average
        currentInstant_ADC = (currentInstant_ADC*(numSamplesInstant-1) + currentSingleSample_ADC) / numSamplesInstant;
        currentAvg_ADC = (currentAvg_ADC*(numSamplesAverage-1) + currentSingleSample_ADC) / numSamplesAverage;

        vTaskDelayUntil(&lastWakeTime, 10);
    }
}

/**
 * @brief Initializes the HVC SPI interface.
 */
void spiInit(void) {
    cmr_spiInit(
        &spi, SPI1, &HVCSpiInit, &HVCSpiPins,
        DMA2_Stream2, DMA_CHANNEL_3,
        DMA2_Stream3, DMA_CHANNEL_3
    );

    cmr_taskInit(
        &HVCSpiUpdate_task,
        "Voltage and Current Update",
        HVCSpiUpdate_priority,
        HVCSpiUpdate,
        NULL
    );
}


/**
 * @brief Return the HV voltage as measured by the EMD.
 *
 * @return HV voltage.
 */
float canEmdHvVoltage() {
    static const float div = powf(2.0f, 16.0f);

    volatile cmr_canEMDMeasurements_t *meas = getPayload(CANRX_EMD_MEASURE);
    int32_t converted = (int32_t) __builtin_bswap32((uint32_t) meas->voltage);
    return ((float) converted) / div;
}

/**
 * @brief Return the HV current as measured by the EMD.
 *
 * @return HV current.
 */
float canEmdHvCurrent() {
    static const float div = powf(2.0f, 16.0f);

    volatile cmr_canEMDMeasurements_t *meas = getPayload(CANRX_EMD_MEASURE);
    int32_t converted = (int32_t) __builtin_bswap32((uint32_t) meas->current);
    return ((float) converted) / div;
}

// Accessor/Transfer Functions

/**
 * @brief Return the HV voltage as measured by the EMD.
 *
 * @return HV voltage.
 */
float canEmdHvVoltage() {
    static const float div = powf(2.0f, 16.0f);

    volatile cmr_canEMDMeasurements_t *meas = getPayload(CANRX_EMD_MEASURE);
    int32_t converted = (int32_t) __builtin_bswap32((uint32_t) meas->voltage);
    return ((float) converted) / div;
}

/**
 * @brief Return the HV current as measured by the EMD.
 *
 * @return HV current.
 */
float canEmdHvCurrent() {
    static const float div = powf(2.0f, 16.0f);

    volatile cmr_canEMDMeasurements_t *meas = getPayload(CANRX_EMD_MEASURE);
    int32_t converted = (int32_t) __builtin_bswap32((uint32_t) meas->current);
    return ((float) converted) / div;
}

// Accessor/Transfer Functions

// Voltage divider into the input of V1P is 680ohm/(680ohm + 820kohm)
// Inverse of this value is 1206.88 (round to 1207)
// We also need to reverse the polarity of this measurement
int32_t getHVmillivolts() {
    // https://www.analog.com/media/en/technical-documentation/data-sheets/ade7912_7913.pdf
//    static const float maxVoltageConverted_mV = 788.f;
//    static const int32_t maxVoltageADCValue = 0x7FFFFF;
//    static const int32_t minVoltageADCValue = 0x800000;
//    static const float sensedToHV = 1207.f;
//
//    // Convert ADC value to Sensed Voltage
//    float sensedVoltage_mV;
//    if (HighVoltage_ADC >= 0) {
//        sensedVoltage_mV = (HighVoltage_ADC - 400000) * maxVoltageConverted_mV / maxVoltageADCValue;
//    } else {
//        sensedVoltage_mV = (HighVoltage_ADC + 400000) * maxVoltageConverted_mV / minVoltageADCValue;
//    }
//
//    // Convert Sensed Voltage to HV Bus Voltage
//    float HV_mV = sensedVoltage_mV * sensedToHV;

    // float HV_mV = (0.1242f * HighVoltage_ADC) - 46767.f;
<<<<<<< HEAD
    return (int32_t) (canEmdHvCurrent() * 1000.f);
=======

	return getBattMillivolts();
    return (int32_t) (canEmdHvVoltage() * 1000.f);

    // return voltageHV;
>>>>>>> 4d6a9d27
}

// Convert IP ADC value to Shunt Voltage
float adcToCurrent(int32_t currentADC) {
    static const float maxCurrentConverted_V = 0.04927f;
    static const int32_t maxCurrentADCValue = 0x7FFFFF;
    static const int32_t minCurrentADCValue = 0x800000;

    float sensedCurrent_V;
    if (currentADC >= 0) {
        sensedCurrent_V = currentADC * maxCurrentConverted_V / maxCurrentADCValue;
    } else {
        sensedCurrent_V = currentADC * maxCurrentConverted_V / minCurrentADCValue;
    }

    return sensedCurrent_V;
}

// V=IR 
// Measure current across shunt resistor (166.6 uohm)
// 1/166.6u = 6002
int32_t getCurrentInstant() {
<<<<<<< HEAD
=======
    // return (int32_t)(adcToCurrent(currentInstant_ADC) * 6002);

>>>>>>> 4d6a9d27
    return (int32_t)(canEmdHvCurrent() * 1000.f);
}
 
int32_t getCurrentAverage() {
<<<<<<< HEAD
    static int32_t moving_avg = 0;
=======
	static int32_t moving_avg = 0;
	// moving_avg = (0.7f * moving_avg) + (0.3f * HighVoltage_ADC);
    
>>>>>>> 4d6a9d27
    moving_avg = (0.7f * moving_avg) + (0.3f * getCurrentInstant());
    return moving_avg;
}
<|MERGE_RESOLUTION|>--- conflicted
+++ resolved
@@ -11,10 +11,7 @@
 #include <math.h>
 #include "gpio.h"
 #include "spi.h"
-<<<<<<< HEAD
-=======
 #include <math.h>
->>>>>>> 4d6a9d27
 #include "can.h"
 
 /** @brief Voltage/Current Hz TX priority. */
@@ -311,15 +308,11 @@
 //    float HV_mV = sensedVoltage_mV * sensedToHV;
 
     // float HV_mV = (0.1242f * HighVoltage_ADC) - 46767.f;
-<<<<<<< HEAD
-    return (int32_t) (canEmdHvCurrent() * 1000.f);
-=======
 
 	return getBattMillivolts();
     return (int32_t) (canEmdHvVoltage() * 1000.f);
 
     // return voltageHV;
->>>>>>> 4d6a9d27
 }
 
 // Convert IP ADC value to Shunt Voltage
@@ -342,22 +335,15 @@
 // Measure current across shunt resistor (166.6 uohm)
 // 1/166.6u = 6002
 int32_t getCurrentInstant() {
-<<<<<<< HEAD
-=======
     // return (int32_t)(adcToCurrent(currentInstant_ADC) * 6002);
 
->>>>>>> 4d6a9d27
     return (int32_t)(canEmdHvCurrent() * 1000.f);
 }
  
 int32_t getCurrentAverage() {
-<<<<<<< HEAD
-    static int32_t moving_avg = 0;
-=======
 	static int32_t moving_avg = 0;
 	// moving_avg = (0.7f * moving_avg) + (0.3f * HighVoltage_ADC);
     
->>>>>>> 4d6a9d27
     moving_avg = (0.7f * moving_avg) + (0.3f * getCurrentInstant());
     return moving_avg;
 }
