<<<<<<< HEAD
/**
 * @file can_ids.h
 * @brief Shared CAN ID definitions.
 *
 * @see http://cmr-linux.club.cc.cmu.edu/confluence/display/EN/CAN+ID+Structure
 *
 * @author Carnegie Mellon Racing
 */

#ifndef CMR_CAN_IDS_H
#define CMR_CAN_IDS_H

/** @brief The RMS motor controller allows a configurable offset for
 *  all CAN message addresses. Ours is set to this value.
 */
#define CMR_CANID_RMS_OFFSET    0x3A0

/** @brief CAN IDs. */
typedef enum {    
    CMR_CANID_HEARTBEAT_VSM = 0x101,    /**< @brief VSM heartbeat. */
    CMR_CANID_HEARTBEAT_HVC = 0x102,    /**< @brief HVC heartbeat. */
    CMR_CANID_HEARTBEAT_CDC = 0x103,    /**< @brief CDC heartbeat. */
    CMR_CANID_HEARTBEAT_FSM = 0x104,    /**< @brief FSM heartbeat. */
    CMR_CANID_HEARTBEAT_DIM = 0x105,    /**< @brief DIM heartbeat. */
    CMR_CANID_HEARTBEAT_PTC = 0x106,    /**< @brief PTC heatbeart.*/

    CMR_CANID_CDL_BROADCAST = 0x625,    /**< @brief CDL broadcast. */

    CMR_CANID_VSM_STATUS = 0x110,               /**< @brief VSM status. */
    CMR_CANID_VSM_SENSORS = 0x200,              /**< @brief VSM sensor data. */
    CMR_CANID_VSM_LATCHED_STATUS = 0x510,       /**< @brief VSM latched status. */
    CMR_CANID_VSM_POWER_DIAGNOSTICS = 0x530,    /**< @brief VSM power diagnostics. */

    CMR_CANID_HVC_COMMAND = 0x130,              /**< @brief HVC command, sent by VSM. */
    CMR_CANID_HVC_PACK_VOLTAGE = 0x301,         /**< @brief HVC pack voltage. */
    CMR_CANID_HVC_MINMAX_CELL_VOLTAGE = 0x310,  /**< @brief HVC pack min and max cell voltages*/
    CMR_CANID_HVC_MINMAX_CELL_TEMPS = 0x311,    /**< @brief HVC pack min and max cell temps. */
    CMR_CANID_HVC_PACK_CURRENT = 0x302,         /**< @brief HVC pack current. */

    CMR_CANID_CDC_WHEEL_SPEEDS = 0x132,         /**< @brief CDC (19e) wheel speeds. */
    CMR_CANID_CDC_SOLENOID_PTC = 0x142,         /**< @brief CDC (19e) brake solenoid command. */
    CMR_CANID_CDC_MOTOR_DATA = 0x152,           /**< @brief CDC (19e) motor data. */
    CMR_CANID_CDC_MOTOR_PHASES = 0x172,         /**< @brief CDC (19e) motor phase currents. */
    CMR_CANID_CDC_IMU_ACCEL = 0x162,            /**< @brief CDC (19e) IMU accelerations. */
    CMR_CANID_CDC_MOTOR_FAULTS = 0x502,         /**< @brief CDC (19e) motor faults. */
    CMR_CANID_CDC_MOTOR_TEMPS = 0x512,          /**< @brief CDC (19e) motor temperatures. */

    CMR_CANID_CDC_WHEEL_SPEED_FEEDBACK = 0x232,     /**< @brief CDC (20e) actual wheel speeds. */
    CMR_CANID_CDC_WHEEL_SPEED_SETPOINT = 0x252,     /**< @brief CDC (20e) setpoint wheel speeds. */
    CMR_CANID_CDC_WHEEL_TORQUE_FEEDBACK = 0x262,    /**< @brief CDC (20e) actual wheel torques. */
    CMR_CANID_CDC_WHEEL_TORQUE_SETPOINT = 0x272,    /**< @brief CDC (20e) setpoint wheel torques. */
    CMR_CANID_CDC_POSE_POSITION = 0x282,            /**< @brief CDC (20e) lat/lon real car position. */
    CMR_CANID_CDC_POSE_ORIENTATION = 0x292,         /**< @brief CDC (20e) roll/pitch/yaw real car position. */
    CMR_CANID_CDC_POSE_VELOCITY = 0x2A2,            /**< @brief CDC (20e) real car velocity. */
    CMR_CANID_CDC_POSE_ACCELERATION = 0x2B2,        /**< @brief CDC (20e) real car acceleration. */
    CMR_CANID_CDC_RTC_DATA_OUT = 0x6A2,             /**< @brief CDC RTC data. */
    CMR_CANID_CDC_RTC_DATA_IN = 0x6B2,              /**< @brief CDC RTC data. */

    CMR_CANID_FSM_DATA = 0x133,                 /**< @brief FSM data. */
    CMR_CANID_FSM_PEDALS_ADC = 0x533,           /**< @brief FSM raw pedal positions. */
    CMR_CANID_FSM_SENSORS_ADC = 0x543,          /**< @brief FSM raw sensors. */
    CMR_CANID_FSM_POWER_DIAGNOSTICS = 0x553,    /**< @brief FSM power diagnostics. */
    CMR_CANID_SS_STATUS = 0x554,               /**< @brief Safety Circuit status. */

    CMR_CANID_PTC_LOOP_TEMPS_A = 0x224,        /**< @brief PTC (fan board) cooling loop temps. */
    CMR_CANID_PTC_LOOP_TEMPS_B = 0x234,        /**< @brief PTC (fan board) cooling loop temps. */
    CMR_CANID_PTC_LOOP_TEMPS_C = 0x244,        /**< @brief PTC (fan board) cooling loop temps. */
    CMR_CANID_PTC_FANS_PUMPS_STATUS = 0x314,   /**< @brief PTC (fan board) fans status */
    CMR_CANID_PTC_POWER_DIAGNOSTICS = 0x534,   /**< @brief PTC (fan board) power diagnostics. */

    CMR_CANID_DIM_REQUEST = 0x235,              /**< @brief DIM state/gear request. */
    CMR_CANID_DIM_POWER_DIAGNOSTICS = 0x535,    /**< @brief DIM power diagnostics. */
    CMR_CANID_DIM_TEXT_WRITE = 0x525,           /**< @brief DIM write command for sending text. */
    CMR_CANID_DIM_ACTIONS = 0x515,              /**< @brief DIM action buttons pressed status and regen percentage. */

    /** @Note: The following CAN IDs are used for the dim-cdc driver configuration system.
     * If you wish to modify these, you must maintain the invariant that the number of config
     * packets is correct and the config packets are in the correct order with dim config packets
     * first and then cdc config packets in ascending order. This is imperative to maintaining 
     * code modularity :)
    */
    num_config_packets = 5,                     /**< @brief in the enum but actually just a count of num of packets. */ 
    CMR_CANID_DIM_CONFIG0_DRV0 = 0x600,         /**< @brief DIM config request */
    CMR_CANID_DIM_CONFIG1_DRV0,                 /**< @brief DIM config request */
    CMR_CANID_DIM_CONFIG2_DRV0,                 /**< @brief DIM config request */
    CMR_CANID_DIM_CONFIG3_DRV0,                 /**< @brief DIM config request */
    CMR_CANID_DIM_CONFIG4_DRV0,                 /**< @brief DIM config request */
    CMR_CANID_CDC_CONFIG0_DRV0,                 /**< @brief CDC config request */
    CMR_CANID_CDC_CONFIG1_DRV0,                 /**< @brief CDC config request */
    CMR_CANID_CDC_CONFIG2_DRV0,                 /**< @brief CDC config request */
    CMR_CANID_CDC_CONFIG3_DRV0,                 /**< @brief CDC config request */
    CMR_CANID_CDC_CONFIG4_DRV0,                 /**< @brief CDC config request */
    CMR_CANID_DIM_CONFIG0_DRV1,                 /**< @brief DIM config request */
    CMR_CANID_DIM_CONFIG1_DRV1,                 /**< @brief DIM config request */
    CMR_CANID_DIM_CONFIG2_DRV1,                 /**< @brief DIM config request */
    CMR_CANID_DIM_CONFIG3_DRV1,                 /**< @brief DIM config request */
    CMR_CANID_DIM_CONFIG4_DRV1,                 /**< @brief DIM config request */
    CMR_CANID_CDC_CONFIG0_DRV1,                 /**< @brief CDC config request */
    CMR_CANID_CDC_CONFIG1_DRV1,                 /**< @brief CDC config request */
    CMR_CANID_CDC_CONFIG2_DRV1,                 /**< @brief CDC config request */
    CMR_CANID_CDC_CONFIG3_DRV1,                 /**< @brief CDC config request */
    CMR_CANID_CDC_CONFIG4_DRV1,                 /**< @brief CDC config request */
    CMR_CANID_DIM_CONFIG0_DRV2,                 /**< @brief DIM config request */
    CMR_CANID_DIM_CONFIG1_DRV2,                 /**< @brief DIM config request */
    CMR_CANID_DIM_CONFIG2_DRV2,                 /**< @brief DIM config request */
    CMR_CANID_DIM_CONFIG3_DRV2,                 /**< @brief DIM config request */
    CMR_CANID_DIM_CONFIG4_DRV2,                 /**< @brief DIM config request */
    CMR_CANID_CDC_CONFIG0_DRV2,                 /**< @brief CDC config request */
    CMR_CANID_CDC_CONFIG1_DRV2,                 /**< @brief CDC config request */
    CMR_CANID_CDC_CONFIG2_DRV2,                 /**< @brief CDC config request */
    CMR_CANID_CDC_CONFIG3_DRV2,                 /**< @brief CDC config request */
    CMR_CANID_CDC_CONFIG4_DRV2,                 /**< @brief CDC config request */
    CMR_CANID_DIM_CONFIG0_DRV3,                 /**< @brief DIM config request */
    CMR_CANID_DIM_CONFIG1_DRV3,                 /**< @brief DIM config request */
    CMR_CANID_DIM_CONFIG2_DRV3,                 /**< @brief DIM config request */
    CMR_CANID_DIM_CONFIG3_DRV3,                 /**< @brief DIM config request */
    CMR_CANID_DIM_CONFIG4_DRV3,                 /**< @brief DIM config request */
    CMR_CANID_CDC_CONFIG0_DRV3,                 /**< @brief CDC config request */
    CMR_CANID_CDC_CONFIG1_DRV3,                 /**< @brief CDC config request */
    CMR_CANID_CDC_CONFIG2_DRV3,                 /**< @brief CDC config request */
    CMR_CANID_CDC_CONFIG3_DRV3,                 /**< @brief CDC config request */
    CMR_CANID_CDC_CONFIG4_DRV3,                 /**< @brief CDC config request */
    CMR_CANID_DIM_CONFIG0_DRV4,                 /**< @brief DIM config request */
    CMR_CANID_DIM_CONFIG1_DRV4,                 /**< @brief DIM config request */
    CMR_CANID_DIM_CONFIG2_DRV4,                 /**< @brief DIM config request */
    CMR_CANID_DIM_CONFIG3_DRV4,                 /**< @brief DIM config request */
    CMR_CANID_DIM_CONFIG4_DRV4,                 /**< @brief DIM config request */
    CMR_CANID_CDC_CONFIG0_DRV4,                 /**< @brief CDC config request */
    CMR_CANID_CDC_CONFIG1_DRV4,                 /**< @brief CDC config request */
    CMR_CANID_CDC_CONFIG2_DRV4,                 /**< @brief CDC config request */
    CMR_CANID_CDC_CONFIG3_DRV4,                 /**< @brief CDC config request */
    CMR_CANID_CDC_CONFIG4_DRV4,                 /**< @brief CDC config request */
    CMR_CANID_DIM_CONFIG0_DRV5,                 /**< @brief DIM config request */
    CMR_CANID_DIM_CONFIG1_DRV5,                 /**< @brief DIM config request */
    CMR_CANID_DIM_CONFIG2_DRV5,                 /**< @brief DIM config request */
    CMR_CANID_DIM_CONFIG3_DRV5,                 /**< @brief DIM config request */
    CMR_CANID_DIM_CONFIG4_DRV5,                 /**< @brief DIM config request */
    CMR_CANID_CDC_CONFIG0_DRV5,                 /**< @brief CDC config request */
    CMR_CANID_CDC_CONFIG1_DRV5,                 /**< @brief CDC config request */
    CMR_CANID_CDC_CONFIG2_DRV5,                 /**< @brief CDC config request */
    CMR_CANID_CDC_CONFIG3_DRV5,                 /**< @brief CDC config request */
    CMR_CANID_CDC_CONFIG4_DRV5,                 /**< @brief CDC config request */


    CMR_CANID_AFC0_FAN_STATUS = 0x236,          /**< @brief AFC 0 fan status. */
    CMR_CANID_AFC0_DRIVER_TEMPS = 0x536,        /**< @brief AFC 0 temperatures. */
    CMR_CANID_AFC0_POWER_DIAGNOSTICS = 0x546,   /**< @brief AFC 0 power diagnostics. */

    CMR_CANID_AFC1_FAN_STATUS = 0x237,          /**< @brief AFC 1 fan status. */
    CMR_CANID_AFC1_DRIVER_TEMPS = 0x537,        /**< @brief AFC 1 temperatures. */
    CMR_CANID_AFC1_POWER_DIAGNOSTICS = 0x547,   /**< @brief AFC 1 power diagnostics. */

    CMR_CANID_DRS_STATE = 0x52C,                /**< @brief DRS state values.*/
	CMR_CANID_SF_STATE = 0x52D,				/**< @brief Safety Filter state. */
    CMR_CANID_MOTORPOWER_STATE = 0x52E,				/**< @brief Motor Power state. */

    CMR_CANID_AMK_1_ACT_1 = 0x283,              /**< @brief AMK Inverter 1 actual values 1.*/
    CMR_CANID_AMK_1_ACT_2 = 0x285,              /**< @brief AMK Inverter 1 actual values 2.*/
    CMR_CANID_AMK_1_SETPOINTS = 0x184,          /**< @brief AMK Inverter 1 setpoints.*/

    CMR_CANID_AMK_2_ACT_1 = 0x284,              /**< @brief AMK Inverter 2 actual values 1.*/
    CMR_CANID_AMK_2_ACT_2 = 0x286,              /**< @brief AMK Inverter 2 actual values 2.*/
    CMR_CANID_AMK_2_SETPOINTS = 0x185,          /**< @brief AMK Inverter 2 setpoints.*/

    CMR_CANID_AMK_3_ACT_1 = 0x287,              /**< @brief AMK Inverter 3 actual values 1.*/
    CMR_CANID_AMK_3_ACT_2 = 0x289,              /**< @brief AMK Inverter 3 actual values 2.*/
    CMR_CANID_AMK_3_SETPOINTS = 0x188,          /**< @brief AMK Inverter 3 setpoints.*/

    CMR_CANID_AMK_4_ACT_1 = 0x288,              /**< @brief AMK Inverter 4 actual values 1.*/
    CMR_CANID_AMK_4_ACT_2 = 0x28A,              /**< @brief AMK Inverter 4 actual values 2.*/
    CMR_CANID_AMK_4_SETPOINTS = 0x189,          /**< @brief AMK Inverter 4 setpoints.*/

    CMR_CANID_RMS_TEMPA = 0x000 + CMR_CANID_RMS_OFFSET,         /**< @brief RMS temp set A. */
    CMR_CANID_RMS_TEMPB = 0x001 + CMR_CANID_RMS_OFFSET,         /**< @brief RMS temp set B. */
    CMR_CANID_RMS_TEMPC = 0x002 + CMR_CANID_RMS_OFFSET,         /**< @brief RMS temp set C. */
    CMR_CANID_RMS_MOTOR_POS = 0x005 + CMR_CANID_RMS_OFFSET,     /**< @brief RMS motor position. */
    CMR_CANID_RMS_FAULTS = 0x00B + CMR_CANID_RMS_OFFSET,        /**< @brief RMS faults (pg 23). */
    CMR_CANID_RMS_TORQUE_DIAG = 0x00C + CMR_CANID_RMS_OFFSET,   /**< @brief RMS torque diagnostic data. */
    CMR_CANID_RMS_CURRENT_INFO = 0x006 + CMR_CANID_RMS_OFFSET,  /**< @brief RMS current info. */
    CMR_CANID_RMS_VOLTAGE_INFO = 0x007 + CMR_CANID_RMS_OFFSET,  /**< @brief RMS voltage info. */
    CMR_CANID_RMS_COMMAND = 0x020 + CMR_CANID_RMS_OFFSET,       /**< @brief RMS command. */
    CMR_CANID_RMS_PARAM_REQ = 0x021 + CMR_CANID_RMS_OFFSET,     /**< @brief RMS parameter request. */
    CMR_CANID_RMS_PARAM_RES = 0x022 + CMR_CANID_RMS_OFFSET,     /**< @brief RMS parameter response. */


    // BMS CAN Structs
    CMR_CANID_HVC_MIN_MAX_CELL_VOLTAGE = 0x310,                  /**< @brief HVC Max/Min Cell Voltage. */
    CMR_CANID_HVC_MIN_MAX_CELL_TEMPERATURE = 0x311,              /**< @brief HVC Max/Min Cell Temperature. */
    CMR_CANID_HVC_LOW_VOLTAGE = 0x303,                           /**< @brief HVC Low Voltage. */
    CMR_CANID_HVC_BMB_STATUS_ERRORS = 0x304,
    CMR_CANID_HVC_BRUSA_MSG = 0x528,                             /**< @brief HVC Brusa message. */

    CMR_CANID_HVC_BMB_0_STATUS_VOLTAGE = 0x380,                    /**< @brief HVC BMB Voltage: Message ID is BMB number << 1*/
    CMR_CANID_HVC_BMB_1_STATUS_VOLTAGE = 0x382,
    CMR_CANID_HVC_BMB_2_STATUS_VOLTAGE = 0x384,
    CMR_CANID_HVC_BMB_3_STATUS_VOLTAGE = 0x386,
    CMR_CANID_HVC_BMB_4_STATUS_VOLTAGE = 0x388,
    CMR_CANID_HVC_BMB_5_STATUS_VOLTAGE = 0x38A,
    CMR_CANID_HVC_BMB_6_STATUS_VOLTAGE = 0x38C,
    CMR_CANID_HVC_BMB_7_STATUS_VOLTAGE = 0x38E,
    CMR_CANID_HVC_BMB_8_STATUS_VOLTAGE = 0x390,
    CMR_CANID_HVC_BMB_9_STATUS_VOLTAGE = 0x392,
    CMR_CANID_HVC_BMB_10_STATUS_VOLTAGE = 0x394,
    CMR_CANID_HVC_BMB_11_STATUS_VOLTAGE = 0x396,
    CMR_CANID_HVC_BMB_12_STATUS_VOLTAGE = 0x398,
    CMR_CANID_HVC_BMB_13_STATUS_VOLTAGE = 0x39A,
    CMR_CANID_HVC_BMB_14_STATUS_VOLTAGE = 0x39C,
    CMR_CANID_HVC_BMB_15_STATUS_VOLTAGE = 0x39E,
    CMR_CANID_HVC_BMB_0_STATUS_TEMP = 0x381,                       /**< @brief HVC BMB Temperature: Message ID is BMB number << 1 + 1*/
    CMR_CANID_HVC_BMB_1_STATUS_TEMP = 0x383,
    CMR_CANID_HVC_BMB_2_STATUS_TEMP = 0x385,
    CMR_CANID_HVC_BMB_3_STATUS_TEMP = 0x387,
    CMR_CANID_HVC_BMB_4_STATUS_TEMP = 0x389,
    CMR_CANID_HVC_BMB_5_STATUS_TEMP = 0x38B,
    CMR_CANID_HVC_BMB_6_STATUS_TEMP = 0x38D,
    CMR_CANID_HVC_BMB_7_STATUS_TEMP = 0x38F,
    CMR_CANID_HVC_BMB_8_STATUS_TEMP = 0x391,
    CMR_CANID_HVC_BMB_9_STATUS_TEMP = 0x393,
    CMR_CANID_HVC_BMB_10_STATUS_TEMP = 0x395,
    CMR_CANID_HVC_BMB_11_STATUS_TEMP = 0x397,
    CMR_CANID_HVC_BMB_12_STATUS_TEMP = 0x399,
    CMR_CANID_HVC_BMB_13_STATUS_TEMP = 0x39B,
    CMR_CANID_HVC_BMB_14_STATUS_TEMP = 0x39D,
    CMR_CANID_HVC_BMB_15_STATUS_TEMP = 0x39F,

    CMR_CANID_SBG_STATUS_1 = 0x700,             /**< @brief SBG_ECAN_LOG_STATUS_01 */
    CMR_CANID_SBG_STATUS_2 = 0x701,             /**< @brief SBG_ECAN_LOG_STATUS_02 */
    CMR_CANID_SBG_STATUS_3 = 0x702,             /**< @brief SBG_ECAN_LOG_STATUS_03 */
    CMR_CANID_SBG_EKF_ORIENT = 0x722,           /**< @brief SBG_ECAN_LOG_EKF_EULER */
    CMR_CANID_SBG_EKF_POS = 0x724,              /**< @brief SBG_ECAN_LOG_EKF_POS */
    CMR_CANID_SBG_EKF_VEL = 0x727,              /**< @brief SBG_ECAN_LOG_EKF_VEL */
    CMR_CANID_SBG_IMU_ACCEL = 0x711,            /**< @brief SBG_ECAN_LOG_IMU_ACCEL */
    CMR_CANID_SBG_IMU_GYRO = 0x712,             /**< @brief SBG_ECAN_LOG_IMU_GYRO */
    CMR_CANID_SBG_BODY_VEL = 0x729,             /**< @brief SBG_ECAN_MSG_EKF_VEL_BODY */
    CMR_CANID_SBG_AUTOMOTIVE = 0x72A,           /**< @brief SBG_ECAN_MSG_AUTO_TRACK_SLIP_CURV */

    CMR_CANID_EMD_MEASUREMENT = 0x100,          /**< @brief EMD measurement for HV voltage/current. */
    CMR_CANID_EMD_MEASUREMENT_RETX = 0x401,     /**< @brief EMD measurement for HV voltage/current. */
    CMR_CANID_EMD_STATUS = 0x400,               /**< @brief EMD status. */

    CMR_IZZIE_LOADCELL = 0x7F0,                 /**< @brief IZZIE Amp load data. */
    CMR_CANID_CONTROLS_DEBUG_GLOBAl = 0x7E0,    /**< @brief control algo testing data. */
    CMR_CANID_CONTROLS_DEBUG_FR = 0x7E1,        /**< @brief control algo testing data. */
    CMR_CANID_CONTROLS_DEBUG_FL = 0x7E2,        /**< @brief control algo testing data. */
    CMR_CANID_CONTROLS_DEBUG_RR = 0x7E3,        /**< @brief control algo testing data. */
    CMR_CANID_CONTROLS_DEBUG_RL = 0x7E4,        /**< @brief control algo testing data. */
    CMR_CANID_CONTROLS_PID = 0x7E5,        /**< @brief control algo testing data. */

	CMR_CANID_DRS_CONTROLS = 0x29C, 				/**< @brief DRS Motor Controls. */
} cmr_canID_t;

#endif /* CMR_CAN_IDS_H */
=======
/**
 * @file can_ids.h
 * @brief Shared CAN ID definitions.
 *
 * @see http://cmr-linux.club.cc.cmu.edu/confluence/display/EN/CAN+ID+Structure
 *
 * @author Carnegie Mellon Racing
 */

#ifndef CMR_CAN_IDS_H
#define CMR_CAN_IDS_H

/** @brief The RMS motor controller allows a configurable offset for
 *  all CAN message addresses. Ours is set to this value.
 */
#define CMR_CANID_RMS_OFFSET    0x3A0

/** @brief CAN IDs. */
typedef enum {
    CMR_CANID_HEARTBEAT_VSM = 0x101,    /**< @brief VSM heartbeat. */
    CMR_CANID_HEARTBEAT_HVC = 0x102,    /**< @brief HVC heartbeat. */
    CMR_CANID_HEARTBEAT_CDC = 0x103,    /**< @brief CDC heartbeat. */
    CMR_CANID_HEARTBEAT_FSM = 0x104,    /**< @brief FSM heartbeat. */
    CMR_CANID_HEARTBEAT_DIM = 0x105,    /**< @brief DIM heartbeat. */
    CMR_CANID_HEARTBEAT_PTC = 0x106,    /**< @brief PTC heatbeart.*/

    CMR_CANID_CDL_BROADCAST = 0x625,    /**< @brief CDL broadcast. */

    CMR_CANID_VSM_STATUS = 0x110,               /**< @brief VSM status. */
    CMR_CANID_VSM_SENSORS = 0x200,              /**< @brief VSM sensor data. */
    CMR_CANID_VSM_LATCHED_STATUS = 0x510,       /**< @brief VSM latched status. */
    CMR_CANID_VSM_POWER_DIAGNOSTICS = 0x530,    /**< @brief VSM power diagnostics. */

    CMR_CANID_HVC_COMMAND = 0x130,              /**< @brief HVC command, sent by VSM. */
    CMR_CANID_HVC_PACK_VOLTAGE = 0x301,         /**< @brief HVC pack voltage. */
    CMR_CANID_HVC_MINMAX_CELL_VOLTAGE = 0x310,  /**< @brief HVC pack min and max cell voltages*/
    CMR_CANID_HVC_MINMAX_CELL_TEMPS = 0x311,    /**< @brief HVC pack min and max cell temps. */
    CMR_CANID_HVC_PACK_CURRENT = 0x302,         /**< @brief HVC pack current. */

    CMR_CANID_CDC_WHEEL_SPEEDS = 0x132,         /**< @brief CDC (19e) wheel speeds. */
    CMR_CANID_CDC_SOLENOID_PTC = 0x142,         /**< @brief CDC (19e) brake solenoid command. */
    CMR_CANID_CDC_MOTOR_DATA = 0x152,           /**< @brief CDC (19e) motor data. */
    CMR_CANID_CDC_MOTOR_PHASES = 0x172,         /**< @brief CDC (19e) motor phase currents. */
    CMR_CANID_CDC_IMU_ACCEL = 0x162,            /**< @brief CDC (19e) IMU accelerations. */
    CMR_CANID_CDC_MOTOR_FAULTS = 0x502,         /**< @brief CDC (19e) motor faults. */
    CMR_CANID_CDC_MOTOR_TEMPS = 0x512,          /**< @brief CDC (19e) motor temperatures. */

    CMR_CANID_CDC_WHEEL_SPEED_FEEDBACK = 0x232,     /**< @brief CDC (20e) actual wheel speeds. */
    CMR_CANID_CDC_WHEEL_SPEED_SETPOINT = 0x252,     /**< @brief CDC (20e) setpoint wheel speeds. */
    CMR_CANID_CDC_WHEEL_TORQUE_FEEDBACK = 0x262,    /**< @brief CDC (20e) actual wheel torques. */
    CMR_CANID_CDC_WHEEL_TORQUE_SETPOINT = 0x272,    /**< @brief CDC (20e) setpoint wheel torques. */
    CMR_CANID_CDC_POSE_POSITION = 0x282,            /**< @brief CDC (20e) lat/lon real car position. */
    CMR_CANID_CDC_POSE_ORIENTATION = 0x292,         /**< @brief CDC (20e) roll/pitch/yaw real car position. */
    CMR_CANID_CDC_POSE_VELOCITY = 0x2A2,            /**< @brief CDC (20e) real car velocity. */
    CMR_CANID_CDC_POSE_ACCELERATION = 0x2B2,        /**< @brief CDC (20e) real car acceleration. */
    CMR_CANID_CDC_RTC_DATA_OUT = 0x6A2,             /**< @brief CDC RTC data. */
    CMR_CANID_CDC_RTC_DATA_IN = 0x6B2,              /**< @brief CDC RTC data. */

    CMR_CANID_FSM_DATA = 0x133,                 /**< @brief FSM data. */
    CMR_CANID_FSM_PEDALS_ADC = 0x533,           /**< @brief FSM raw pedal positions. */
    CMR_CANID_FSM_SENSORS_ADC = 0x543,          /**< @brief FSM raw sensors. */
    CMR_CANID_FSM_POWER_DIAGNOSTICS = 0x553,    /**< @brief FSM power diagnostics. */
    CMR_CANID_SS_STATUS = 0x554,               /**< @brief Safety Circuit status. */

    CMR_CANID_PTC_LOOP_TEMPS_A = 0x224,        /**< @brief PTC (fan board) cooling loop temps. */
    CMR_CANID_PTC_LOOP_TEMPS_B = 0x234,        /**< @brief PTC (fan board) cooling loop temps. */
    CMR_CANID_PTC_LOOP_TEMPS_C = 0x244,        /**< @brief PTC (fan board) cooling loop temps. */
    CMR_CANID_PTC_FANS_PUMPS_STATUS = 0x314,   /**< @brief PTC (fan board) fans status */
    CMR_CANID_PTC_POWER_DIAGNOSTICS = 0x534,   /**< @brief PTC (fan board) power diagnostics. */

    CMR_CANID_DIM_REQUEST = 0x235,              /**< @brief DIM state/gear request. */
    CMR_CANID_DIM_POWER_DIAGNOSTICS = 0x535,    /**< @brief DIM power diagnostics. */
    CMR_CANID_DIM_TEXT_WRITE = 0x525,           /**< @brief DIM write command for sending text. */
    CMR_CANID_DIM_ACTIONS = 0x515,              /**< @brief DIM action buttons pressed status and regen percentage. */

    /** @Note: The following CAN IDs are used for the dim-cdc driver configuration system.
     * If you wish to modify these, you must maintain the invariant that the number of config
     * packets is correct and the config packets are in the correct order with dim config packets
     * first and then cdc config packets in ascending order. This is imperative to maintaining 
     * code modularity :)
    */
    num_config_packets = 5,                     /**< @brief in the enum but actually just a count of num of packets. */ 
    CMR_CANID_DIM_CONFIG0_DRV0 = 0x600,         /**< @brief DIM config request */
    CMR_CANID_DIM_CONFIG1_DRV0,                 /**< @brief DIM config request */
    CMR_CANID_DIM_CONFIG2_DRV0,                 /**< @brief DIM config request */
    CMR_CANID_DIM_CONFIG3_DRV0,                 /**< @brief DIM config request */
    CMR_CANID_DIM_CONFIG4_DRV0,                 /**< @brief DIM config request */
    CMR_CANID_CDC_CONFIG0_DRV0,                 /**< @brief CDC config request */
    CMR_CANID_CDC_CONFIG1_DRV0,                 /**< @brief CDC config request */
    CMR_CANID_CDC_CONFIG2_DRV0,                 /**< @brief CDC config request */
    CMR_CANID_CDC_CONFIG3_DRV0,                 /**< @brief CDC config request */
    CMR_CANID_CDC_CONFIG4_DRV0,                 /**< @brief CDC config request */
    CMR_CANID_DIM_CONFIG0_DRV1,                 /**< @brief DIM config request */
    CMR_CANID_DIM_CONFIG1_DRV1,                 /**< @brief DIM config request */
    CMR_CANID_DIM_CONFIG2_DRV1,                 /**< @brief DIM config request */
    CMR_CANID_DIM_CONFIG3_DRV1,                 /**< @brief DIM config request */
    CMR_CANID_DIM_CONFIG4_DRV1,                 /**< @brief DIM config request */
    CMR_CANID_CDC_CONFIG0_DRV1,                 /**< @brief CDC config request */
    CMR_CANID_CDC_CONFIG1_DRV1,                 /**< @brief CDC config request */
    CMR_CANID_CDC_CONFIG2_DRV1,                 /**< @brief CDC config request */
    CMR_CANID_CDC_CONFIG3_DRV1,                 /**< @brief CDC config request */
    CMR_CANID_CDC_CONFIG4_DRV1,                 /**< @brief CDC config request */
    CMR_CANID_DIM_CONFIG0_DRV2,                 /**< @brief DIM config request */
    CMR_CANID_DIM_CONFIG1_DRV2,                 /**< @brief DIM config request */
    CMR_CANID_DIM_CONFIG2_DRV2,                 /**< @brief DIM config request */
    CMR_CANID_DIM_CONFIG3_DRV2,                 /**< @brief DIM config request */
    CMR_CANID_DIM_CONFIG4_DRV2,                 /**< @brief DIM config request */
    CMR_CANID_CDC_CONFIG0_DRV2,                 /**< @brief CDC config request */
    CMR_CANID_CDC_CONFIG1_DRV2,                 /**< @brief CDC config request */
    CMR_CANID_CDC_CONFIG2_DRV2,                 /**< @brief CDC config request */
    CMR_CANID_CDC_CONFIG3_DRV2,                 /**< @brief CDC config request */
    CMR_CANID_CDC_CONFIG4_DRV2,                 /**< @brief CDC config request */
    CMR_CANID_DIM_CONFIG0_DRV3,                 /**< @brief DIM config request */
    CMR_CANID_DIM_CONFIG1_DRV3,                 /**< @brief DIM config request */
    CMR_CANID_DIM_CONFIG2_DRV3,                 /**< @brief DIM config request */
    CMR_CANID_DIM_CONFIG3_DRV3,                 /**< @brief DIM config request */
    CMR_CANID_DIM_CONFIG4_DRV3,                 /**< @brief DIM config request */
    CMR_CANID_CDC_CONFIG0_DRV3,                 /**< @brief CDC config request */
    CMR_CANID_CDC_CONFIG1_DRV3,                 /**< @brief CDC config request */
    CMR_CANID_CDC_CONFIG2_DRV3,                 /**< @brief CDC config request */
    CMR_CANID_CDC_CONFIG3_DRV3,                 /**< @brief CDC config request */
    CMR_CANID_CDC_CONFIG4_DRV3,                 /**< @brief CDC config request */
    CMR_CANID_DIM_CONFIG0_DRV4,                 /**< @brief DIM config request */
    CMR_CANID_DIM_CONFIG1_DRV4,                 /**< @brief DIM config request */
    CMR_CANID_DIM_CONFIG2_DRV4,                 /**< @brief DIM config request */
    CMR_CANID_DIM_CONFIG3_DRV4,                 /**< @brief DIM config request */
    CMR_CANID_DIM_CONFIG4_DRV4,                 /**< @brief DIM config request */
    CMR_CANID_CDC_CONFIG0_DRV4,                 /**< @brief CDC config request */
    CMR_CANID_CDC_CONFIG1_DRV4,                 /**< @brief CDC config request */
    CMR_CANID_CDC_CONFIG2_DRV4,                 /**< @brief CDC config request */
    CMR_CANID_CDC_CONFIG3_DRV4,                 /**< @brief CDC config request */
    CMR_CANID_CDC_CONFIG4_DRV4,                 /**< @brief CDC config request */
    CMR_CANID_DIM_CONFIG0_DRV5,                 /**< @brief DIM config request */
    CMR_CANID_DIM_CONFIG1_DRV5,                 /**< @brief DIM config request */
    CMR_CANID_DIM_CONFIG2_DRV5,                 /**< @brief DIM config request */
    CMR_CANID_DIM_CONFIG3_DRV5,                 /**< @brief DIM config request */
    CMR_CANID_DIM_CONFIG4_DRV5,                 /**< @brief DIM config request */
    CMR_CANID_CDC_CONFIG0_DRV5,                 /**< @brief CDC config request */
    CMR_CANID_CDC_CONFIG1_DRV5,                 /**< @brief CDC config request */
    CMR_CANID_CDC_CONFIG2_DRV5,                 /**< @brief CDC config request */
    CMR_CANID_CDC_CONFIG3_DRV5,                 /**< @brief CDC config request */
    CMR_CANID_CDC_CONFIG4_DRV5,                 /**< @brief CDC config request */


    CMR_CANID_AFC0_FAN_STATUS = 0x236,          /**< @brief AFC 0 fan status. */
    CMR_CANID_AFC0_DRIVER_TEMPS = 0x536,        /**< @brief AFC 0 temperatures. */
    CMR_CANID_AFC0_POWER_DIAGNOSTICS = 0x546,   /**< @brief AFC 0 power diagnostics. */

    CMR_CANID_AFC1_FAN_STATUS = 0x237,          /**< @brief AFC 1 fan status. */
    CMR_CANID_AFC1_DRIVER_TEMPS = 0x537,        /**< @brief AFC 1 temperatures. */
    CMR_CANID_AFC1_POWER_DIAGNOSTICS = 0x547,   /**< @brief AFC 1 power diagnostics. */

    CMR_CANID_DRS_STATE = 0x52C,                /**< @brief DRS state values.*/

    CMR_CANID_AMK_1_ACT_1 = 0x283,              /**< @brief AMK Inverter 1 actual values 1.*/
    CMR_CANID_AMK_1_ACT_2 = 0x285,              /**< @brief AMK Inverter 1 actual values 2.*/
    CMR_CANID_AMK_1_SETPOINTS = 0x184,          /**< @brief AMK Inverter 1 setpoints.*/

    CMR_CANID_AMK_2_ACT_1 = 0x284,              /**< @brief AMK Inverter 2 actual values 1.*/
    CMR_CANID_AMK_2_ACT_2 = 0x286,              /**< @brief AMK Inverter 2 actual values 2.*/
    CMR_CANID_AMK_2_SETPOINTS = 0x185,          /**< @brief AMK Inverter 2 setpoints.*/

    CMR_CANID_AMK_3_ACT_1 = 0x287,              /**< @brief AMK Inverter 3 actual values 1.*/
    CMR_CANID_AMK_3_ACT_2 = 0x289,              /**< @brief AMK Inverter 3 actual values 2.*/
    CMR_CANID_AMK_3_SETPOINTS = 0x188,          /**< @brief AMK Inverter 3 setpoints.*/

    CMR_CANID_AMK_4_ACT_1 = 0x288,              /**< @brief AMK Inverter 4 actual values 1.*/
    CMR_CANID_AMK_4_ACT_2 = 0x28A,              /**< @brief AMK Inverter 4 actual values 2.*/
    CMR_CANID_AMK_4_SETPOINTS = 0x189,          /**< @brief AMK Inverter 4 setpoints.*/

    CMR_CANID_RMS_TEMPA = 0x000 + CMR_CANID_RMS_OFFSET,         /**< @brief RMS temp set A. */
    CMR_CANID_RMS_TEMPB = 0x001 + CMR_CANID_RMS_OFFSET,         /**< @brief RMS temp set B. */
    CMR_CANID_RMS_TEMPC = 0x002 + CMR_CANID_RMS_OFFSET,         /**< @brief RMS temp set C. */
    CMR_CANID_RMS_MOTOR_POS = 0x005 + CMR_CANID_RMS_OFFSET,     /**< @brief RMS motor position. */
    CMR_CANID_RMS_FAULTS = 0x00B + CMR_CANID_RMS_OFFSET,        /**< @brief RMS faults (pg 23). */
    CMR_CANID_RMS_TORQUE_DIAG = 0x00C + CMR_CANID_RMS_OFFSET,   /**< @brief RMS torque diagnostic data. */
    CMR_CANID_RMS_CURRENT_INFO = 0x006 + CMR_CANID_RMS_OFFSET,  /**< @brief RMS current info. */
    CMR_CANID_RMS_VOLTAGE_INFO = 0x007 + CMR_CANID_RMS_OFFSET,  /**< @brief RMS voltage info. */
    CMR_CANID_RMS_COMMAND = 0x020 + CMR_CANID_RMS_OFFSET,       /**< @brief RMS command. */
    CMR_CANID_RMS_PARAM_REQ = 0x021 + CMR_CANID_RMS_OFFSET,     /**< @brief RMS parameter request. */
    CMR_CANID_RMS_PARAM_RES = 0x022 + CMR_CANID_RMS_OFFSET,     /**< @brief RMS parameter response. */


    // BMS CAN Structs
    CMR_CANID_HVC_MIN_MAX_CELL_VOLTAGE = 0x310,                  /**< @brief HVC Max/Min Cell Voltage. */
    CMR_CANID_HVC_MIN_MAX_CELL_TEMPERATURE = 0x311,              /**< @brief HVC Max/Min Cell Temperature. */
    CMR_CANID_HVC_LOW_VOLTAGE = 0x303,                           /**< @brief HVC Low Voltage. */
    CMR_CANID_HVC_BRUSA_MSG = 0x528,                             /**< @brief HVC Brusa message. */

    CMR_CANID_HVC_BMB_0_STATUS_VOLTAGE = 0x380,                    /**< @brief HVC BMB Voltage: Message ID is BMB number << 1*/
    CMR_CANID_HVC_BMB_1_STATUS_VOLTAGE = 0x382,
    CMR_CANID_HVC_BMB_2_STATUS_VOLTAGE = 0x384,
    CMR_CANID_HVC_BMB_3_STATUS_VOLTAGE = 0x386,
    CMR_CANID_HVC_BMB_4_STATUS_VOLTAGE = 0x388,
    CMR_CANID_HVC_BMB_5_STATUS_VOLTAGE = 0x38A,
    CMR_CANID_HVC_BMB_6_STATUS_VOLTAGE = 0x38C,
    CMR_CANID_HVC_BMB_7_STATUS_VOLTAGE = 0x38E,
    CMR_CANID_HVC_BMB_8_STATUS_VOLTAGE = 0x390,
    CMR_CANID_HVC_BMB_9_STATUS_VOLTAGE = 0x392,
    CMR_CANID_HVC_BMB_10_STATUS_VOLTAGE = 0x394,
    CMR_CANID_HVC_BMB_11_STATUS_VOLTAGE = 0x396,
    CMR_CANID_HVC_BMB_12_STATUS_VOLTAGE = 0x398,
    CMR_CANID_HVC_BMB_13_STATUS_VOLTAGE = 0x39A,
    CMR_CANID_HVC_BMB_14_STATUS_VOLTAGE = 0x39C,
    CMR_CANID_HVC_BMB_15_STATUS_VOLTAGE = 0x39E,
    CMR_CANID_HVC_BMB_0_STATUS_TEMP = 0x381,                       /**< @brief HVC BMB Temperature: Message ID is BMB number << 1 + 1*/
    CMR_CANID_HVC_BMB_1_STATUS_TEMP = 0x383,
    CMR_CANID_HVC_BMB_2_STATUS_TEMP = 0x385,
    CMR_CANID_HVC_BMB_3_STATUS_TEMP = 0x387,
    CMR_CANID_HVC_BMB_4_STATUS_TEMP = 0x389,
    CMR_CANID_HVC_BMB_5_STATUS_TEMP = 0x38B,
    CMR_CANID_HVC_BMB_6_STATUS_TEMP = 0x38D,
    CMR_CANID_HVC_BMB_7_STATUS_TEMP = 0x38F,
    CMR_CANID_HVC_BMB_8_STATUS_TEMP = 0x391,
    CMR_CANID_HVC_BMB_9_STATUS_TEMP = 0x393,
    CMR_CANID_HVC_BMB_10_STATUS_TEMP = 0x395,
    CMR_CANID_HVC_BMB_11_STATUS_TEMP = 0x397,
    CMR_CANID_HVC_BMB_12_STATUS_TEMP = 0x399,
    CMR_CANID_HVC_BMB_13_STATUS_TEMP = 0x39B,
    CMR_CANID_HVC_BMB_14_STATUS_TEMP = 0x39D,
    CMR_CANID_HVC_BMB_15_STATUS_TEMP = 0x39F,

    CMR_CANID_SBG_STATUS_1 = 0x700,             /**< @brief SBG_ECAN_LOG_STATUS_01 */
    CMR_CANID_SBG_STATUS_2 = 0x701,             /**< @brief SBG_ECAN_LOG_STATUS_02 */
    CMR_CANID_SBG_STATUS_3 = 0x702,             /**< @brief SBG_ECAN_LOG_STATUS_03 */
    CMR_CANID_SBG_EKF_ORIENT = 0x722,           /**< @brief SBG_ECAN_LOG_EKF_EULER */
    CMR_CANID_SBG_EKF_POS = 0x724,              /**< @brief SBG_ECAN_LOG_EKF_POS */
    CMR_CANID_SBG_EKF_VEL = 0x727,              /**< @brief SBG_ECAN_LOG_EKF_VEL */
    CMR_CANID_SBG_IMU_ACCEL = 0x711,            /**< @brief SBG_ECAN_LOG_IMU_ACCEL */
    CMR_CANID_SBG_IMU_GYRO = 0x712,             /**< @brief SBG_ECAN_LOG_IMU_GYRO */
    CMR_CANID_SBG_BODY_VEL = 0x729,             /**< @brief SBG_ECAN_MSG_EKF_VEL_BODY */
    CMR_CANID_SBG_AUTOMOTIVE = 0x72A,           /**< @brief SBG_ECAN_MSG_AUTO_TRACK_SLIP_CURV */

    CMR_CANID_EMD_MEASUREMENT = 0x100,          /**< @brief EMD measurement for HV voltage/current. */
    CMR_CANID_EMD_MEASUREMENT_RETX = 0x401,     /**< @brief EMD measurement for HV voltage/current. */
    CMR_CANID_EMD_STATUS = 0x400,               /**< @brief EMD status. */

    CMR_IZZIE_LOADCELL = 0x7F0,                 /**< @brief IZZIE Amp load data. */
    CMR_CANID_CONTROLS_DEBUG_GLOBAl = 0x7E0,    /**< @brief control algo testing data. */
    CMR_CANID_CONTROLS_DEBUG_FR = 0x7E1,        /**< @brief control algo testing data. */
    CMR_CANID_CONTROLS_DEBUG_FL = 0x7E2,        /**< @brief control algo testing data. */
    CMR_CANID_CONTROLS_DEBUG_RR = 0x7E3,        /**< @brief control algo testing data. */
    CMR_CANID_CONTROLS_DEBUG_RL = 0x7E4,        /**< @brief control algo testing data. */
    CMR_CANID_CONTROLS_PID_IO = 0x7E5,        /**< @brief control algo testing data. */

    CMR_CANID_FRONT_SLIP_RATIOS = 0x7E8,
    CMR_CANID_REAR_SLIP_RATIOS = 0x7E9,
    CMR_CANID_FRONT_WHL_SETPOINTS = 0x7EA,
    CMR_CANID_REAR_WHL_SETPOINTS = 0x7EB,
    CMR_CANID_FRONT_WHL_VELS = 0x7EC,
    CMR_CANID_REAR_WHL_VELS = 0x7ED,

    CMR_CANID_CONTROLS_PID_INTERNALS1 = 0x7EE,
    CMR_CANID_CONTROLS_PID_INTERNALS2 = 0x7F1,

} cmr_canID_t;

#endif /* CMR_CAN_IDS_H */
>>>>>>> 501b577a
<|MERGE_RESOLUTION|>--- conflicted
+++ resolved
@@ -1,4 +1,3 @@
-<<<<<<< HEAD
 /**
  * @file can_ids.h
  * @brief Shared CAN ID definitions.
@@ -245,256 +244,6 @@
     CMR_CANID_CONTROLS_DEBUG_FL = 0x7E2,        /**< @brief control algo testing data. */
     CMR_CANID_CONTROLS_DEBUG_RR = 0x7E3,        /**< @brief control algo testing data. */
     CMR_CANID_CONTROLS_DEBUG_RL = 0x7E4,        /**< @brief control algo testing data. */
-    CMR_CANID_CONTROLS_PID = 0x7E5,        /**< @brief control algo testing data. */
-
-	CMR_CANID_DRS_CONTROLS = 0x29C, 				/**< @brief DRS Motor Controls. */
-} cmr_canID_t;
-
-#endif /* CMR_CAN_IDS_H */
-=======
-/**
- * @file can_ids.h
- * @brief Shared CAN ID definitions.
- *
- * @see http://cmr-linux.club.cc.cmu.edu/confluence/display/EN/CAN+ID+Structure
- *
- * @author Carnegie Mellon Racing
- */
-
-#ifndef CMR_CAN_IDS_H
-#define CMR_CAN_IDS_H
-
-/** @brief The RMS motor controller allows a configurable offset for
- *  all CAN message addresses. Ours is set to this value.
- */
-#define CMR_CANID_RMS_OFFSET    0x3A0
-
-/** @brief CAN IDs. */
-typedef enum {
-    CMR_CANID_HEARTBEAT_VSM = 0x101,    /**< @brief VSM heartbeat. */
-    CMR_CANID_HEARTBEAT_HVC = 0x102,    /**< @brief HVC heartbeat. */
-    CMR_CANID_HEARTBEAT_CDC = 0x103,    /**< @brief CDC heartbeat. */
-    CMR_CANID_HEARTBEAT_FSM = 0x104,    /**< @brief FSM heartbeat. */
-    CMR_CANID_HEARTBEAT_DIM = 0x105,    /**< @brief DIM heartbeat. */
-    CMR_CANID_HEARTBEAT_PTC = 0x106,    /**< @brief PTC heatbeart.*/
-
-    CMR_CANID_CDL_BROADCAST = 0x625,    /**< @brief CDL broadcast. */
-
-    CMR_CANID_VSM_STATUS = 0x110,               /**< @brief VSM status. */
-    CMR_CANID_VSM_SENSORS = 0x200,              /**< @brief VSM sensor data. */
-    CMR_CANID_VSM_LATCHED_STATUS = 0x510,       /**< @brief VSM latched status. */
-    CMR_CANID_VSM_POWER_DIAGNOSTICS = 0x530,    /**< @brief VSM power diagnostics. */
-
-    CMR_CANID_HVC_COMMAND = 0x130,              /**< @brief HVC command, sent by VSM. */
-    CMR_CANID_HVC_PACK_VOLTAGE = 0x301,         /**< @brief HVC pack voltage. */
-    CMR_CANID_HVC_MINMAX_CELL_VOLTAGE = 0x310,  /**< @brief HVC pack min and max cell voltages*/
-    CMR_CANID_HVC_MINMAX_CELL_TEMPS = 0x311,    /**< @brief HVC pack min and max cell temps. */
-    CMR_CANID_HVC_PACK_CURRENT = 0x302,         /**< @brief HVC pack current. */
-
-    CMR_CANID_CDC_WHEEL_SPEEDS = 0x132,         /**< @brief CDC (19e) wheel speeds. */
-    CMR_CANID_CDC_SOLENOID_PTC = 0x142,         /**< @brief CDC (19e) brake solenoid command. */
-    CMR_CANID_CDC_MOTOR_DATA = 0x152,           /**< @brief CDC (19e) motor data. */
-    CMR_CANID_CDC_MOTOR_PHASES = 0x172,         /**< @brief CDC (19e) motor phase currents. */
-    CMR_CANID_CDC_IMU_ACCEL = 0x162,            /**< @brief CDC (19e) IMU accelerations. */
-    CMR_CANID_CDC_MOTOR_FAULTS = 0x502,         /**< @brief CDC (19e) motor faults. */
-    CMR_CANID_CDC_MOTOR_TEMPS = 0x512,          /**< @brief CDC (19e) motor temperatures. */
-
-    CMR_CANID_CDC_WHEEL_SPEED_FEEDBACK = 0x232,     /**< @brief CDC (20e) actual wheel speeds. */
-    CMR_CANID_CDC_WHEEL_SPEED_SETPOINT = 0x252,     /**< @brief CDC (20e) setpoint wheel speeds. */
-    CMR_CANID_CDC_WHEEL_TORQUE_FEEDBACK = 0x262,    /**< @brief CDC (20e) actual wheel torques. */
-    CMR_CANID_CDC_WHEEL_TORQUE_SETPOINT = 0x272,    /**< @brief CDC (20e) setpoint wheel torques. */
-    CMR_CANID_CDC_POSE_POSITION = 0x282,            /**< @brief CDC (20e) lat/lon real car position. */
-    CMR_CANID_CDC_POSE_ORIENTATION = 0x292,         /**< @brief CDC (20e) roll/pitch/yaw real car position. */
-    CMR_CANID_CDC_POSE_VELOCITY = 0x2A2,            /**< @brief CDC (20e) real car velocity. */
-    CMR_CANID_CDC_POSE_ACCELERATION = 0x2B2,        /**< @brief CDC (20e) real car acceleration. */
-    CMR_CANID_CDC_RTC_DATA_OUT = 0x6A2,             /**< @brief CDC RTC data. */
-    CMR_CANID_CDC_RTC_DATA_IN = 0x6B2,              /**< @brief CDC RTC data. */
-
-    CMR_CANID_FSM_DATA = 0x133,                 /**< @brief FSM data. */
-    CMR_CANID_FSM_PEDALS_ADC = 0x533,           /**< @brief FSM raw pedal positions. */
-    CMR_CANID_FSM_SENSORS_ADC = 0x543,          /**< @brief FSM raw sensors. */
-    CMR_CANID_FSM_POWER_DIAGNOSTICS = 0x553,    /**< @brief FSM power diagnostics. */
-    CMR_CANID_SS_STATUS = 0x554,               /**< @brief Safety Circuit status. */
-
-    CMR_CANID_PTC_LOOP_TEMPS_A = 0x224,        /**< @brief PTC (fan board) cooling loop temps. */
-    CMR_CANID_PTC_LOOP_TEMPS_B = 0x234,        /**< @brief PTC (fan board) cooling loop temps. */
-    CMR_CANID_PTC_LOOP_TEMPS_C = 0x244,        /**< @brief PTC (fan board) cooling loop temps. */
-    CMR_CANID_PTC_FANS_PUMPS_STATUS = 0x314,   /**< @brief PTC (fan board) fans status */
-    CMR_CANID_PTC_POWER_DIAGNOSTICS = 0x534,   /**< @brief PTC (fan board) power diagnostics. */
-
-    CMR_CANID_DIM_REQUEST = 0x235,              /**< @brief DIM state/gear request. */
-    CMR_CANID_DIM_POWER_DIAGNOSTICS = 0x535,    /**< @brief DIM power diagnostics. */
-    CMR_CANID_DIM_TEXT_WRITE = 0x525,           /**< @brief DIM write command for sending text. */
-    CMR_CANID_DIM_ACTIONS = 0x515,              /**< @brief DIM action buttons pressed status and regen percentage. */
-
-    /** @Note: The following CAN IDs are used for the dim-cdc driver configuration system.
-     * If you wish to modify these, you must maintain the invariant that the number of config
-     * packets is correct and the config packets are in the correct order with dim config packets
-     * first and then cdc config packets in ascending order. This is imperative to maintaining 
-     * code modularity :)
-    */
-    num_config_packets = 5,                     /**< @brief in the enum but actually just a count of num of packets. */ 
-    CMR_CANID_DIM_CONFIG0_DRV0 = 0x600,         /**< @brief DIM config request */
-    CMR_CANID_DIM_CONFIG1_DRV0,                 /**< @brief DIM config request */
-    CMR_CANID_DIM_CONFIG2_DRV0,                 /**< @brief DIM config request */
-    CMR_CANID_DIM_CONFIG3_DRV0,                 /**< @brief DIM config request */
-    CMR_CANID_DIM_CONFIG4_DRV0,                 /**< @brief DIM config request */
-    CMR_CANID_CDC_CONFIG0_DRV0,                 /**< @brief CDC config request */
-    CMR_CANID_CDC_CONFIG1_DRV0,                 /**< @brief CDC config request */
-    CMR_CANID_CDC_CONFIG2_DRV0,                 /**< @brief CDC config request */
-    CMR_CANID_CDC_CONFIG3_DRV0,                 /**< @brief CDC config request */
-    CMR_CANID_CDC_CONFIG4_DRV0,                 /**< @brief CDC config request */
-    CMR_CANID_DIM_CONFIG0_DRV1,                 /**< @brief DIM config request */
-    CMR_CANID_DIM_CONFIG1_DRV1,                 /**< @brief DIM config request */
-    CMR_CANID_DIM_CONFIG2_DRV1,                 /**< @brief DIM config request */
-    CMR_CANID_DIM_CONFIG3_DRV1,                 /**< @brief DIM config request */
-    CMR_CANID_DIM_CONFIG4_DRV1,                 /**< @brief DIM config request */
-    CMR_CANID_CDC_CONFIG0_DRV1,                 /**< @brief CDC config request */
-    CMR_CANID_CDC_CONFIG1_DRV1,                 /**< @brief CDC config request */
-    CMR_CANID_CDC_CONFIG2_DRV1,                 /**< @brief CDC config request */
-    CMR_CANID_CDC_CONFIG3_DRV1,                 /**< @brief CDC config request */
-    CMR_CANID_CDC_CONFIG4_DRV1,                 /**< @brief CDC config request */
-    CMR_CANID_DIM_CONFIG0_DRV2,                 /**< @brief DIM config request */
-    CMR_CANID_DIM_CONFIG1_DRV2,                 /**< @brief DIM config request */
-    CMR_CANID_DIM_CONFIG2_DRV2,                 /**< @brief DIM config request */
-    CMR_CANID_DIM_CONFIG3_DRV2,                 /**< @brief DIM config request */
-    CMR_CANID_DIM_CONFIG4_DRV2,                 /**< @brief DIM config request */
-    CMR_CANID_CDC_CONFIG0_DRV2,                 /**< @brief CDC config request */
-    CMR_CANID_CDC_CONFIG1_DRV2,                 /**< @brief CDC config request */
-    CMR_CANID_CDC_CONFIG2_DRV2,                 /**< @brief CDC config request */
-    CMR_CANID_CDC_CONFIG3_DRV2,                 /**< @brief CDC config request */
-    CMR_CANID_CDC_CONFIG4_DRV2,                 /**< @brief CDC config request */
-    CMR_CANID_DIM_CONFIG0_DRV3,                 /**< @brief DIM config request */
-    CMR_CANID_DIM_CONFIG1_DRV3,                 /**< @brief DIM config request */
-    CMR_CANID_DIM_CONFIG2_DRV3,                 /**< @brief DIM config request */
-    CMR_CANID_DIM_CONFIG3_DRV3,                 /**< @brief DIM config request */
-    CMR_CANID_DIM_CONFIG4_DRV3,                 /**< @brief DIM config request */
-    CMR_CANID_CDC_CONFIG0_DRV3,                 /**< @brief CDC config request */
-    CMR_CANID_CDC_CONFIG1_DRV3,                 /**< @brief CDC config request */
-    CMR_CANID_CDC_CONFIG2_DRV3,                 /**< @brief CDC config request */
-    CMR_CANID_CDC_CONFIG3_DRV3,                 /**< @brief CDC config request */
-    CMR_CANID_CDC_CONFIG4_DRV3,                 /**< @brief CDC config request */
-    CMR_CANID_DIM_CONFIG0_DRV4,                 /**< @brief DIM config request */
-    CMR_CANID_DIM_CONFIG1_DRV4,                 /**< @brief DIM config request */
-    CMR_CANID_DIM_CONFIG2_DRV4,                 /**< @brief DIM config request */
-    CMR_CANID_DIM_CONFIG3_DRV4,                 /**< @brief DIM config request */
-    CMR_CANID_DIM_CONFIG4_DRV4,                 /**< @brief DIM config request */
-    CMR_CANID_CDC_CONFIG0_DRV4,                 /**< @brief CDC config request */
-    CMR_CANID_CDC_CONFIG1_DRV4,                 /**< @brief CDC config request */
-    CMR_CANID_CDC_CONFIG2_DRV4,                 /**< @brief CDC config request */
-    CMR_CANID_CDC_CONFIG3_DRV4,                 /**< @brief CDC config request */
-    CMR_CANID_CDC_CONFIG4_DRV4,                 /**< @brief CDC config request */
-    CMR_CANID_DIM_CONFIG0_DRV5,                 /**< @brief DIM config request */
-    CMR_CANID_DIM_CONFIG1_DRV5,                 /**< @brief DIM config request */
-    CMR_CANID_DIM_CONFIG2_DRV5,                 /**< @brief DIM config request */
-    CMR_CANID_DIM_CONFIG3_DRV5,                 /**< @brief DIM config request */
-    CMR_CANID_DIM_CONFIG4_DRV5,                 /**< @brief DIM config request */
-    CMR_CANID_CDC_CONFIG0_DRV5,                 /**< @brief CDC config request */
-    CMR_CANID_CDC_CONFIG1_DRV5,                 /**< @brief CDC config request */
-    CMR_CANID_CDC_CONFIG2_DRV5,                 /**< @brief CDC config request */
-    CMR_CANID_CDC_CONFIG3_DRV5,                 /**< @brief CDC config request */
-    CMR_CANID_CDC_CONFIG4_DRV5,                 /**< @brief CDC config request */
-
-
-    CMR_CANID_AFC0_FAN_STATUS = 0x236,          /**< @brief AFC 0 fan status. */
-    CMR_CANID_AFC0_DRIVER_TEMPS = 0x536,        /**< @brief AFC 0 temperatures. */
-    CMR_CANID_AFC0_POWER_DIAGNOSTICS = 0x546,   /**< @brief AFC 0 power diagnostics. */
-
-    CMR_CANID_AFC1_FAN_STATUS = 0x237,          /**< @brief AFC 1 fan status. */
-    CMR_CANID_AFC1_DRIVER_TEMPS = 0x537,        /**< @brief AFC 1 temperatures. */
-    CMR_CANID_AFC1_POWER_DIAGNOSTICS = 0x547,   /**< @brief AFC 1 power diagnostics. */
-
-    CMR_CANID_DRS_STATE = 0x52C,                /**< @brief DRS state values.*/
-
-    CMR_CANID_AMK_1_ACT_1 = 0x283,              /**< @brief AMK Inverter 1 actual values 1.*/
-    CMR_CANID_AMK_1_ACT_2 = 0x285,              /**< @brief AMK Inverter 1 actual values 2.*/
-    CMR_CANID_AMK_1_SETPOINTS = 0x184,          /**< @brief AMK Inverter 1 setpoints.*/
-
-    CMR_CANID_AMK_2_ACT_1 = 0x284,              /**< @brief AMK Inverter 2 actual values 1.*/
-    CMR_CANID_AMK_2_ACT_2 = 0x286,              /**< @brief AMK Inverter 2 actual values 2.*/
-    CMR_CANID_AMK_2_SETPOINTS = 0x185,          /**< @brief AMK Inverter 2 setpoints.*/
-
-    CMR_CANID_AMK_3_ACT_1 = 0x287,              /**< @brief AMK Inverter 3 actual values 1.*/
-    CMR_CANID_AMK_3_ACT_2 = 0x289,              /**< @brief AMK Inverter 3 actual values 2.*/
-    CMR_CANID_AMK_3_SETPOINTS = 0x188,          /**< @brief AMK Inverter 3 setpoints.*/
-
-    CMR_CANID_AMK_4_ACT_1 = 0x288,              /**< @brief AMK Inverter 4 actual values 1.*/
-    CMR_CANID_AMK_4_ACT_2 = 0x28A,              /**< @brief AMK Inverter 4 actual values 2.*/
-    CMR_CANID_AMK_4_SETPOINTS = 0x189,          /**< @brief AMK Inverter 4 setpoints.*/
-
-    CMR_CANID_RMS_TEMPA = 0x000 + CMR_CANID_RMS_OFFSET,         /**< @brief RMS temp set A. */
-    CMR_CANID_RMS_TEMPB = 0x001 + CMR_CANID_RMS_OFFSET,         /**< @brief RMS temp set B. */
-    CMR_CANID_RMS_TEMPC = 0x002 + CMR_CANID_RMS_OFFSET,         /**< @brief RMS temp set C. */
-    CMR_CANID_RMS_MOTOR_POS = 0x005 + CMR_CANID_RMS_OFFSET,     /**< @brief RMS motor position. */
-    CMR_CANID_RMS_FAULTS = 0x00B + CMR_CANID_RMS_OFFSET,        /**< @brief RMS faults (pg 23). */
-    CMR_CANID_RMS_TORQUE_DIAG = 0x00C + CMR_CANID_RMS_OFFSET,   /**< @brief RMS torque diagnostic data. */
-    CMR_CANID_RMS_CURRENT_INFO = 0x006 + CMR_CANID_RMS_OFFSET,  /**< @brief RMS current info. */
-    CMR_CANID_RMS_VOLTAGE_INFO = 0x007 + CMR_CANID_RMS_OFFSET,  /**< @brief RMS voltage info. */
-    CMR_CANID_RMS_COMMAND = 0x020 + CMR_CANID_RMS_OFFSET,       /**< @brief RMS command. */
-    CMR_CANID_RMS_PARAM_REQ = 0x021 + CMR_CANID_RMS_OFFSET,     /**< @brief RMS parameter request. */
-    CMR_CANID_RMS_PARAM_RES = 0x022 + CMR_CANID_RMS_OFFSET,     /**< @brief RMS parameter response. */
-
-
-    // BMS CAN Structs
-    CMR_CANID_HVC_MIN_MAX_CELL_VOLTAGE = 0x310,                  /**< @brief HVC Max/Min Cell Voltage. */
-    CMR_CANID_HVC_MIN_MAX_CELL_TEMPERATURE = 0x311,              /**< @brief HVC Max/Min Cell Temperature. */
-    CMR_CANID_HVC_LOW_VOLTAGE = 0x303,                           /**< @brief HVC Low Voltage. */
-    CMR_CANID_HVC_BRUSA_MSG = 0x528,                             /**< @brief HVC Brusa message. */
-
-    CMR_CANID_HVC_BMB_0_STATUS_VOLTAGE = 0x380,                    /**< @brief HVC BMB Voltage: Message ID is BMB number << 1*/
-    CMR_CANID_HVC_BMB_1_STATUS_VOLTAGE = 0x382,
-    CMR_CANID_HVC_BMB_2_STATUS_VOLTAGE = 0x384,
-    CMR_CANID_HVC_BMB_3_STATUS_VOLTAGE = 0x386,
-    CMR_CANID_HVC_BMB_4_STATUS_VOLTAGE = 0x388,
-    CMR_CANID_HVC_BMB_5_STATUS_VOLTAGE = 0x38A,
-    CMR_CANID_HVC_BMB_6_STATUS_VOLTAGE = 0x38C,
-    CMR_CANID_HVC_BMB_7_STATUS_VOLTAGE = 0x38E,
-    CMR_CANID_HVC_BMB_8_STATUS_VOLTAGE = 0x390,
-    CMR_CANID_HVC_BMB_9_STATUS_VOLTAGE = 0x392,
-    CMR_CANID_HVC_BMB_10_STATUS_VOLTAGE = 0x394,
-    CMR_CANID_HVC_BMB_11_STATUS_VOLTAGE = 0x396,
-    CMR_CANID_HVC_BMB_12_STATUS_VOLTAGE = 0x398,
-    CMR_CANID_HVC_BMB_13_STATUS_VOLTAGE = 0x39A,
-    CMR_CANID_HVC_BMB_14_STATUS_VOLTAGE = 0x39C,
-    CMR_CANID_HVC_BMB_15_STATUS_VOLTAGE = 0x39E,
-    CMR_CANID_HVC_BMB_0_STATUS_TEMP = 0x381,                       /**< @brief HVC BMB Temperature: Message ID is BMB number << 1 + 1*/
-    CMR_CANID_HVC_BMB_1_STATUS_TEMP = 0x383,
-    CMR_CANID_HVC_BMB_2_STATUS_TEMP = 0x385,
-    CMR_CANID_HVC_BMB_3_STATUS_TEMP = 0x387,
-    CMR_CANID_HVC_BMB_4_STATUS_TEMP = 0x389,
-    CMR_CANID_HVC_BMB_5_STATUS_TEMP = 0x38B,
-    CMR_CANID_HVC_BMB_6_STATUS_TEMP = 0x38D,
-    CMR_CANID_HVC_BMB_7_STATUS_TEMP = 0x38F,
-    CMR_CANID_HVC_BMB_8_STATUS_TEMP = 0x391,
-    CMR_CANID_HVC_BMB_9_STATUS_TEMP = 0x393,
-    CMR_CANID_HVC_BMB_10_STATUS_TEMP = 0x395,
-    CMR_CANID_HVC_BMB_11_STATUS_TEMP = 0x397,
-    CMR_CANID_HVC_BMB_12_STATUS_TEMP = 0x399,
-    CMR_CANID_HVC_BMB_13_STATUS_TEMP = 0x39B,
-    CMR_CANID_HVC_BMB_14_STATUS_TEMP = 0x39D,
-    CMR_CANID_HVC_BMB_15_STATUS_TEMP = 0x39F,
-
-    CMR_CANID_SBG_STATUS_1 = 0x700,             /**< @brief SBG_ECAN_LOG_STATUS_01 */
-    CMR_CANID_SBG_STATUS_2 = 0x701,             /**< @brief SBG_ECAN_LOG_STATUS_02 */
-    CMR_CANID_SBG_STATUS_3 = 0x702,             /**< @brief SBG_ECAN_LOG_STATUS_03 */
-    CMR_CANID_SBG_EKF_ORIENT = 0x722,           /**< @brief SBG_ECAN_LOG_EKF_EULER */
-    CMR_CANID_SBG_EKF_POS = 0x724,              /**< @brief SBG_ECAN_LOG_EKF_POS */
-    CMR_CANID_SBG_EKF_VEL = 0x727,              /**< @brief SBG_ECAN_LOG_EKF_VEL */
-    CMR_CANID_SBG_IMU_ACCEL = 0x711,            /**< @brief SBG_ECAN_LOG_IMU_ACCEL */
-    CMR_CANID_SBG_IMU_GYRO = 0x712,             /**< @brief SBG_ECAN_LOG_IMU_GYRO */
-    CMR_CANID_SBG_BODY_VEL = 0x729,             /**< @brief SBG_ECAN_MSG_EKF_VEL_BODY */
-    CMR_CANID_SBG_AUTOMOTIVE = 0x72A,           /**< @brief SBG_ECAN_MSG_AUTO_TRACK_SLIP_CURV */
-
-    CMR_CANID_EMD_MEASUREMENT = 0x100,          /**< @brief EMD measurement for HV voltage/current. */
-    CMR_CANID_EMD_MEASUREMENT_RETX = 0x401,     /**< @brief EMD measurement for HV voltage/current. */
-    CMR_CANID_EMD_STATUS = 0x400,               /**< @brief EMD status. */
-
-    CMR_IZZIE_LOADCELL = 0x7F0,                 /**< @brief IZZIE Amp load data. */
-    CMR_CANID_CONTROLS_DEBUG_GLOBAl = 0x7E0,    /**< @brief control algo testing data. */
-    CMR_CANID_CONTROLS_DEBUG_FR = 0x7E1,        /**< @brief control algo testing data. */
-    CMR_CANID_CONTROLS_DEBUG_FL = 0x7E2,        /**< @brief control algo testing data. */
-    CMR_CANID_CONTROLS_DEBUG_RR = 0x7E3,        /**< @brief control algo testing data. */
-    CMR_CANID_CONTROLS_DEBUG_RL = 0x7E4,        /**< @brief control algo testing data. */
     CMR_CANID_CONTROLS_PID_IO = 0x7E5,        /**< @brief control algo testing data. */
 
     CMR_CANID_FRONT_SLIP_RATIOS = 0x7E8,
@@ -507,7 +256,7 @@
     CMR_CANID_CONTROLS_PID_INTERNALS1 = 0x7EE,
     CMR_CANID_CONTROLS_PID_INTERNALS2 = 0x7F1,
 
+	CMR_CANID_DRS_CONTROLS = 0x29C, 				/**< @brief DRS Motor Controls. */
 } cmr_canID_t;
 
-#endif /* CMR_CAN_IDS_H */
->>>>>>> 501b577a
+#endif /* CMR_CAN_IDS_H */