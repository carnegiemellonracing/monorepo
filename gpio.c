/**
 * @file gpio.c
 * @brief Board-specific GPIO interface.
 *
 * @author Carnegie Mellon Racing
 */

#include <stm32f4xx_hal.h>  // HAL interface
#include <FreeRTOS.h>   // configASSERT()

#include <CMR/gpio.h>   // GPIO interface

#include "gpio.h"   // Interface to implement

/**
 * @brief Board-specific pin configuration.
 *
 * Replace/add more pin configurations here as appropriate. Each enumeration
 * value of `gpio_t` should get a configuration.
 *
 * @see `stm32f4xx_hal_gpio.h` for various initialization values.
 */
static const cmr_gpioPinConfig_t gpioPinConfigs[GPIO_LEN] = {
    [GPIO_LED_STATUS] = {
        .port = GPIOC,
        .init = {
            .Pin = GPIO_PIN_8,
            .Mode = GPIO_MODE_OUTPUT_PP,
            .Pull = GPIO_NOPULL,
            .Speed = GPIO_SPEED_FREQ_LOW
        }
    },
    [GPIO_BRAKELIGHT] = {
        .port = GPIOA,
        .init = {
            .Pin = GPIO_PIN_6,
            .Mode = GPIO_MODE_OUTPUT_PP,
            .Pull = GPIO_NOPULL,
            .Speed = GPIO_SPEED_FREQ_LOW
        }
    },
<<<<<<< HEAD
=======
    [GPIO_PUMP] = {
        .port = GPIOC,
        .init = {
            .Pin = GPIO_PIN_5,
            .Mode = GPIO_MODE_OUTPUT_PP,
            .Pull = GPIO_NOPULL,
            .Speed = GPIO_SPEED_FREQ_LOW
        } 
    },
    [GPIO_FAN] = {
        .port = GPIOA,
        .init = {
            .Pin = GPIO_PIN_8,
            .Mode = GPIO_MODE_OUTPUT_PP,
            .Pull = GPIO_NOPULL,
            .Speed = GPIO_SPEED_FREQ_LOW
        } 
    },
>>>>>>> 5718d21a
    [GPIO_FAN_ENABLE] = {
        .port = GPIOA,
        .init = {
            .Pin = GPIO_PIN_9,
            .Mode = GPIO_MODE_OUTPUT_PP,
            .Pull = GPIO_NOPULL,
            .Speed = GPIO_SPEED_FREQ_LOW
        }
<<<<<<< HEAD
=======
    },
    [GPIO_BRAKE_DISCON] = {
        .port = GPIOA,
        .init = {
            .Pin = GPIO_PIN_10,
            .Mode = GPIO_MODE_OUTPUT_PP,
            .Pull = GPIO_NOPULL,
            .Speed = GPIO_SPEED_FREQ_LOW
        } 
>>>>>>> 5718d21a
    }
};

/**
 * @brief Initializes the GPIO interface.
 */
void gpioInit(void) {
    cmr_gpioPinInit(
        gpioPinConfigs, sizeof(gpioPinConfigs) / sizeof(gpioPinConfigs[0])
    );
}
<|MERGE_RESOLUTION|>--- conflicted
+++ resolved
@@ -39,8 +39,6 @@
             .Speed = GPIO_SPEED_FREQ_LOW
         }
     },
-<<<<<<< HEAD
-=======
     [GPIO_PUMP] = {
         .port = GPIOC,
         .init = {
@@ -48,7 +46,7 @@
             .Mode = GPIO_MODE_OUTPUT_PP,
             .Pull = GPIO_NOPULL,
             .Speed = GPIO_SPEED_FREQ_LOW
-        } 
+        }
     },
     [GPIO_FAN] = {
         .port = GPIOA,
@@ -57,9 +55,8 @@
             .Mode = GPIO_MODE_OUTPUT_PP,
             .Pull = GPIO_NOPULL,
             .Speed = GPIO_SPEED_FREQ_LOW
-        } 
+        }
     },
->>>>>>> 5718d21a
     [GPIO_FAN_ENABLE] = {
         .port = GPIOA,
         .init = {
@@ -68,8 +65,6 @@
             .Pull = GPIO_NOPULL,
             .Speed = GPIO_SPEED_FREQ_LOW
         }
-<<<<<<< HEAD
-=======
     },
     [GPIO_BRAKE_DISCON] = {
         .port = GPIOA,
@@ -78,8 +73,7 @@
             .Mode = GPIO_MODE_OUTPUT_PP,
             .Pull = GPIO_NOPULL,
             .Speed = GPIO_SPEED_FREQ_LOW
-        } 
->>>>>>> 5718d21a
+        }
     }
 };
 
