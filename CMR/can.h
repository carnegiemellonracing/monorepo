/**
 * @file can.h
 * @brief Controller Area Network interface.
 *
 * @author Carnegie Mellon Racing
 */

#ifndef CMR_CAN_H
#define CMR_CAN_H

<<<<<<< HEAD
#include "platform.h"  // HAL_CAN_MODULE_ENABLED,
                       // CAN_HandleTypeDef, CAN_TypeDef
=======
#include "platform.h"       // HAL_CAN_MODULE_ENABLED,
                            // CAN_HandleTypeDef, CAN_TypeDef
>>>>>>> 85f840f2

#ifdef HAL_CAN_MODULE_ENABLED

#include <stdbool.h>
#include <stdint.h>

#include <FreeRTOS.h>   // FreeRTOS interface
#include <semphr.h>     // Semaphore interface

#include "tasks.h"      // Task interface

#include <CMR/can_types.h>  // cmr_canError_t, cmr_canWarn_t

/** @brief Number of CAN filter banks allocated for each interface. */
#define CMR_CAN_FILTERBANKS 14

/** @brief CAN bit rate enumeration. */
typedef enum {
    CMR_CAN_BITRATE_250K = 0,   /**< @brief 250 kbit/s. */
    CMR_CAN_BITRATE_500K,       /**< @brief 500 kbit/s. */
    CMR_CAN_BITRATE_1M          /**< @brief 1 Mbit/s. */
} cmr_canBitRate_t;

/** @brief Periodic message reception metadata. */
typedef struct {
    const uint16_t canID;       /**< @brief Associated CAN ID. */

    /** @brief Threshold period for timeout warning, in milliseconds. */
    const TickType_t timeoutWarn_ms;

    /** @brief Heartbeat flag to set upon exceeding timeout warning threshold. */
    const cmr_canWarn_t warnFlag;

    /** @brief Threshold period for timeout error, in milliseconds. */
    const TickType_t timeoutError_ms;

    /** @brief Heartbeat flag to set upon exceeding timeout error threshold. */
    const cmr_canError_t errorFlag;

    /** @brief Last receive timestamp, in milliseconds. */
    volatile TickType_t lastReceived_ms;

    /** @brief Raw message payload. */
    volatile uint8_t payload[8];
} cmr_canRXMeta_t;

int cmr_canRXMetaTimeoutWarn(const cmr_canRXMeta_t *meta, TickType_t now_ms);
int cmr_canRXMetaTimeoutError(const cmr_canRXMeta_t *meta, TickType_t now_ms);

/**
 * @brief Represents a CAN interface.
 *
 * @note The contents of this struct are opaque to the library consumer.
 */
typedef struct cmr_can cmr_can_t;

typedef void (*cmr_canRXCallback_t)(
    cmr_can_t *can, uint16_t canID, const void *data, size_t dataLen
);

struct cmr_can {
    CAN_HandleTypeDef handle;       /**< @brief HAL CAN handle. */
    SemaphoreHandle_t txSem;        /**< @brief Transmit counting semaphore. */
    StaticSemaphore_t txSemBuf;     /**< @brief Transmit semaphore buffer. */

    /** @brief Metadata for periodic messages to receive. */
    cmr_canRXMeta_t *rxMeta;

    /** @brief Number of periodic receive messages. */
    size_t rxMetaLen;

    /** @brief Callback for other messages received, or `NULL` to ignore. */
    cmr_canRXCallback_t rxCallback;
};

void cmr_canInit(
    cmr_can_t *can, CAN_TypeDef *instance,
    cmr_canBitRate_t bitRate,
    cmr_canRXMeta_t *rxMeta, size_t rxMetaLen,
    cmr_canRXCallback_t rxCallback,
    GPIO_TypeDef *rxPort, uint16_t rxPin,
    GPIO_TypeDef *txPort, uint16_t txPin,
    bool has_hse_clock
);

/**
 * @brief Represents a CAN filter's configuration.
 */
typedef struct {
    bool isMask;        /**< @brief `true` to mask; `false` to whitelist. */

    /**
     * @brief The CAN receive FIFO to configure (one of `CAN_RX_FIFOx` from
     * `stm32f4xx_hal_can.h`).
     */
    uint32_t rxFIFO;

    /**
     * @brief The associated IDs.
     *
     * When `isMask` is `false`, this is a list of IDs to whitelist. A message
     * with an ID equal to at least one of the IDs will be accepted into the
     * specified FIFO; otherwise, it is ignored.
     *
     * Otherwise, when `isMask` is `true`, the first half of this array are IDs,
     * and the second half selects bits from the ID to match (set means "match";
     * clear means "don't care").
     *
     * Thus, an incoming message with ID "msg_id" is checked against each mask:
     *
     *      (msg_id & ids[2] == ids[0] & ids[2]) ||
     *      (msg_id & ids[3] == ids[1] & ids[3])
     *
     * If the above condition is true, the message is accepted into the
     * specified FIFO; otherwise, it is ignored.
     */
    uint16_t ids[4];
} cmr_canFilter_t;

void cmr_canFilter(
    cmr_can_t *can, const cmr_canFilter_t *filters, size_t filtersLen
);

int cmr_canTX(
    cmr_can_t *can,
    uint16_t id, const void *data, size_t len,
    TickType_t timeout
);

void cmr_canFieldEnable(uint8_t *field, const void *value, size_t len);
void cmr_canFieldDisable(uint8_t *field, const void *value, size_t len);
uint32_t cmr_canGPIOAF(CAN_TypeDef *instance, GPIO_TypeDef *port);
void cmr_canFilter(cmr_can_t *can, const cmr_canFilter_t *filters, size_t filtersLen);

/* Platform-specific external dependencies (don't expose to application code) */
extern uint32_t _platform_canGPIOAF(CAN_TypeDef *instance, GPIO_TypeDef *port);
extern void _platform_canFilter(cmr_can_t *can, const cmr_canFilter_t *filters, size_t filtersLen);
extern void _platform_canInit(
    cmr_can_t *can, CAN_TypeDef *instance,
    cmr_canRXMeta_t *rxMeta, size_t rxMetaLen,
    cmr_canRXCallback_t rxCallback,
    GPIO_TypeDef *rxPort, uint16_t rxPin,
    GPIO_TypeDef *txPort, uint16_t txPin
);

#endif /* HAL_CAN_MODULE_ENABLED */

#endif /* CMR_CAN_H */
<|MERGE_RESOLUTION|>--- conflicted
+++ resolved
@@ -8,13 +8,8 @@
 #ifndef CMR_CAN_H
 #define CMR_CAN_H
 
-<<<<<<< HEAD
-#include "platform.h"  // HAL_CAN_MODULE_ENABLED,
-                       // CAN_HandleTypeDef, CAN_TypeDef
-=======
 #include "platform.h"       // HAL_CAN_MODULE_ENABLED,
                             // CAN_HandleTypeDef, CAN_TypeDef
->>>>>>> 85f840f2
 
 #ifdef HAL_CAN_MODULE_ENABLED
 
@@ -96,8 +91,7 @@
     cmr_canRXMeta_t *rxMeta, size_t rxMetaLen,
     cmr_canRXCallback_t rxCallback,
     GPIO_TypeDef *rxPort, uint16_t rxPin,
-    GPIO_TypeDef *txPort, uint16_t txPin,
-    bool has_hse_clock
+    GPIO_TypeDef *txPort, uint16_t txPin
 );
 
 /**
