/**
 * @file can.c
 * @brief Board-specific CAN implementation.
 *
 * Adding a new periodic message struct:
 *
 * 1. Add the corresponding index to the `canRX_t` enum in `can.h`.
 * 2. Add a configuration entry in `canRXMeta` at that index.
 * 3. Access the message using `canRXMeta[index]`.
 *
 * @author Carnegie Mellon Racing
 */

#include <string.h>     // memcpy()

#include <CMR/tasks.h>  // Task interface

#include "can.h"    // Interface to implement
#include "adc.h"    // adcVSense, adcISense


/**
 * @brief CAN periodic message receive metadata
 *
 * @note Indexed by `canRX_t`.
 */
cmr_canRXMeta_t canRXMeta[] = {
    // XXX Edit this to include the appropriate periodic messages.
    [CANRX_HEARTBEAT_VSM] = {
        .canID = CMR_CANID_HEARTBEAT_VSM,
        .timeoutError_ms = 50,
        .timeoutWarn_ms = 25
    }
};

/** @brief Primary CAN interface. */
static cmr_can_t can;

/** @brief CAN 10 Hz TX priority. */
static const uint32_t canTX10Hz_priority = 3;

/** @brief CAN 10 Hz TX period (milliseconds). */
static const TickType_t canTX10Hz_period_ms = 100;

/** @brief CAN 10 Hz TX task. */
static cmr_task_t canTX10Hz_task;

/**
 * @brief Task for sending CAN messages at 10 Hz.
 *
 * @param pvParameters Ignored.
 *
 * @return Does not return.
 */
static void canTX10Hz(void *pvParameters) {
    (void) pvParameters;    // Placate compiler.

    TickType_t lastWakeTime = xTaskGetTickCount();
    while (1) {
        // XXX Replace with an appropriate message.
        cmr_canDIMPowerDiagnostics_t msg = {
            .busVoltage_mV = adcRead(ADC_VSENSE),
            .busCurrent_mA = adcRead(ADC_ISENSE)
        };

        // XXX Replace with an appropriate ID and timeout.
        canTX(
            CMR_CANID_DIM_POWER_DIAGNOSTICS,
            &msg,
            sizeof(msg),
            canTX10Hz_period_ms
        );

<<<<<<< HEAD
        if (DIM_requested_state != VSM_state) {
            cmr_canDIMRequest_t dim_request_msg = {
                .requestedState = DIM_requested_state,
                .requestedGear = 0
            };
            canTX(
                CMR_CANID_DIM_REQUEST,
                &dim_request_msg,
                sizeof(dim_request_msg),
                canTX10HzPeriod_ms
            );
        }

        vTaskDelayUntil(&lastWakeTime, canTX10HzPeriod_ms);
=======
        vTaskDelayUntil(&lastWakeTime, canTX10Hz_period_ms);
>>>>>>> ca5c9439
    }
}

/** @brief CAN 100 Hz TX priority. */
static const uint32_t canTX100Hz_priority = 5;

/** @brief CAN 100 Hz TX period (milliseconds). */
static const TickType_t canTX100Hz_period_ms = 10;

/** @brief CAN 100 Hz TX task. */
static cmr_task_t canTX100Hz_task;

/**
 * @brief Task for sending CAN messages at 100 Hz.
 *
 * @param pvParameters Ignored.
 *
 * @return Does not return.
 */
static void canTX100Hz(void *pvParameters) {
    (void) pvParameters;    // Placate compiler.

    // XXX Example message retrieval.
    cmr_canRXMeta_t *heartbeatVSMMeta = canRXMeta + CANRX_HEARTBEAT_VSM;
    volatile cmr_canHeartbeat_t *heartbeatVSM =
        (void *) heartbeatVSMMeta->payload;

    TickType_t lastWakeTime = xTaskGetTickCount();
    while (1) {
        // XXX Update these fields correctly.
        cmr_canHeartbeat_t heartbeat = {
            .state = heartbeatVSM->state
        };

        VSM_state = heartbeatVSM->state;

        uint16_t error = CMR_CAN_ERROR_NONE;
        if (cmr_canRXMetaTimeoutError(heartbeatVSMMeta, lastWakeTime) < 0) {
            error |= CMR_CAN_ERROR_VSM_TIMEOUT;
        }
        memcpy(&heartbeat.error, &error, sizeof(error));

        uint16_t warning = CMR_CAN_WARN_NONE;
        if (cmr_canRXMetaTimeoutWarn(heartbeatVSMMeta, lastWakeTime) < 0) {
            warning |= CMR_CAN_WARN_VSM_TIMEOUT;
        }
        memcpy(&heartbeat.warning, &warning, sizeof(warning));

        // XXX Replace with an appropriate ID and timeout.
        canTX(
            CMR_CANID_HEARTBEAT_DIM,
            &heartbeat,
            sizeof(heartbeat),
            canTX100Hz_period_ms
        );

        vTaskDelayUntil(&lastWakeTime, canTX100Hz_period_ms);
    }
}

/**
 * @brief Initializes the CAN interface.
 */
void canInit(void) {
    // CAN2 initialization.
    cmr_canInit(
        &can, CAN2,
        canRXMeta, sizeof(canRXMeta) / sizeof(canRXMeta[0]),
        NULL, "canRX",
        GPIOB, GPIO_PIN_12,     // CAN2 RX port/pin.
        GPIOB, GPIO_PIN_13      // CAN2 TX port/pin.
    );

    // CAN2 filters.
    // XXX Change these to whitelist the appropriate IDs.
    const cmr_canFilter_t canFilters[] = {
        {
            .isMask = false,
            .rxFIFO = CAN_RX_FIFO0,
            .ids = {
                CMR_CANID_HEARTBEAT_VSM,
                CMR_CANID_HEARTBEAT_VSM,
                CMR_CANID_HEARTBEAT_VSM,
                CMR_CANID_HEARTBEAT_VSM
            }
        }
    };
    cmr_canFilter(
        &can, canFilters, sizeof(canFilters) / sizeof(canFilters[0])
    );

    // Task initialization.
    cmr_taskInit(
        &canTX10Hz_task,
        "CAN TX 10Hz",
        canTX10Hz_priority,
        canTX10Hz,
        NULL
    );
    cmr_taskInit(
        &canTX100Hz_task,
        "CAN TX 100Hz",
        canTX100Hz_priority,
        canTX100Hz,
        NULL
    );
}

/**
 * @brief Sends a CAN message with the given ID.
 *
 * @param id The ID for the message.
 * @param data The data to send.
 * @param len The data's length, in bytes.
 * @param timeout The timeout, in ticks.
 *
 * @return 0 on success, or a negative error code on timeout.
 */
int canTX(cmr_canID_t id, const void *data, size_t len, TickType_t timeout) {
    return cmr_canTX(&can, id, data, len, timeout);
}<|MERGE_RESOLUTION|>--- conflicted
+++ resolved
@@ -71,7 +71,6 @@
             canTX10Hz_period_ms
         );
 
-<<<<<<< HEAD
         if (DIM_requested_state != VSM_state) {
             cmr_canDIMRequest_t dim_request_msg = {
                 .requestedState = DIM_requested_state,
@@ -81,14 +80,11 @@
                 CMR_CANID_DIM_REQUEST,
                 &dim_request_msg,
                 sizeof(dim_request_msg),
-                canTX10HzPeriod_ms
+                canTX10Hz_period_ms
             );
         }
 
-        vTaskDelayUntil(&lastWakeTime, canTX10HzPeriod_ms);
-=======
         vTaskDelayUntil(&lastWakeTime, canTX10Hz_period_ms);
->>>>>>> ca5c9439
     }
 }
 
