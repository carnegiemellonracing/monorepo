--- conflicted
+++ resolved
@@ -175,65 +175,6 @@
     return (const cmr_canCDCControlsStatus_t *)&controlsStatus;
 }
 
-<<<<<<< HEAD
-=======
-// For sensor validation.
-static void set_motor_speed(uint8_t throttlePos_u8, float speed_mps,
-                            bool rear_only) {
-    float throttle = (float)throttlePos_u8 / UINT8_MAX;
-    float req_torque_Nm = throttle * maxFastTorque_Nm;
-    const float min_speed_mps = 0.0f;
-    const float max_speed_mps = 20.0f;
-    speed_mps = fmaxf(speed_mps, min_speed_mps);
-    speed_mps = fminf(speed_mps, max_speed_mps);
-    float target_rpm =
-        speed_mps / (PI * effective_wheel_dia_m) * gear_ratio * 60.0f;
-    cmr_torqueDistributionNm_t torquesPos_Nm;
-    if (rear_only) {
-        setVelocityInt16(MOTOR_FL, 0);
-        setVelocityInt16(MOTOR_FR, 0);
-        setVelocityInt16(MOTOR_RL, (int16_t)target_rpm);
-        setVelocityInt16(MOTOR_RR, (int16_t)target_rpm);
-        torquesPos_Nm.fl = 0.0f;
-        torquesPos_Nm.fr = 0.0f;
-        torquesPos_Nm.rl = req_torque_Nm;
-        torquesPos_Nm.rr = req_torque_Nm;
-    } else {
-        setVelocityInt16(MOTOR_FL, (int16_t)target_rpm);
-        setVelocityInt16(MOTOR_FR, (int16_t)target_rpm);
-        setVelocityInt16(MOTOR_RL, (int16_t)target_rpm);
-        setVelocityInt16(MOTOR_RR, (int16_t)target_rpm);
-        torquesPos_Nm.fl = req_torque_Nm;
-        torquesPos_Nm.fr = req_torque_Nm;
-        torquesPos_Nm.rl = req_torque_Nm;
-        torquesPos_Nm.rr = req_torque_Nm;
-    }
-    cmr_torqueDistributionNm_t torquesNeg_Nm = {
-        .fl = 0.0f,
-        .fr = 0.0f,
-        .rl = 0.0f,
-        .rr = 0.0f,
-    };
-    setTorqueLimsProtected(&torquesPos_Nm, &torquesNeg_Nm);
-}
-
-static void set_manual_cruise_control(uint8_t throttlePos_u8) {
-    static bool prev_button = false;
-    const float max_speed_mps = 20.0f;
-    volatile cmr_canDIMActions_t *actions =
-        (volatile cmr_canDIMActions_t *)canVehicleGetPayload(
-            CANRX_VEH_DIM_ACTION_BUTTON);
-    bool button = (actions->buttons & BUTTON_ACT) != 0;
-    if (prev_button == false && button == true) {
-        manual_cruise_control_speed += 1.0f;
-        manual_cruise_control_speed =
-            fminf(manual_cruise_control_speed, max_speed_mps);
-    }
-    prev_button = button;
-    set_motor_speed(throttlePos_u8, manual_cruise_control_speed, false);
-}
-
->>>>>>> d09de837
 static inline void set_motor_speed_and_torque(
     motorLocation_t motor, float val, cmr_torqueDistributionNm_t *torquesPos_Nm,
     cmr_torqueDistributionNm_t *torquesNeg_Nm) {
@@ -312,12 +253,8 @@
         volatile int16_t raw = parse_int16(&downforcePayload->force_output_N);
         downforce_N = (float)raw * 0.1f * sinf(angle);
     } else {
-<<<<<<< HEAD
         downforce_N = (float) car_mass_kg * G * 0.25f;
         // downforce car mass * g * 1/4 every motor
-=======
-        downforce_N = (float)car_mass_kg * 9.81f * 0.25f;
->>>>>>> d09de837
     }
     return downforce_N;
 }
@@ -339,7 +276,6 @@
 
     // load_solver_settings();
 
-<<<<<<< HEAD
 	float wheel_fl_speed_radps = getMotorSpeed_radps(MOTOR_FL);
 	float wheel_fr_speed_radps = getMotorSpeed_radps(MOTOR_FR);
 	float wheel_rl_speed_radps = getMotorSpeed_radps(MOTOR_RL);
@@ -349,18 +285,6 @@
 	// float tractive_cap_fr = getKappaFxGlobalMax(MOTOR_FR, UINT8_MAX, true).Fx;
 	// float tractive_cap_rl = getKappaFxGlobalMax(MOTOR_RL, UINT8_MAX, true).Fx;
 	// float tractive_cap_rr = getKappaFxGlobalMax(MOTOR_RR, UINT8_MAX, true).Fx;
-=======
-    float wheel_fl_speed_radps = getMotorSpeed_radps(MOTOR_FL);
-    float wheel_fr_speed_radps = getMotorSpeed_radps(MOTOR_FR);
-    float wheel_rl_speed_radps = getMotorSpeed_radps(MOTOR_RL);
-    float wheel_rr_speed_radps = getMotorSpeed_radps(MOTOR_RR);
-
-    // float tractive_cap_fl = getKappaFxGlobalMax(MOTOR_FL, UINT8_MAX,
-    // true).Fx; float tractive_cap_fr = getKappaFxGlobalMax(MOTOR_FR,
-    // UINT8_MAX, true).Fx; float tractive_cap_rl =
-    // getKappaFxGlobalMax(MOTOR_RL, UINT8_MAX, true).Fx; float tractive_cap_rr
-    // = getKappaFxGlobalMax(MOTOR_RR, UINT8_MAX, true).Fx;
->>>>>>> d09de837
 
     const float corner_weight_Nm = 80.0f;
     bool use_true_downforce = true;
@@ -452,25 +376,10 @@
     optimizer_state.areq = normalized_throttle * thoeretical_mass_accel;
 
     // Solver treats Mreq as around -z axis.
-<<<<<<< HEAD
 	optimizer_state.mreq = -getYawRateControlLeftRightBias(swAngle_millideg);
 
 	optimizer_state.theta_left = -swAngleMillidegToSteeringAngleRad(swAngle_millideg_FL);
     optimizer_state.theta_right = -swAngleMillidegToSteeringAngleRad(swAngle_millideg_FR);
-
-	solve(&optimizer_state);
-
-	// Logging solver outputs, x1000 to make it more intuitive.
-	solver_torques.frontLeft_Nm = X1000_INT16(optimizer_state.optimal_assignment[0].val);
-	solver_torques.frontRight_Nm = X1000_INT16(optimizer_state.optimal_assignment[1].val);
-	solver_torques.rearLeft_Nm = X1000_INT16(optimizer_state.optimal_assignment[2].val);
-	solver_torques.rearRight_Nm = X1000_INT16(optimizer_state.optimal_assignment[3].val);
-=======
-    optimizer_state.mreq = getYawRateControlLeftRightBias(swAngle_millideg);
-    optimizer_state.theta_left =
-        swAngleMillidegToSteeringAngleRad(swAngle_millideg_FL);
-    optimizer_state.theta_right =
-        swAngleMillidegToSteeringAngleRad(swAngle_millideg_FR);
 
     solve(&optimizer_state);
 
@@ -483,7 +392,6 @@
         X1000_INT16(optimizer_state.optimal_assignment[2].val);
     solver_torques.rearRight_Nm =
         X1000_INT16(optimizer_state.optimal_assignment[3].val);
->>>>>>> d09de837
 
     // Logging solver inputs.
     solver_inputs.lin_accel_Nm = optimizer_state.areq;
@@ -571,25 +479,10 @@
     float torque_request_rl_Nm;
     float torque_request_rr_Nm;
     if (torque_request_Nm < 0) {
-<<<<<<< HEAD
         torque_request_fl_Nm = fmaxf(getMotorRegenerativeCapacity(getMotorSpeed_rpm(MOTOR_FL)), torque_request_Nm);
         torque_request_fr_Nm = fmaxf(getMotorRegenerativeCapacity(getMotorSpeed_rpm(MOTOR_FR)), torque_request_Nm);
         torque_request_rl_Nm = fmaxf(getMotorRegenerativeCapacity(getMotorSpeed_rpm(MOTOR_RL)), torque_request_Nm);
         torque_request_rr_Nm = fmaxf(getMotorRegenerativeCapacity(getMotorSpeed_rpm(MOTOR_RR)), torque_request_Nm);
-=======
-        torque_request_fl_Nm =
-            fmaxf(getMotorRegenerativeCapacity(getMotorSpeed_rpm(MOTOR_FL)),
-                  torque_request_Nm);
-        torque_request_fr_Nm =
-            fmaxf(getMotorRegenerativeCapacity(getMotorSpeed_rpm(MOTOR_FR)),
-                  torque_request_Nm);
-        torque_request_rl_Nm =
-            fmaxf(getMotorRegenerativeCapacity(getMotorSpeed_rpm(MOTOR_RL)),
-                  torque_request_Nm);
-        torque_request_rr_Nm =
-            fmaxf(getMotorRegenerativeCapacity(getMotorSpeed_rpm(MOTOR_RR)),
-                  torque_request_Nm);
->>>>>>> d09de837
     } else {
         torque_request_fl_Nm = torque_request_Nm;
         torque_request_fr_Nm = torque_request_Nm;
@@ -725,15 +618,8 @@
         }
         case CMR_CAN_GEAR_TEST: {
             // float target_speed_mps = 5.0f;
-<<<<<<< HEAD
             // getProcessedValue(&target_speed_mps, SLOW_SPEED_INDEX, float_1_decimal);
             set_fast_torque_with_slew(throttlePos_u8, 360);
-=======
-            // getProcessedValue(&target_speed_mps, SLOW_SPEED_INDEX,
-            // float_1_decimal); set_motor_speed(throttlePos_u8,
-            // target_speed_mps, false);
-            set_manual_cruise_control(throttlePos_u8);
->>>>>>> d09de837
             break;
         }
 
@@ -812,7 +698,6 @@
     setVelocityInt16All(maxFastSpeed_rpm);
 }
 
-<<<<<<< HEAD
 void set_fast_torque_with_slew(uint8_t throttlePos_u8, int16_t slew) {
     const float reqTorque = maxFastTorque_Nm * (float)(throttlePos_u8) / (float)(UINT8_MAX);
 
@@ -836,10 +721,6 @@
 
 void setFastTorqueWithParallelRegen(uint16_t brakePressurePsi_u8, uint8_t throttlePos_u8)
 {
-=======
-void setFastTorqueWithParallelRegen(uint16_t brakePressurePsi_u8,
-                                    uint8_t throttlePos_u8) {
->>>>>>> d09de837
     if (brakePressurePsi_u8 >= braking_threshold_psi) {
         setParallelRegen(throttlePos_u8, brakePressurePsi_u8, 0);
     } else {
@@ -946,43 +827,10 @@
     static const float launch_control_max_duration_s = 5.0;
     static const bool use_solver = false;
 
-<<<<<<< HEAD
 	bool action_button_pressed = false;
 	const float nonnegative_odometer_velocity_mps = motorSpeedToWheelLinearSpeed_mps(getTotalMotorSpeed_radps() * 0.25f);
 	if (nonnegative_odometer_velocity_mps < launch_control_speed_threshold_mps) { // odometer velocity is below the launch control threshold
 		action_button_pressed = (((volatile cmr_canDIMActions_t *)(canVehicleGetPayload(CANRX_VEH_DIM_ACTION_BUTTON)))->buttons) & BUTTON_ACT;
-
-		if (action_button_pressed) {
-			launchControlButtonPressed = true;
-		}
-
-		if(launchControlButtonPressed && !action_button_pressed) {
-
-			if(!launchControlActive)
-			{
-				startTickCount = xTaskGetTickCount();
-				launchControlActive = true;
-			}
-		}
-	}
-
-    // Not braking, throttle engaged, no button pressed, launch control is active.
-    // bool ready_to_accel = brakePressurePsi_u8 < braking_threshold_psi && throttlePos_u8 > 0 && !action_button_pressed && launchControlActive;
-    bool ready_to_accel = throttlePos_u8 > 0 && !action_button_pressed && launchControlActive;
-    if(false == ready_to_accel) {
-        //setTorqueLimsAllProtected(0.0f, 0.0f);
-=======
-    bool action_button_pressed = false;
-    const float nonnegative_odometer_velocity_mps =
-        motorSpeedToWheelLinearSpeed_mps(getTotalMotorSpeed_radps() * 0.25f);
-    if (nonnegative_odometer_velocity_mps <
-        launch_control_speed_threshold_mps) {  // odometer velocity is below the
-                                               // launch control threshold
-        action_button_pressed =
-            (((volatile cmr_canDIMActions_t *)(canVehicleGetPayload(
-                  CANRX_VEH_DIM_ACTION_BUTTON)))
-                 ->buttons) &
-            BUTTON_ACT;
 
         if (action_button_pressed) {
             launchControlButtonPressed = true;
@@ -1003,7 +851,6 @@
         throttlePos_u8 > 0 && !action_button_pressed && launchControlActive;
     if (false == ready_to_accel) {
         // setTorqueLimsAllProtected(0.0f, 0.0f);
->>>>>>> d09de837
         setTorqueLimsUnprotected(MOTOR_FL, 0.0, 0.0f);
         setTorqueLimsUnprotected(MOTOR_FR, 0.0, 0.0f);
         setTorqueLimsUnprotected(MOTOR_RR, 0.0, 0.0f);
@@ -1082,12 +929,8 @@
 }
 
 float get_optimal_yaw_rate(float swangle_rad, float velocity_x_mps) {
-<<<<<<< HEAD
 
     static const float natural_understeer_gradient = 0.011465f; //rad/g
-=======
-    static const float natural_understeer_gradient = 0.011465f;  // rad/g
->>>>>>> d09de837
 
     const float distance_between_axles_m = chassis_a + chassis_b;
     // const float yaw_rate_setpoint_radps = swangle_rad * velocity_x_mps /
@@ -1114,12 +957,12 @@
         yrcDebug.controls_bias = -1;
     }
 
-<<<<<<< HEAD
     const float swangle_rad = swAngleMillidegToSteeringAngleRad(swAngle_millideg);
-=======
+    const float actual_yaw_rate_radps_sae = movella_state.gyro.z;
+    const float optimal_yaw_rate_radps = get_optimal_yaw_rate(swangle_rad, velocity_x_mps);
+
     const float swangle_rad =
         swAngleMillidegToSteeringAngleRad(swAngle_millideg);
->>>>>>> d09de837
     const float actual_yaw_rate_radps_sae = movella_state.gyro.z;
     const float optimal_yaw_rate_radps =
         get_optimal_yaw_rate(swangle_rad, velocity_x_mps);
@@ -1130,11 +973,6 @@
         (int16_t)(1000.0f * optimal_yaw_rate_radps);
     yrcDebug.controls_pid = yrc_kp;
 
-<<<<<<< HEAD
     const float left_right_bias = yrc_kp * (actual_yaw_rate_radps_sae - optimal_yaw_rate_radps);
-=======
-    const float left_right_bias =
-        yrc_kp * (optimal_yaw_rate_radps - actual_yaw_rate_radps_sae);
->>>>>>> d09de837
     return left_right_bias;
 }