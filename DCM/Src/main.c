/**
 * @file main.c
 * @brief Firmware entry point.
 *
 * @author Carnegie Mellon Racing
 */

#include <CMR/adc.h>    // ADC interface
#include <CMR/fdcan.h>  // CAN interface
#include <CMR/gpio.h>   // GPIO interface
#include <CMR/panic.h>  // cmr_panic()
#include <CMR/rcc.h>    // RCC interface
#include <CMR/tasks.h>  // Task interface
#include <CMR/uart.h>   // CMR UART interface
#include <stdlib.h>
#include <stm32h7xx_hal.h>  // HAL interface

#include "adc.h"  // Board-specific ADC interface
#include "brakelight.h"
#include "can.h"   // Board-specific CAN interface
#include "gpio.h"  // Board-specific GPIO interface
#include "i2c.h"
#include "lut.h"
#include "lut_3d.h"
#include "motors.h"  // Board-specific motors interface
#include "qform.h"
#include "sensors.h"  // Board-specific sensors interface
#include "servo.h"

/** @brief Status LED priority. */
static const uint32_t statusLED_priority = 2;

/** @brief Status LED period (milliseconds). */
static const TickType_t statusLED_period_ms = 250;

uint32_t brakeLightThreshold_PSI = 20;

/** @brief Status LED task. */
static cmr_task_t statusLED_task;

#define SWEEP_SIZE 24
const float sweep[SWEEP_SIZE][7] = {
#include "sweep.rawh"
};
/**
 * @brief Task for toggling the status LED.
 *
 * @param pvParameters Ignored.
 *
 * @return Does not return.
 */
static void statusLED(void *pvParameters) {
    (void)pvParameters;

    cmr_gpioWrite(GPIO_LED_STATUS, 0);

    TickType_t lastWakeTime = xTaskGetTickCount();
    while (1) {
        cmr_gpioToggle(GPIO_LED_STATUS);

        // cmr_canVSMSensors_t *vsmSensors =
        // canVehicleGetPayload(CANRX_VSM_SENSORS);

        // if (vsmSensors->brakePressureRear_PSI > brakeLightThreshold_PSI) {
        //         cmr_gpioWrite(GPIO_BRKLT_ENABLE, 1);
        //     } else {
        //         cmr_gpioWrite(GPIO_BRKLT_ENABLE, 0);
        //     }

        vTaskDelayUntil(&lastWakeTime, statusLED_period_ms);
    }
}

/**
 * @brief Firmware entry point.
 *
 * Device configuration and task initialization should be performed here.
 *
 * @return Does not return.
 */
int main(void) {
    CoreDebug->DEMCR |= CoreDebug_DEMCR_TRCENA_Msk;
    DWT->LAR = 0xC5ACCE55;
    DWT->CYCCNT = 0;
    DWT->CTRL |= DWT_CTRL_CYCCNTENA_Msk;
    // System initialization.
    HAL_Init();
    srand(HAL_GetTick());
    cmr_rccSystemClockEnable();

    // time_OSQPControls(0, 0, 0, 0, 0, 0, true, true, false, 0);

    // Peripheral configuration.

    gpioInit();
    i2cInit();
    canInit();
    adcInit();
    servoInit();
    motorsInit();
    sensorsInit();
<<<<<<< HEAD
    brakelightInit();
=======
    brakelightInit();

    // Tests for computing kappa.
    kappaAndFx results_ref[256];
    Fx_kappa_t results[256];
    for (int i = 0; i < 256; i++) {
        results_ref[i] = getKappaFxGlobalMax(MOTOR_FL, i, true);
        float alpha_deg = 0.0;

        float Fz_N = get_fake_downforce(MOTOR_FL);
        float target_Fx_N = getLUTMaxFx() * ((float)i) / ((float)UINT8_MAX);
        results[i].Fx = target_Fx_N;
        results[i].kappa = lut_get_kappa(alpha_deg, Fz_N, target_Fx_N);
    }

    // Test for computing maximum traction at given downforce.
    float max_Fx_ref[FZ_DIM];
    float max_Fx[FZ_DIM];
    for (int i = 0; i < FZ_DIM; i++) {
        float Fz_N = FZ_MIN_N + FZ_SPACING_N * i;
        max_Fx_ref[i] =
            getKappaFxGlobalMaxAtDownforce(0.4 * Fz_N, UINT8_MAX, true).Fx;

        float alpha_deg = 0.0;
        max_Fx[i] = lut_get_max_Fx_kappa(alpha_deg, Fz_N).Fx;
    }

#define MATS 15
    double pd_matrices[MATS][16] = {
        {4, 1, 1, 1, 1, 4, 1, 1, 1, 1, 4, 1, 1, 1, 1, 4},
        {2, 0, 0, 0, 0, 3, 0, 0, 0, 0, 4, 0, 0, 0, 0, 5},
        {6, 2, 1, 0, 2, 6, 2, 1, 1, 2, 6, 2, 0, 1, 2, 6},
        {5, 1, 0, 1, 1, 5, 1, 0, 0, 1, 5, 1, 1, 0, 1, 5},
        {10, 3, 2, 1, 3, 10, 3, 2, 2, 3, 10, 3, 1, 2, 3, 10},
        {3, 0, 1, 0, 0, 3, 0, 1, 1, 0, 3, 0, 0, 1, 0, 3},
        {7, 1, 2, 0, 1, 7, 1, 2, 2, 1, 7, 1, 0, 2, 1, 7},
        {8, 2, 2, 2, 2, 8, 2, 2, 2, 2, 8, 2, 2, 2, 2, 8},
        {5, 0.5, 0, 0, 0.5, 5, 0.5, 0, 0, 0.5, 5, 0.5, 0, 0, 0.5, 5},
        {6, 0.5, 0.5, 0.5, 0.5, 6, 0.5, 0.5, 0.5, 0.5, 6, 0.5, 0.5, 0.5, 0.5,
         6},
        {9, 3, 0, 0, 3, 9, 3, 0, 0, 3, 9, 3, 0, 0, 3, 9},
        {4, 0.1, 0.2, 0.3, 0.1, 4, 0.1, 0.2, 0.2, 0.1, 4, 0.1, 0.3, 0.2, 0.1,
         4},
        {11, 4, 1, 0, 4, 11, 4, 1, 1, 4, 11, 4, 0, 1, 4, 11},
        {6, 1, 1, 0, 1, 6, 1, 1, 1, 1, 6, 1, 0, 1, 1, 6},
        {12, 0.5, 0.3, 0.2, 0.5, 12, 0.4, 0.3, 0.3, 0.4, 12, 0.5, 0.2, 0.3, 0.5,
         12}};

    float time;

    // Test speed on matrix inversion
    for (size_t i = 0; i < MATS; i++) {
        double bogus[16];

        uint32_t start_tick = HAL_GetTick();

        invert4x4_old(pd_matrices[i], bogus);

        uint32_t end_tick = HAL_GetTick();

        time = (float)(end_tick - start_tick);

        start_tick = HAL_GetTick();

        invert4x4(pd_matrices[i], bogus);

        end_tick = HAL_GetTick();

        time = (float)(end_tick - start_tick);
    }

    cmr_taskInit(&statusLED_task, "statusLED", statusLED_priority, statusLED,
                 NULL);

    vTaskStartScheduler();
    cmr_panic("vTaskStartScheduler returned!");

    return time;
}
>>>>>>> 226b095d
<|MERGE_RESOLUTION|>--- conflicted
+++ resolved
@@ -99,9 +99,6 @@
     servoInit();
     motorsInit();
     sensorsInit();
-<<<<<<< HEAD
-    brakelightInit();
-=======
     brakelightInit();
 
     // Tests for computing kappa.
@@ -180,5 +177,4 @@
     cmr_panic("vTaskStartScheduler returned!");
 
     return time;
-}
->>>>>>> 226b095d
+}