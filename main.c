--- conflicted
+++ resolved
@@ -7,49 +7,35 @@
 
 #include <stm32f4xx_hal.h>  // HAL interface
 
-<<<<<<< HEAD
-#include <FreeRTOS.h>       // FreeRTOS interface
-#include <task.h>           // xTaskCreate(), vTaskStartScheduler()
-
-#include <CMR/panic.h>      // cmr_panic()
-#include <CMR/rcc.h>        // RCC interface
-#include <CMR/can.h>        // CAN interface
-#include <CMR/adc.h>        // ADC interface
-#include <CMR/gpio.h>       // cmr_gpioToggle
-#include <CMR/can_types.h>  // CMR can
-=======
 #include <CMR/panic.h>  // cmr_panic()
 #include <CMR/rcc.h>    // RCC interface
 #include <CMR/can.h>    // CAN interface
 #include <CMR/adc.h>    // ADC interface
 #include <CMR/gpio.h>   // GPIO interface
 #include <CMR/tasks.h>  // Task interface
->>>>>>> 0acbf01b
+#include <CMR/can_types.h>  // CMR CAN types
 
 #include "gpio.h"   // Board-specific GPIO interface
 #include "can.h"    // Board-specific CAN interface
 #include "adc.h"    // Board-specific ADC interface
-
-<<<<<<< HEAD
+#include "sensors.h"    // Board-specific sensors interface
+
 /** Task priorities and periods. */
-static const uint32_t statusLEDPriority = 2;
-static const TickType_t statusLEDPeriod_ms = 250;
-static const uint32_t coolingControlPriority = 4;
-static const TickType_t coolingControlPeriod_ms = 50;
-static const uint32_t brakelightPriority = 4;
-static const TickType_t brakelightPeriod_ms = 50;
-static const uint32_t brakeDisconnectPriority = 5;
-static const TickType_t brakeDisconnectPeriod_ms = 10;
-=======
-/** @brief Status LED priority. */
 static const uint32_t statusLED_priority = 2;
-
-/** @brief Status LED period (milliseconds). */
 static const TickType_t statusLED_period_ms = 250;
-
-/** @brief Status LED task. */
 static cmr_task_t statusLED_task;
->>>>>>> 0acbf01b
+
+static const uint32_t coolingControl_priority = 4;
+static const TickType_t coolingControl_period_ms = 50;
+static cmr_task_t coolingControl_task;
+
+static const uint32_t brakelight_priority = 4;
+static const TickType_t brakelight_period_ms = 50;
+static cmr_task_t brakelight_task;
+
+static const uint32_t brakeDisconnect_priority = 5;
+static const TickType_t brakeDisconnect_period_ms = 10;
+static cmr_task_t brakeDisconnect_task;
 
 /**
  * @brief Task for toggling the status LED.
@@ -78,9 +64,11 @@
  *
  * @return Does not return.
  */
-static void coolingControlTask(void *pvParameters) {
+static void coolingControl(void *pvParameters) {
+    (void) pvParameters;
+
 	cmr_gpioToggle(GPIO_FAN_ENABLE); // Turn the fan driver on
-	
+
     // Get reference to VSM Heartbeat
     cmr_canRXMeta_t *heartbeatVSMMeta = canRXMeta + CANRX_HEARTBEAT_VSM;
     volatile cmr_canHeartbeat_t *heartbeatVSM = (void *) heartbeatVSMMeta->payload;
@@ -117,7 +105,7 @@
                 cmr_gpioWrite(GPIO_PUMP, 0);
         }
 
-        vTaskDelayUntil(&lastWakeTime, coolingControlPeriod_ms);
+        vTaskDelayUntil(&lastWakeTime, coolingControl_period_ms);
     }
 }
 
@@ -128,7 +116,9 @@
  *
  * @return Does not return.
  */
-static void brakelightTask(void *pvParameters) {
+static void brakelight(void *pvParameters) {
+    (void) pvParameters;
+
     // Get reference to VSM Heartbeat
     cmr_canRXMeta_t *dataFSMMeta = canRXMeta + CANRX_FSM_DATA;
     volatile cmr_canFSMData_t *dataFSM = (void *) dataFSMMeta->payload;
@@ -141,7 +131,7 @@
             cmr_gpioWrite(GPIO_BRAKELIGHT, 0);
         }
 
-        vTaskDelayUntil(&lastWakeTime, brakelightPeriod_ms);
+        vTaskDelayUntil(&lastWakeTime, brakelight_period_ms);
     }
 }
 
@@ -155,7 +145,9 @@
  *
  * @return Does not return.
  */
-static void brakeDisconnectTask(void *pvParameters) {
+static void brakeDisconnect(void *pvParameters) {
+    (void) pvParameters;
+
     // Get reference to VSM Heartbeat
     cmr_canRXMeta_t *heartbeatVSMMeta = canRXMeta + CANRX_HEARTBEAT_VSM;
     volatile cmr_canHeartbeat_t *heartbeatVSM = (void *) heartbeatVSMMeta->payload;
@@ -175,7 +167,7 @@
                 cmr_gpioWrite(GPIO_BRAKE_DISCON, 0);
         }
 
-        vTaskDelayUntil(&lastWakeTime, statusLEDPeriod_ms);
+        vTaskDelayUntil(&lastWakeTime, brakeDisconnect_period_ms);
     }
 }
 
@@ -204,20 +196,26 @@
         statusLED,
         NULL
     );
-    xTaskCreate(
-        brakelightTask, "brakelight",
-        configMINIMAL_STACK_SIZE, NULL,
-        brakelightPriority, NULL
-    );
-    xTaskCreate(
-        brakeDisconnectTask, "brakeDisconnect",
-        configMINIMAL_STACK_SIZE, NULL,
-        brakeDisconnectPriority, NULL
-    );
-    xTaskCreate(
-        coolingControlTask, "coolingControl",
-        configMINIMAL_STACK_SIZE, NULL,
-        coolingControlPriority, NULL
+    cmr_taskInit(
+        &brakelight_task,
+        "brakelight",
+        brakelight_priority,
+        brakelight,
+        NULL
+    );
+    cmr_taskInit(
+        &brakeDisconnect_task,
+        "brakeDisconnect",
+        brakeDisconnect_priority,
+        brakeDisconnect,
+        NULL
+    );
+    cmr_taskInit(
+        &coolingControl_task,
+        "coolingControl",
+        coolingControl_priority,
+        coolingControl,
+        NULL
     );
 
     vTaskStartScheduler();
