{
    "name": "can_fmt",
    "description": "JSON specification for CBOR serialization/transmission",
    "data_types": {
        "i64": {
            "description": "64-bit signed int",
            "bytes": 8
        },
        "f32": {
            "description": "32-bit floating point",
            "bytes": 4
        },
        "i32": {
            "description": "32-bit signed int",
            "bytes": 4
        },
        "u32": {
            "description": "32-bit unsigned int",
            "bytes": 4
        },
        "f16": {
            "description": "16-bit floating point",
            "bytes": 2
        },
        "u16": {
            "description": "16-bit unsigned int",
            "bytes": 2
        },
        "u8": {
            "description": "8-bit unsigned int",
            "bytes": 1
        }
    },
    "actions": [
        {
            "name": "Go to HV",
            "id": 565,
            "bus": 0,
            "data": "02 00 00 00 00 00 00 00"
        },
        {
            "name": "Go to GLV",
            "id": 565,
            "bus": 0,
            "data": "01 00 00 00 00 00 00 00"
        },
        {
            "name": "Go to RTD",
            "id": 565,
            "bus": 0,
            "data": "03 00 00 00 00 00 00 00"
        },
        {
            "name": "Go to Clear Error",
            "id": 565,
            "bus": 0,
            "data": "05 00 00 00 00 00 00 00"
        }
    ],
    "signals": [
        {
            "id": 1328,
            "offset": 0,
            "bus": 0,
            "Source": "VSM",
            "name": "GLV Voltage",
            "short": "GLV",
            "unit": "volts",
            "unit_short": "V",
            "in_type": "u16",
            "out_type": "f16",
            "max": 48,
            "min": 0
        },
        {
            "id": 769,
            "offset": 4,
            "bus": 0,
            "Source": "HVC",
            "name": "HV Voltage",
            "short": "HV",
            "unit": "volts",
            "unit_short": "V",
            "in_type": "i32",
            "out_type": "f16",
            "max": 700,
            "min": -100
        },
        {
            "id": 0,
            "Source": "Undefined",
            "name": "HV Current",
            "short": "HV",
            "unit": "amps",
            "unit_short": "A",
            "out_type": "f16",
            "max": 500,
            "min": -500
        },
        {
            "id": 0,
            "Source": "SBG (Calculated)",
            "name": "Longitudinal Velocity",
            "short": "Long. Vel.",
            "unit": "meters/second",
            "unit_short": "m/s",
            "out_type": "f16",
            "max": 40,
            "min": -10
        },
        {
            "id": 0,
            "Source": "SBG (Calculated)",
            "name": "Longitudinal Acceleration",
            "short": "Long. Acc.",
            "unit": "meters/second^2",
            "unit_short": "m/s2",
            "out_type": "f16",
            "max": 20,
            "min": -20
        },
        {
            "id": 1826,
            "Source": "SBG",
            "name": "Heading",
            "short": "Heading",
            "unit": "degrees from north",
            "unit_short": "deg",
            "in_type": "i16",
            "factor": 0.0001,
            "out_type": "f16",
            "max": 360,
            "min": 0
        },
        {
            "id": 1828,
            "offset": 0,
            "bus": 1,
            "Source": "SBG",
            "name": "Latitude Position",
            "short": "Lat.",
            "unit": "degrees",
            "unit_short": "deg",
            "in_type": "i32",
            "factor": 0.0000001,
<<<<<<< HEAD
            "out_type": "i32"
=======
            "out_type": "f32",
            "max": 90,
            "min": -90
>>>>>>> 8ae293f1
        },
        {
            "id": 1828,
            "offset": 4,
            "bus": 1,
            "Source": "SBG",
            "name": "Longitude Position",
            "short": "Long.",
            "unit": "degrees",
            "unit_short": "deg",
            "in_type": "i32",
            "factor": 0.0000001,
            "out_type": "f32",
            "max": 180,
            "min": -180
        },
        {
            "id": 307,
            "offset": 4,
            "bus": 0,
            "Source": "FSM",
            "name": "Steering Angle",
            "short": "Swangle",
            "unit": "degrees",
            "unit_short": "deg",
            "in_type": "i16",
            "out_type": "f16",
            "max": 180,
            "min": -180
        },
        {
            "id": 307,
            "offset": 1,
            "bus": 0,
            "Source": "FSM",
            "name": "Throttle Position",
            "short": "Throttle Pos.",
            "in_type": "u8",
            "out_type": "f16",
            "max": 100,
            "min": 0
        },
        {
            "id": 307,
            "offset": 3,
            "bus": 0,
            "Source": "FSM",
            "name": "Brake Position",
            "short": "Brake Pos.",
            "in_type": "u8",
            "out_type": "f16",
            "max": 100,
            "min": 0
        },
        {
            "id": 548,
            "offset": 0,
            "bus": 0,
            "Source": "PTCf",
            "name": "Pre-Radiator (A) Temperature",
            "short": "Pre-Rad(A) Temp",
            "unit": "degrees C",
            "unit_short": "deg C",
            "in_type": "u16",
            "out_type": "f16",
            "max": 100,
            "min": -20
        },
        {
            "id": 580,
            "offset": 0,
            "bus": 0,
            "Source": "PTCp",
            "name": "Pre-Radiator (B) Temperature",
            "short": "Pre-Rad(B) Temp",
            "unit": "degrees C",
            "unit_short": "deg C",
            "in_type": "u16",
            "out_type": "f16",
            "max": 100,
            "min": -20
        },
        {
            "id": 548,
            "offset": 1,
            "bus": 0,
            "Source": "PTCf",
            "name": "Post-Radiator (A) Temperature",
            "short": "Post-Rad(A) Temp",
            "unit": "degrees C",
            "unit_short": "deg C",
            "in_type": "u16",
            "out_type": "f16",
            "max": 100,
            "min": -20
        },
        {
            "id": 580,
            "offset": 1,
            "bus": 0,
            "Source": "PTCp",
            "name": "Post-Radiator (B) Temperature",
            "short": "Post-Rad(B) Temp",
            "unit": "degrees C",
            "unit_short": "deg C",
            "in_type": "u16",
            "out_type": "f16",
            "max": 100,
            "min": -20
        },
        {
            "id": 785,
            "offset": 2,
            "bus": 0,
            "Source": "HVC",
            "name": "Max Accumulator Temperature",
            "short": "Max. AC Temp",
            "unit": "degrees C",
            "unit_short": "deg C",
            "in_type": "u16",
            "out_type": "f16",
            "max": 100,
            "min": -20
        },
        {
            "id": 0,
            "Source": "Undefined",
            "name": "Average Accumulator Temperature",
            "short": "Avg. AC Temp",
            "unit": "degrees C",
            "unit_short": "deg C",
            "out_type": "f16",
            "max": 100,
            "min": -20
        },
        {
            "id": 0,
            "Source": "Undefined",
            "name": "Fan/Pump Status Vector",
            "short": "Fan/Pump Status Vector",
            "vector": [
                {
                    "name": "Accumulator Loop Pump Enable",
                    "short": "AC Pump En",
                    "state": ["Off", "On"]
                },
                {
                    "name": "Motor Loop Pump Enable",
                    "short": "Mot Pump En",
                    "state": ["Off", "On"]
                },
                {
                    "name": "Accumulator Loop Fan Enable",
                    "short": "AC Fan En",
                    "state": ["Off", "On"]
                },
                {
                    "name": "Motor Loop Fan Enable",
                    "short": "Mot Fan En",
                    "state": ["Off", "On"]
                }
            ],
            "in_type": "u8",
            "out_type": "u8"
        },
        {
            "id": 256,
            "offset": 0,
            "bus": 0,
            "Source": "VSM",
            "name": "Car State",
            "short": "Car State",
            "enum": [
                {
                    "name": "Error"
                },
                {
                    "name": "GLV"
                },
                {
                    "name": "HV"
                },
                {
                    "name": "RTD"
                }
            ],
            "in_type": "u8",
            "out_type": "u8"
        },
        {
            "id": 565,
            "offset": 1,
            "bus": 0,
            "Source": "DIM",
            "name": "Car Mode",
            "short": "Car Mode",
            "enum": [
                {
                    "name": "Unknown"
                },
                {
                    "name": "Reverse"
                },
                {
                    "name": "Slow"
                },
                {
                    "name": "Fast"
                },
                {
                    "name": "Endurance"
                },
                {
                    "name": "Auto-X"
                },
                {
                    "name": "Skidpad"
                },
                {
                    "name": "Accel"
                },
                {
                    "name": "Test"
                }
            ],
            "in_type": "u8",
            "out_type": "u8"
        },
        {
            "id": 0,
            "Source": "Undefined",
            "name": "Time since Epoch",
            "short": "Time",
            "unit": "milliseconds",
            "unit_short": "ms",
            "in_type": "i64",
            "out_type": "i64"
        },
        {
            "id": 0,
            "Source": "Undefined",
            "name": "Front-Left Wheel Velocity",
            "short": "(FL) Speed",
            "unit": "Rotations per Minute",
            "unit_short": "rpm",
            "length": 2,
            "out_type": "f16",
            "max": 2000,
            "min": -2000
        },
        {
            "id": 0,
            "Source": "Undefined",
            "name": "Front-Right Wheel Velocity",
            "short": "(FR) Speed",
            "unit": "Rotations per Minute",
            "unit_short": "rpm",
            "length": 2,
            "out_type": "f16",
            "max": 2000,
            "min": -2000
        },
        {
            "id": 0,
            "Source": "Undefined",
            "name": "Back-Left Wheel Velocity",
            "short": "(BL) Speed",
            "unit": "Rotations per Minute",
            "unit_short": "rpm",
            "length": 2,
            "out_type": "f16",
            "max": 2000,
            "min": -2000
        },
        {
            "id": 0,
            "Source": "Undefined",
            "name": "Rack-Right Wheel Velocity",
            "short": "(BR) Speed",
            "unit": "Rotations per Minute",
            "unit_short": "rpm",
            "length": 2,
            "out_type": "f16",
            "max": 2000,
            "min": -2000
        },
        {
            "id": 0,
            "Source": "Undefined",
            "name": "Front-Left Torque Feedback",
            "short": "(FL) Torque",
            "unit": "Newton-Meters",
            "unit_short": "Nm",
            "length": 2,
            "out_type": "f16",
            "max": 200,
            "min": -200
        },
        {
            "id": 0,
            "Source": "Undefined",
            "name": "Front-Right Torque Feedback",
            "short": "(FR) Torque",
            "unit": "Newton-Meters",
            "unit_short": "Nm",
            "length": 2,
            "out_type": "f16",
            "max": 200,
            "min": -200
        },
        {
            "id": 0,
            "Source": "Undefined",
            "name": "Back-Left Torque Feedback",
            "short": "(BL) Torque",
            "unit": "Newton-Meters",
            "unit_short": "Nm",
            "length": 2,
            "out_type": "f16",
            "max": 200,
            "min": -200
        },
        {
            "id": 0,
            "Source": "Undefined",
            "name": "Rack-Right Torque Feedback",
            "short": "(BR) Torque",
            "unit": "Newton-Meters",
            "unit_short": "Nm",
            "length": 2,
            "out_type": "f16",
            "max": 200,
            "min": -200
        },
        {
            "id": 0,
            "Source": "Undefined",
            "name": "Front-Left Torque Command",
            "short": "(FL) Torque Cmd",
            "unit": "Newton-Meters",
            "unit_short": "Nm",
            "length": 2,
            "out_type": "f16",
            "max": 200,
            "min": -200
        },
        {
            "id": 0,
            "Source": "Undefined",
            "name": "Front-Right Torque Command",
            "short": "(FR) Torque Cmd",
            "unit": "Newton-Meters",
            "unit_short": "Nm",
            "length": 2,
            "out_type": "f16",
            "max": 200,
            "min": -200
        },
        {
            "id": 0,
            "Source": "Undefined",
            "name": "Back-Left Torque Command",
            "short": "(BL) Torque Cmd",
            "unit": "Newton-Meters",
            "unit_short": "Nm",
            "length": 2,
            "out_type": "f16",
            "max": 200,
            "min": -200
        },
        {
            "id": 0,
            "Source": "Undefined",
            "name": "Rack-Right Torque Command",
            "short": "(BR) Torque Cmd",
            "unit": "Newton-Meters",
            "unit_short": "Nm",
            "length": 2,
            "out_type": "f16",
            "max": 200,
            "min": -200
        },
        {
            "id": 0,
            "Source": "Undefined",
            "name": "Front-Left Velocity Command",
            "short": "(FL) Vel Cmd",
            "unit": "Rotations per Minute",
            "unit_short": "rpm",
            "length": 2,
            "out_type": "f16",
            "max": 2000,
            "min": -2000
        },
        {
            "id": 0,
            "Source": "Undefined",
            "name": "Front-Right Velocity Command",
            "short": "(FR) Vel Cmd",
            "unit": "Rotations per Minute",
            "unit_short": "rpm",
            "length": 2,
            "out_type": "f16",
            "max": 2000,
            "min": -2000
        },
        {
            "id": 0,
            "Source": "Undefined",
            "name": "Back-Left Velocity Command",
            "short": "(BL) Vel Cmd",
            "unit": "Rotations per Minute",
            "unit_short": "rpm",
            "length": 2,
            "out_type": "f16",
            "max": 2000,
            "min": -2000
        },
        {
            "id": 0,
            "Source": "Undefined",
            "name": "Rack-Right Velocity Command",
            "short": "(BR) Vel Cmd",
            "unit": "Rotations per Minute",
            "unit_short": "rpm",
            "length": 2,
            "out_type": "f16",
            "max": 2000,
            "min": -2000
        },
        {
            "id": 0,
            "Source": "Undefined",
            "name": "Front-Left Motor/Inverter Status",
            "short": "(FL) Status",
            "length": 1,
            "out_type": "u8"
        },
        {
            "id": 0,
            "Source": "Undefined",
            "name": "Front-Right Motor/Inverter Status",
            "short": "(FR) Status",
            "length": 1,
            "out_type": "u8"
        },
        {
            "id": 0,
            "Source": "Undefined",
            "name": "Back-Left Motor/Inverter Status",
            "short": "(BL) Status",
            "length": 1,
            "out_type": "u8"
        },
        {
            "id": 0,
            "Source": "Undefined",
            "name": "Back-Right Motor/Inverter Status",
            "short": "(BR) Status",
            "length": 1,
            "out_type": "u8"
        },
        {
            "id": 256,
            "offset": 1,
            "bus": 0,
            "Source": "VSM",
            "name": "Car Error Vector",
            "short": "Car Errors",
            "in_type": "u32",
            "out_type": "u32"
        }
    ]
}<|MERGE_RESOLUTION|>--- conflicted
+++ resolved
@@ -143,13 +143,9 @@
             "unit_short": "deg",
             "in_type": "i32",
             "factor": 0.0000001,
-<<<<<<< HEAD
-            "out_type": "i32"
-=======
             "out_type": "f32",
             "max": 90,
             "min": -90
->>>>>>> 8ae293f1
         },
         {
             "id": 1828,
