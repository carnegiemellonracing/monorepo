--- conflicted
+++ resolved
@@ -68,14 +68,8 @@
             "unit": "volts",
             "unit_short": "V",
             "in_type": "u16",
-<<<<<<< HEAD
             "factor": 0.001,
             "out_type": "f16"
-=======
-            "out_type": "f16",
-            "max": 48,
-            "min": 0
->>>>>>> 8ae293f1
         },
         {
             "id": 256,
@@ -304,7 +298,6 @@
             "short": "HV Current",
             "unit": "amps",
             "unit_short": "A",
-<<<<<<< HEAD
             "factor": 0.001,
             "in_type": "i32",
             "out_type": "f16"
@@ -373,46 +366,6 @@
             "factor": 0.001,
             "in_type": "i32",
             "out_type": "f16"
-=======
-            "out_type": "f16",
-            "max": 500,
-            "min": -500
-        },
-        {
-            "id": 0,
-            "Source": "SBG (Calculated)",
-            "name": "Longitudinal Velocity",
-            "short": "Long. Vel.",
-            "unit": "meters/second",
-            "unit_short": "m/s",
-            "out_type": "f16",
-            "max": 40,
-            "min": -10
-        },
-        {
-            "id": 0,
-            "Source": "SBG (Calculated)",
-            "name": "Longitudinal Acceleration",
-            "short": "Long. Acc.",
-            "unit": "meters/second^2",
-            "unit_short": "m/s2",
-            "out_type": "f16",
-            "max": 20,
-            "min": -20
-        },
-        {
-            "id": 1826,
-            "Source": "SBG",
-            "name": "Heading",
-            "short": "Heading",
-            "unit": "degrees from north",
-            "unit_short": "deg",
-            "in_type": "i16",
-            "factor": 0.0001,
-            "out_type": "f16",
-            "max": 360,
-            "min": 0
->>>>>>> 8ae293f1
         },
         {
             "id": 1828,
@@ -425,13 +378,7 @@
             "unit_short": "deg",
             "in_type": "i32",
             "factor": 0.0000001,
-<<<<<<< HEAD
             "out_type": "f32"
-=======
-            "out_type": "f32",
-            "max": 90,
-            "min": -90
->>>>>>> 8ae293f1
         },
         {
             "id": 1828,
@@ -444,34 +391,17 @@
             "unit_short": "deg",
             "in_type": "i32",
             "factor": 0.0000001,
-<<<<<<< HEAD
             "out_type": "f32"
-=======
-            "out_type": "f32",
-            "max": 180,
-            "min": -180
->>>>>>> 8ae293f1
         },
         {
             "id": 307,
             "offset": 1,
             "bus": 0,
             "Source": "FSM",
-<<<<<<< HEAD
             "name": "Throttle Position",
             "short": "Throttle Pos.",
             "in_type": "u8",
             "out_type": "u8"
-=======
-            "name": "Steering Angle",
-            "short": "Swangle",
-            "unit": "degrees",
-            "unit_short": "deg",
-            "in_type": "i16",
-            "out_type": "f16",
-            "max": 180,
-            "min": -180
->>>>>>> 8ae293f1
         },
         {
             "id": 307,
@@ -481,7 +411,6 @@
             "name": "Throttle Request",
             "short": "Throttle Req.",
             "in_type": "u8",
-<<<<<<< HEAD
             "out_type": "u8"
         },
         {
@@ -493,11 +422,6 @@
             "short": "Fnt Brake Pres",
             "in_type": "u8",
             "out_type": "u8"
-=======
-            "out_type": "f16",
-            "max": 100,
-            "min": 0
->>>>>>> 8ae293f1
         },
         {
             "id": 307,
@@ -507,7 +431,6 @@
             "name": "Brake Position",
             "short": "Brake Pos.",
             "in_type": "u8",
-<<<<<<< HEAD
             "out_type": "u8"
         },
         {
@@ -521,87 +444,6 @@
             "unit_short": "deg",
             "in_type": "i16",
             "out_type": "i16"
-=======
-            "out_type": "f16",
-            "max": 100,
-            "min": 0
-        },
-        {
-            "id": 548,
-            "offset": 0,
-            "Source": "PTCf",
-            "name": "Pre-Radiator (A) Temperature",
-            "short": "Pre-Rad(A) Temp",
-            "unit": "degrees C",
-            "unit_short": "deg C",
-            "in_type": "u16",
-            "out_type": "f16",
-            "max": 100,
-            "min": -20
-        },
-        {
-            "id": 580,
-            "offset": 0,
-            "Source": "PTCp",
-            "name": "Pre-Radiator (B) Temperature",
-            "short": "Pre-Rad(B) Temp",
-            "unit": "degrees C",
-            "unit_short": "deg C",
-            "in_type": "u16",
-            "out_type": "f16",
-            "max": 100,
-            "min": -20
-        },
-        {
-            "id": 548,
-            "offset": 1,
-            "Source": "PTCf",
-            "name": "Post-Radiator (A) Temperature",
-            "short": "Post-Rad(A) Temp",
-            "unit": "degrees C",
-            "unit_short": "deg C",
-            "in_type": "u16",
-            "out_type": "f16",
-            "max": 100,
-            "min": -20
-        },
-        {
-            "id": 580,
-            "offset": 1,
-            "Source": "PTCp",
-            "name": "Post-Radiator (B) Temperature",
-            "short": "Post-Rad(B) Temp",
-            "unit": "degrees C",
-            "unit_short": "deg C",
-            "in_type": "u16",
-            "out_type": "f16",
-            "max": 100,
-            "min": -20
-        },
-        {
-            "id": 785,
-            "offset": 2,
-            "Source": "HVC",
-            "name": "Max Accumulator Temperature",
-            "short": "Max. AC Temp",
-            "unit": "degrees C",
-            "unit_short": "deg C",
-            "in_type": "u16",
-            "out_type": "f16",
-            "max": 100,
-            "min": -20
-        },
-        {
-            "id": 0,
-            "Source": "Undefined",
-            "name": "Average Accumulator Temperature",
-            "short": "Avg. AC Temp",
-            "unit": "degrees C",
-            "unit_short": "deg C",
-            "out_type": "f16",
-            "max": 100,
-            "min": -20
->>>>>>> 8ae293f1
         },
         {
             "id": 0,
@@ -708,7 +550,6 @@
             "bus": 0,
             "Source": "AMK",
             "name": "Front-Left Wheel Velocity",
-<<<<<<< HEAD
             "short": "(FL) Vel.",
             "unit": "Rotations per Minute",
             "unit_short": "rpm",
@@ -727,39 +568,6 @@
             "factor": 0.26,
             "in_type": "i16",
             "out_type": "f16"
-=======
-            "short": "(FL) Speed",
-            "unit": "Rotations per Minute",
-            "unit_short": "rpm",
-            "length": 2,
-            "out_type": "f16",
-            "max": 2000,
-            "min": -2000
-        },
-        {
-            "id": 0,
-            "Source": "Undefined",
-            "name": "Front-Right Wheel Velocity",
-            "short": "(FR) Speed",
-            "unit": "Rotations per Minute",
-            "unit_short": "rpm",
-            "length": 2,
-            "out_type": "f16",
-            "max": 2000,
-            "min": -2000
-        },
-        {
-            "id": 0,
-            "Source": "Undefined",
-            "name": "Back-Left Wheel Velocity",
-            "short": "(BL) Speed",
-            "unit": "Rotations per Minute",
-            "unit_short": "rpm",
-            "length": 2,
-            "out_type": "f16",
-            "max": 2000,
-            "min": -2000
->>>>>>> 8ae293f1
         },
         {
             "id": 643,
@@ -770,27 +578,8 @@
             "short": "(FR) Vel.",
             "unit": "Rotations per Minute",
             "unit_short": "rpm",
-<<<<<<< HEAD
             "in_type": "i16",
             "out_type": "i16"
-=======
-            "length": 2,
-            "out_type": "f16",
-            "max": 2000,
-            "min": -2000
-        },
-        {
-            "id": 0,
-            "Source": "Undefined",
-            "name": "Front-Left Torque Feedback",
-            "short": "(FL) Torque",
-            "unit": "Newton-Meters",
-            "unit_short": "Nm",
-            "length": 2,
-            "out_type": "f16",
-            "max": 200,
-            "min": -200
->>>>>>> 8ae293f1
         },
         {
             "id": 643,
@@ -799,92 +588,11 @@
             "Source": "AMK",
             "name": "Front-Right Wheel Torque",
             "short": "(FR) Torque",
-<<<<<<< HEAD
             "unit": "Newton-meters",
             "unit_short": "Nm",
             "factor": 1,
             "in_type": "i16",
             "out_type": "f16"
-=======
-            "unit": "Newton-Meters",
-            "unit_short": "Nm",
-            "length": 2,
-            "out_type": "f16",
-            "max": 200,
-            "min": -200
-        },
-        {
-            "id": 0,
-            "Source": "Undefined",
-            "name": "Back-Left Torque Feedback",
-            "short": "(BL) Torque",
-            "unit": "Newton-Meters",
-            "unit_short": "Nm",
-            "length": 2,
-            "out_type": "f16",
-            "max": 200,
-            "min": -200
-        },
-        {
-            "id": 0,
-            "Source": "Undefined",
-            "name": "Rack-Right Torque Feedback",
-            "short": "(BR) Torque",
-            "unit": "Newton-Meters",
-            "unit_short": "Nm",
-            "length": 2,
-            "out_type": "f16",
-            "max": 200,
-            "min": -200
-        },
-        {
-            "id": 0,
-            "Source": "Undefined",
-            "name": "Front-Left Torque Command",
-            "short": "(FL) Torque Cmd",
-            "unit": "Newton-Meters",
-            "unit_short": "Nm",
-            "length": 2,
-            "out_type": "f16",
-            "max": 200,
-            "min": -200
-        },
-        {
-            "id": 0,
-            "Source": "Undefined",
-            "name": "Front-Right Torque Command",
-            "short": "(FR) Torque Cmd",
-            "unit": "Newton-Meters",
-            "unit_short": "Nm",
-            "length": 2,
-            "out_type": "f16",
-            "max": 200,
-            "min": -200
-        },
-        {
-            "id": 0,
-            "Source": "Undefined",
-            "name": "Back-Left Torque Command",
-            "short": "(BL) Torque Cmd",
-            "unit": "Newton-Meters",
-            "unit_short": "Nm",
-            "length": 2,
-            "out_type": "f16",
-            "max": 200,
-            "min": -200
-        },
-        {
-            "id": 0,
-            "Source": "Undefined",
-            "name": "Rack-Right Torque Command",
-            "short": "(BR) Torque Cmd",
-            "unit": "Newton-Meters",
-            "unit_short": "Nm",
-            "length": 2,
-            "out_type": "f16",
-            "max": 200,
-            "min": -200
->>>>>>> 8ae293f1
         },
         {
             "id": 647,
@@ -895,7 +603,6 @@
             "short": "(RL) Vel.",
             "unit": "Rotations per Minute",
             "unit_short": "rpm",
-<<<<<<< HEAD
             "in_type": "i16",
             "out_type": "i16"
         },
@@ -911,24 +618,6 @@
             "factor": 1,
             "in_type": "i16",
             "out_type": "f16"
-=======
-            "length": 2,
-            "out_type": "f16",
-            "max": 2000,
-            "min": -2000
-        },
-        {
-            "id": 0,
-            "Source": "Undefined",
-            "name": "Front-Right Velocity Command",
-            "short": "(FR) Vel Cmd",
-            "unit": "Rotations per Minute",
-            "unit_short": "rpm",
-            "length": 2,
-            "out_type": "f16",
-            "max": 2000,
-            "min": -2000
->>>>>>> 8ae293f1
         },
         {
             "id": 648,
@@ -939,7 +628,6 @@
             "short": "(RR) Vel.",
             "unit": "Rotations per Minute",
             "unit_short": "rpm",
-<<<<<<< HEAD
             "in_type": "i16",
             "out_type": "i16"
         },
@@ -955,65 +643,6 @@
             "factor": 1,
             "in_type": "i16",
             "out_type": "f16"
-=======
-            "length": 2,
-            "out_type": "f16",
-            "max": 2000,
-            "min": -2000
-        },
-        {
-            "id": 0,
-            "Source": "Undefined",
-            "name": "Rack-Right Velocity Command",
-            "short": "(BR) Vel Cmd",
-            "unit": "Rotations per Minute",
-            "unit_short": "rpm",
-            "length": 2,
-            "out_type": "f16",
-            "max": 2000,
-            "min": -2000
-        },
-        {
-            "id": 0,
-            "Source": "Undefined",
-            "name": "Front-Left Motor/Inverter Status",
-            "short": "(FL) Status",
-            "length": 1,
-            "out_type": "u8"
-        },
-        {
-            "id": 0,
-            "Source": "Undefined",
-            "name": "Front-Right Motor/Inverter Status",
-            "short": "(FR) Status",
-            "length": 1,
-            "out_type": "u8"
-        },
-        {
-            "id": 0,
-            "Source": "Undefined",
-            "name": "Back-Left Motor/Inverter Status",
-            "short": "(BL) Status",
-            "length": 1,
-            "out_type": "u8"
-        },
-        {
-            "id": 0,
-            "Source": "Undefined",
-            "name": "Back-Right Motor/Inverter Status",
-            "short": "(BR) Status",
-            "length": 1,
-            "out_type": "u8"
-        },
-        {
-            "id": 256,
-            "offset": 1,
-            "Source": "VSM",
-            "name": "Car Error Vector",
-            "short": "Car Errors",
-            "in_type": "u32",
-            "out_type": "u32"
->>>>>>> 8ae293f1
         }
     ]
 }