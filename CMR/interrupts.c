/**
 * @file interrupts.c
 * @brief Mandatory common interrupt handler implementations.
 *
 * These definitions override the default handlers for each interrupt, which
 * spins forever.
 *
 * The default handlers are (weakly) defined in `CMSIS/startup_stm32f413xx.s`.
 *
 * @author Carnegie Mellon Racing
 */

<<<<<<< HEAD
#include "platform.h"       // HAL_IncTick()
=======
#include "platform.h"   // HAL_IncTick()
>>>>>>> 85f840f2
#include <FreeRTOS.h>   // FreeRTOS interface
#include <task.h>       // xTaskGetSchedulerState()

/**
 * @brief Port-specific system tick handler; provided by FreeRTOS.
 *
 * @see FreeRTOS/portable/GCC/ARM_CM4F/port.c
 */
extern void xPortSysTickHandler(void);

/**
 * @brief System tick interrupt handler.
 */
void SysTick_Handler(void) {
    HAL_IncTick();  // Report tick to HAL.

    if (xTaskGetSchedulerState() == taskSCHEDULER_NOT_STARTED) {
        return;
    }

    xPortSysTickHandler();  // Invoke FreeRTOS tick handler.
}

/**
 * @brief Non-maskable interrupt handler.
 */
void NMI_Handler(void) {
    // Nothing to do.
}

/**
 * @brief Debug monitor exception handler.
 */
void DebugMon_Handler(void) {
    // Nothing to do.
}
<|MERGE_RESOLUTION|>--- conflicted
+++ resolved
@@ -10,11 +10,7 @@
  * @author Carnegie Mellon Racing
  */
 
-<<<<<<< HEAD
-#include "platform.h"       // HAL_IncTick()
-=======
 #include "platform.h"   // HAL_IncTick()
->>>>>>> 85f840f2
 #include <FreeRTOS.h>   // FreeRTOS interface
 #include <task.h>       // xTaskGetSchedulerState()
 
