/*
    FreeRTOS V9.0.0 - Copyright (C) 2016 Real Time Engineers Ltd.
    All rights reserved

    VISIT http://www.FreeRTOS.org TO ENSURE YOU ARE USING THE LATEST VERSION.

    This file is part of the FreeRTOS distribution.

    FreeRTOS is free software; you can redistribute it and/or modify it under
    the terms of the GNU General Public License (version 2) as published by the
    Free Software Foundation >>!AND MODIFIED BY!<< the FreeRTOS exception.

	***************************************************************************
    >>!   NOTE: The modification to the GPL is included to allow you to     !<<
    >>!   distribute a combined work that includes FreeRTOS without being   !<<
    >>!   obliged to provide the source code for proprietary components     !<<
    >>!   outside of the FreeRTOS kernel.                                   !<<
	***************************************************************************

    FreeRTOS is distributed in the hope that it will be useful, but WITHOUT ANY
    WARRANTY; without even the implied warranty of MERCHANTABILITY or FITNESS
    FOR A PARTICULAR PURPOSE.  Full license text is available on the following
    link: http://www.freertos.org/a00114.html

    ***************************************************************************
     *                                                                       *
     *    FreeRTOS provides completely free yet professionally developed,    *
     *    robust, strictly quality controlled, supported, and cross          *
     *    platform software that is more than just the market leader, it     *
     *    is the industry's de facto standard.                               *
     *                                                                       *
     *    Help yourself get started quickly while simultaneously helping     *
     *    to support the FreeRTOS project by purchasing a FreeRTOS           *
     *    tutorial book, reference manual, or both:                          *
     *    http://www.FreeRTOS.org/Documentation                              *
     *                                                                       *
    ***************************************************************************

    http://www.FreeRTOS.org/FAQHelp.html - Having a problem?  Start by reading
	the FAQ page "My application does not run, what could be wrong?".  Have you
	defined configASSERT()?

	http://www.FreeRTOS.org/support - In return for receiving this top quality
	embedded software for free we request you assist our global community by
	participating in the support forum.

	http://www.FreeRTOS.org/training - Investing in training allows your team to
	be as productive as possible as early as possible.  Now you can receive
	FreeRTOS training directly from Richard Barry, CEO of Real Time Engineers
	Ltd, and the world's leading authority on the world's leading RTOS.

    http://www.FreeRTOS.org/plus - A selection of FreeRTOS ecosystem products,
    including FreeRTOS+Trace - an indispensable productivity tool, a DOS
    compatible FAT file system, and our tiny thread aware UDP/IP stack.

    http://www.FreeRTOS.org/labs - Where new FreeRTOS products go to incubate.
    Come and try FreeRTOS+TCP, our new open source TCP/IP stack for FreeRTOS.

    http://www.OpenRTOS.com - Real Time Engineers ltd. license FreeRTOS to High
    Integrity Systems ltd. to sell under the OpenRTOS brand.  Low cost OpenRTOS
    licenses offer ticketed support, indemnification and commercial middleware.

    http://www.SafeRTOS.com - High Integrity Systems also provide a safety
    engineered and independently SIL3 certified version for use in safety and
    mission critical applications that require provable dependability.

    1 tab == 4 spaces!
*/

#ifndef FREERTOS_CONFIG_H
#define FREERTOS_CONFIG_H

/*-----------------------------------------------------------
 * Application specific definitions.
 *
 * These definitions should be adjusted for your particular hardware and
 * application requirements.
 *
 * THESE PARAMETERS ARE DESCRIBED WITHIN THE 'CONFIGURATION' SECTION OF THE
 * FreeRTOS API DOCUMENTATION AVAILABLE ON THE FreeRTOS.org WEB SITE.
 *
 * See http://www.freertos.org/a00110.html.
 *----------------------------------------------------------*/

/* USER CODE BEGIN Includes */
/* Section where include file can be added */
/* USER CODE END Includes */

/* Ensure stdint is only used by the compiler, and not the assembler. */
#if defined(__ICCARM__) || defined(__CC_ARM) || defined(__GNUC__)
    #include <stdint.h>
    extern uint32_t SystemCoreClock;
#endif

#define configUSE_PREEMPTION                     1
#define configSUPPORT_STATIC_ALLOCATION          1
<<<<<<< HEAD
#define configSUPPORT_DYNAMIC_ALLOCATION         1
=======
#define configSUPPORT_DYNAMIC_ALLOCATION         0
>>>>>>> 0acbf01b
#define configUSE_IDLE_HOOK                      0
#define configUSE_TICK_HOOK                      0
#define configCPU_CLOCK_HZ                       ( SystemCoreClock )
#define configTICK_RATE_HZ                       ((TickType_t) 1000)
#define configMAX_PRIORITIES                     ( 7 )
#define configMINIMAL_STACK_SIZE                 ((uint16_t) 128)
#define configMAX_TASK_NAME_LEN                  ( 32 )
#define configUSE_16_BIT_TICKS                   0
#define configQUEUE_REGISTRY_SIZE                8
#define configENABLE_BACKWARD_COMPATIBILITY      0
#define configUSE_PORT_OPTIMISED_TASK_SELECTION  1
#define configUSE_TASK_NOTIFICATIONS             0
#define configUSE_MUTEXES                        1
#define configUSE_COUNTING_SEMAPHORES            1

/* Co-routine definitions. */
#define configUSE_CO_ROUTINES                    0
#define configMAX_CO_ROUTINE_PRIORITIES          ( 2 )

/* Set the following definitions to 1 to include the API function, or zero
to exclude the API function. */
#define INCLUDE_vTaskPrioritySet            0
#define INCLUDE_uxTaskPriorityGet           0
#define INCLUDE_vTaskDelete                 0
#define INCLUDE_vTaskCleanUpResources       0
#define INCLUDE_vTaskSuspend                1
#define INCLUDE_vTaskDelayUntil             1
#define INCLUDE_vTaskDelay                  0
#define INCLUDE_xTaskGetSchedulerState      1
#define INCLUDE_xTaskResumeFromISR          0

/* Cortex-M specific definitions. */
#ifdef __NVIC_PRIO_BITS
 /* __BVIC_PRIO_BITS will be specified when CMSIS is being used. */
 #define configPRIO_BITS         __NVIC_PRIO_BITS
#else
 #define configPRIO_BITS         4
#endif

/* The lowest interrupt priority that can be used in a call to a "set priority"
function. */
#define configLIBRARY_LOWEST_INTERRUPT_PRIORITY   15

/* The highest interrupt priority that can be used by any interrupt service
routine that makes calls to interrupt safe FreeRTOS API functions.  DO NOT CALL
INTERRUPT SAFE FREERTOS API FUNCTIONS FROM ANY INTERRUPT THAT HAS A HIGHER
PRIORITY THAN THIS! (higher priorities are lower numeric values. */
#define configLIBRARY_MAX_SYSCALL_INTERRUPT_PRIORITY 5

/* Interrupt priorities used by the kernel port layer itself.  These are generic
to all Cortex-M ports, and do not rely on any particular library functions. */
#define configKERNEL_INTERRUPT_PRIORITY 		( configLIBRARY_LOWEST_INTERRUPT_PRIORITY << (8 - configPRIO_BITS) )
/* !!!! configMAX_SYSCALL_INTERRUPT_PRIORITY must not be set to zero !!!!
See http://www.FreeRTOS.org/RTOS-Cortex-M3-M4.html. */
#define configMAX_SYSCALL_INTERRUPT_PRIORITY 	( configLIBRARY_MAX_SYSCALL_INTERRUPT_PRIORITY << (8 - configPRIO_BITS) )

/* Normal assert() semantics without relying on the provision of an assert.h
header file. */
/* USER CODE BEGIN 1 */
#ifdef configASSERT
#undef configASSERT
#include <CMR/panic.h>
#define configASSERT(x) do { \
    if (!(x)) { \
        cmr_panic("Assertion failed: " __FILE__ ":%d: " #x, __LINE__); \
    } \
} while (0)
#else
#define configASSERT(x)
#endif /* configASSERT */

/* USER CODE END 1 */

/* Definitions that map the FreeRTOS port interrupt handlers to their CMSIS
standard names. */
#define vPortSVCHandler    SVC_Handler
#define xPortPendSVHandler PendSV_Handler

#endif /* FREERTOS_CONFIG_H */<|MERGE_RESOLUTION|>--- conflicted
+++ resolved
@@ -94,11 +94,7 @@
 
 #define configUSE_PREEMPTION                     1
 #define configSUPPORT_STATIC_ALLOCATION          1
-<<<<<<< HEAD
-#define configSUPPORT_DYNAMIC_ALLOCATION         1
-=======
 #define configSUPPORT_DYNAMIC_ALLOCATION         0
->>>>>>> 0acbf01b
 #define configUSE_IDLE_HOOK                      0
 #define configUSE_TICK_HOOK                      0
 #define configCPU_CLOCK_HZ                       ( SystemCoreClock )
