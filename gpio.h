/**
 * @file gpio.h
 * @brief Board-specific GPIO interface.
 *
 * @author Carnegie Mellon Racing
 */

#ifndef GPIO_H
#define GPIO_H

/**
 * @brief Represents a GPIO pin.
 *
 * @note All boards should at least have a status LED (`GPIO_LED_STATUS`).
 * @warning New pins MUST be added between `GPIO_LED_STATUS` and `GPIO_LEN`.
 */
typedef enum {
    GPIO_LED_STATUS = 0,    /**< @brief Status LED. */
    GPIO_BRAKELIGHT,        /**< @brief Brake light enable. */
<<<<<<< HEAD
    GPIO_FAN_ENABLE,
    GPIO_LEN    /**< @brief Total GPIO pins. */
=======
    GPIO_FAN,               /**< @brief Fan drive. */
    GPIO_FAN_ENABLE,        /**< @brief Fan drive. */
    GPIO_PUMP,              /**< @brief Pump drive. */
    GPIO_BRAKE_DISCON,      /**< @brief Brake solenoid */
    GPIO_LEN                /**< @brief Total GPIO pins. */
>>>>>>> 5718d21a
} gpio_t;

void gpioInit(void);

#endif /* GPIO_H */
<|MERGE_RESOLUTION|>--- conflicted
+++ resolved
@@ -17,16 +17,11 @@
 typedef enum {
     GPIO_LED_STATUS = 0,    /**< @brief Status LED. */
     GPIO_BRAKELIGHT,        /**< @brief Brake light enable. */
-<<<<<<< HEAD
-    GPIO_FAN_ENABLE,
-    GPIO_LEN    /**< @brief Total GPIO pins. */
-=======
     GPIO_FAN,               /**< @brief Fan drive. */
     GPIO_FAN_ENABLE,        /**< @brief Fan drive. */
     GPIO_PUMP,              /**< @brief Pump drive. */
     GPIO_BRAKE_DISCON,      /**< @brief Brake solenoid */
     GPIO_LEN                /**< @brief Total GPIO pins. */
->>>>>>> 5718d21a
 } gpio_t;
 
 void gpioInit(void);
