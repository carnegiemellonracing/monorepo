--- conflicted
+++ resolved
@@ -72,20 +72,9 @@
 
     TickType_t lastWakeTime = xTaskGetTickCount();
     while (1) {
-
-<<<<<<< HEAD
-    	sendCoolStatus();
-    	sendVoltDiagnostics();
-    	sendCurrDiagnostics();
-=======
-        // XXX Replace with an appropriate ID and timeout.
-        canTX(
-            CMR_CANID_DIM_POWER_DIAGNOSTICS,
-            &msg,
-            sizeof(msg),
-            canTX10Hz_period_ms
-        );
->>>>>>> 0acbf01b
+        sendCoolStatus();
+        sendVoltDiagnostics();
+        sendCurrDiagnostics();
 
         vTaskDelayUntil(&lastWakeTime, canTX10Hz_period_ms);
     }
@@ -112,38 +101,9 @@
 
     TickType_t lastWakeTime = xTaskGetTickCount();
     while (1) {
-<<<<<<< HEAD
-    	sendHeartbeat(lastWakeTime);
-
-    	vTaskDelayUntil(&lastWakeTime, canTX100HzPeriod_ms);
-=======
-        // XXX Update these fields correctly.
-        cmr_canHeartbeat_t heartbeat = {
-            .state = heartbeatVSM->state
-        };
-
-        uint16_t error = CMR_CAN_ERROR_NONE;
-        if (cmr_canRXMetaTimeoutError(heartbeatVSMMeta, lastWakeTime) < 0) {
-            error |= CMR_CAN_ERROR_VSM_TIMEOUT;
-        }
-        memcpy(&heartbeat.error, &error, sizeof(error));
-
-        uint16_t warning = CMR_CAN_WARN_NONE;
-        if (cmr_canRXMetaTimeoutWarn(heartbeatVSMMeta, lastWakeTime) < 0) {
-            warning |= CMR_CAN_WARN_VSM_TIMEOUT;
-        }
-        memcpy(&heartbeat.warning, &warning, sizeof(warning));
-
-        // XXX Replace with an appropriate ID and timeout.
-        canTX(
-            CMR_CANID_HEARTBEAT_AFC0,
-            &heartbeat,
-            sizeof(heartbeat),
-            canTX100Hz_period_ms
-        );
+        sendHeartbeat(lastWakeTime);
 
         vTaskDelayUntil(&lastWakeTime, canTX100Hz_period_ms);
->>>>>>> 0acbf01b
     }
 }
 
@@ -204,7 +164,6 @@
  * @param timeout The timeout, in ticks.
  *
  * @return 0 on success, or a negative error code on timeout.
-<<<<<<< HEAD
  */
 int canTX(cmr_canID_t id, const void *data, size_t len, TickType_t timeout) {
     return cmr_canTX(&can, id, data, len, timeout);
@@ -219,69 +178,64 @@
     cmr_canRXMeta_t *heartbeatVSMMeta = canRXMeta + CANRX_HEARTBEAT_VSM;
     volatile cmr_canHeartbeat_t *heartbeatVSM = (void *) heartbeatVSMMeta->payload;
 
-	cmr_canHeartbeat_t heartbeat = {
-		.state = heartbeatVSM->state
-	};
-
-	uint16_t error = CMR_CAN_ERROR_NONE;
-
-	if (cmr_canRXMetaTimeoutError(heartbeatVSMMeta, lastWakeTime) < 0) {
-		error |= CMR_CAN_ERROR_VSM_TIMEOUT;
-	}
-
-	if (error != CMR_CAN_ERROR_NONE) {
-		heartbeat.state = CMR_CAN_ERROR;
-	}
-	memcpy(&heartbeat.error, &error, sizeof(error));
-
-	uint16_t warning = CMR_CAN_WARN_NONE;
-	if (cmr_canRXMetaTimeoutWarn(heartbeatVSMMeta, lastWakeTime) < 0) {
-		warning |= CMR_CAN_WARN_VSM_TIMEOUT;
-	}
-	memcpy(&heartbeat.warning, &warning, sizeof(warning));
-
-	canTX(CMR_CANID_HEARTBEAT_PTC, &heartbeat, sizeof(heartbeat), canTX100HzPeriod_ms);
+    cmr_canHeartbeat_t heartbeat = {
+        .state = heartbeatVSM->state
+    };
+
+    uint16_t error = CMR_CAN_ERROR_NONE;
+
+    if (cmr_canRXMetaTimeoutError(heartbeatVSMMeta, lastWakeTime) < 0) {
+        error |= CMR_CAN_ERROR_VSM_TIMEOUT;
+    }
+
+    if (error != CMR_CAN_ERROR_NONE) {
+        heartbeat.state = CMR_CAN_ERROR;
+    }
+    memcpy(&heartbeat.error, &error, sizeof(error));
+
+    uint16_t warning = CMR_CAN_WARN_NONE;
+    if (cmr_canRXMetaTimeoutWarn(heartbeatVSMMeta, lastWakeTime) < 0) {
+        warning |= CMR_CAN_WARN_VSM_TIMEOUT;
+    }
+    memcpy(&heartbeat.warning, &warning, sizeof(warning));
+
+    canTX(CMR_CANID_HEARTBEAT_PTC, &heartbeat, sizeof(heartbeat), canTX100Hz_period_ms);
 }
 
 /**
  * @brief Send cooling system status on CAN bus.
  */
 static void sendCoolStatus(void) {
-	cmr_canPTCCoolingStatus_t coolMsg = {
-		.fanState = fanStatePTC,
-		.pumpState = pumpStatePTC,
-		.preRadiatorTemp_C = sensorRead(SENSOR_CH_PRE_RAD_THERM),
-		.postRadiatorTemp_C = sensorRead(SENSOR_CH_POST_RAD_THERM)
-	};
-
-	canTX(CMR_CANID_PTC_COOLING_STATUS, &coolMsg, sizeof(coolMsg), canTX10HzPeriod_ms);
+    cmr_canPTCCoolingStatus_t coolMsg = {
+        .fanState = fanStatePTC,
+        .pumpState = pumpStatePTC,
+        .preRadiatorTemp_C = sensorRead(SENSOR_CH_PRE_RAD_THERM),
+        .postRadiatorTemp_C = sensorRead(SENSOR_CH_POST_RAD_THERM)
+    };
+
+    canTX(CMR_CANID_PTC_COOLING_STATUS, &coolMsg, sizeof(coolMsg), canTX10Hz_period_ms);
 }
 
 /**
  * @brief Send voltage diagnostic information.
  */
 static void sendVoltDiagnostics(void) {
-	cmr_canPTCVoltageDiagnostics_t voltMsg = {
-		.logicVoltage_mV = sensorRead(SENSOR_CH_LOGIC_VOLTAGE_MV),
-		.loadVoltage_mV = sensorRead(SENSOR_CH_LOAD_VOLTAGE_MV)
-	};
-
-	canTX(CMR_CANID_PTC_VOLTAGE_DIAGNOSTICS, &voltMsg, sizeof(voltMsg), canTX10HzPeriod_ms);
+    cmr_canPTCVoltageDiagnostics_t voltMsg = {
+        .logicVoltage_mV = sensorRead(SENSOR_CH_LOGIC_VOLTAGE_MV),
+        .loadVoltage_mV = sensorRead(SENSOR_CH_LOAD_VOLTAGE_MV)
+    };
+
+    canTX(CMR_CANID_PTC_VOLTAGE_DIAGNOSTICS, &voltMsg, sizeof(voltMsg), canTX10Hz_period_ms);
 }
 /**
  * @brief Send current diagnostic information.
  */
 static void sendCurrDiagnostics(void) {
-	cmr_canPTCCurrentDiagnostics_t ampMsg = {
-		.logicCurrent_mA = sensorRead(SENSOR_CH_LOGIC_CURRENT_MA),
-		.loadCurrent_mA = sensorRead(SENSOR_CH_LOAD_CURRENT_MA),
-		.fanCurrent_mA = sensorRead(SENSOR_CH_FAN_CURRENT_MA)
-	};
-
-	canTX(CMR_CANID_PTC_CURRENT_DIAGNOSTICS, &ampMsg, sizeof(ampMsg), canTX10HzPeriod_ms);
-=======
- */
-int canTX(cmr_canID_t id, const void *data, size_t len, TickType_t timeout) {
-    return cmr_canTX(&can, id, data, len, timeout);
->>>>>>> 0acbf01b
-}
+    cmr_canPTCCurrentDiagnostics_t ampMsg = {
+        .logicCurrent_mA = sensorRead(SENSOR_CH_LOGIC_CURRENT_MA),
+        .loadCurrent_mA = sensorRead(SENSOR_CH_LOAD_CURRENT_MA),
+        .fanCurrent_mA = sensorRead(SENSOR_CH_FAN_CURRENT_MA)
+    };
+
+    canTX(CMR_CANID_PTC_CURRENT_DIAGNOSTICS, &ampMsg, sizeof(ampMsg), canTX10Hz_period_ms);
+}
