--- conflicted
+++ resolved
@@ -359,11 +359,7 @@
         .handle = {
             .Instance = instance,
             .Init = {
-<<<<<<< HEAD
-                .Prescaler = has_hse_clock ? 12 : 2,
-=======
                 .Prescaler = 0,
->>>>>>> e5a13dbf
                 .Mode = CAN_MODE_NORMAL,
                 .SyncJumpWidth = CAN_SJW_2TQ,
                 .TimeSeg1 = CAN_BS1_6TQ,
