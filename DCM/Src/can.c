/**
 * @file can.c
 * @brief Board-specific CAN implementation.
 *
 * Adding a new periodic message struct:
 *
 * 1. Add the corresponding index to the `canRX_t` enum in `can.h`.
 * 2. Add a configuration entry in `canRXMeta` at that index.
 * 3. Access the message using `canRXMeta[index]`.
 *
 * @author Carnegie Mellon Racing
 */

#include <cmr_error.h>  // getErrors(), getWarnings()
#include <string.h>     // memcpy()
#include <math.h>

#include <CMR/tasks.h>      // Task interface
#include <CMR/can_types.h>      // Task interface
#include <CMR/config_screen_helper.h>

#include "can.h"    // Interface to implement
#include "adc.h"    // adcVSense, adcISense
#include "motors.h" // cmr_canAMKSetpoints_t
#include "daq.h"
#include "i2c.h"
#include "drs_controls.h"
#include "controls_helper.h"
#include "controls.h"
#include "sensors.h"
#include "movella.h"
#include "safety_filter.h"

extern volatile uint8_t currentParameters[MAX_MENU_ITEMS];
volatile uint8_t parametersFromDIM[MAX_MENU_ITEMS];
volatile cmr_driver_profile_t currentDriver = Default;
volatile bool framWrite_flag = false;

extern volatile cmr_can_rtc_data_t time;
extern volatile float odometer_km;

/** @brief Fan/Pump channel states. */
uint16_t fan_1_State;
uint16_t fan_2_State;
uint16_t pump_1_State;
uint16_t pump_2_State;

#define max(a,b) \
   ({ __typeof__ (a) _a = (a); \
       __typeof__ (b) _b = (b); \
     _a > _b ? _a : _b; })
#define min(a,b) \
   ({ __typeof__ (a) _a = (a); \
       __typeof__ (b) _b = (b); \
     _a < _b ? _a : _b; })

/** @brief Metadata for vehicle CAN message reception. */
cmr_canRXMeta_t canVehicleRXMeta[CANRX_VEH_LEN] = {
    [CANRX_VEH_HEARTBEAT_VSM] = {
        .canID = CMR_CANID_HEARTBEAT_VSM,
        .timeoutError_ms = 50,
        .timeoutWarn_ms = 25,
        .errorFlag = CMR_CAN_ERROR_VSM_TIMEOUT,
        .warnFlag = CMR_CAN_WARN_VSM_TIMEOUT
    },
    [CANRX_VSM_STATUS] = {
        .canID = CMR_CANID_VSM_STATUS,
        .timeoutError_ms = 50,
        .timeoutWarn_ms = 25,
        .errorFlag = CMR_CAN_ERROR_VSM_TIMEOUT,
        .warnFlag = CMR_CAN_WARN_VSM_TIMEOUT,
    },
    [CANRX_VEH_DATA_FSM] = {
        .canID = CMR_CANID_FSM_DATA,
        .timeoutError_ms = 50,
        .timeoutWarn_ms = 25,
        .errorFlag = CMR_CAN_ERROR_NONE,
        .warnFlag = CMR_CAN_WARN_NONE
    },
    [CANRX_VEH_SWANGLE_FSM] = {
        .canID = CMR_CANID_FSM_SWANGLE,
        .timeoutError_ms = 50,
        .timeoutWarn_ms = 25,
        .errorFlag = CMR_CAN_ERROR_NONE,
        .warnFlag = CMR_CAN_WARN_NONE
    },
    [CANRX_VEH_REQUEST_DIM] = {
        .canID = CMR_CANID_DIM_REQUEST,
        .timeoutError_ms = UINT32_MAX,
        .timeoutWarn_ms = UINT32_MAX,
        .errorFlag = CMR_CAN_ERROR_NONE,
        .warnFlag = CMR_CAN_WARN_NONE
    },
    [CANRX_VEH_VOLTAGE_HVC] = {
        .canID = CMR_CANID_HVC_PACK_VOLTAGE,
        .timeoutError_ms = 50,
        .timeoutWarn_ms = 25,
        .errorFlag = CMR_CAN_ERROR_NONE,
        .warnFlag = CMR_CAN_WARN_NONE
    },
    [CANRX_VEH_CURRENT_HVC] = {
        .canID = CMR_CANID_HVC_PACK_CURRENT,
        .timeoutError_ms = 50,
        .timeoutWarn_ms = 25,
        .errorFlag = CMR_CAN_ERROR_NONE,
        .warnFlag = CMR_CAN_WARN_NONE
    },
    [CANRX_VEH_DIM_ACTION_BUTTON] = {
        .canID = CMR_CANID_DIM_ACTIONS,
        .timeoutError_ms = 100,
        .timeoutWarn_ms = 50,
        .errorFlag = CMR_CAN_ERROR_NONE,
        .warnFlag = CMR_CAN_WARN_NONE
    },
    [CANRX_VEH_PACK_CELL_VOLTAGE] = {
        .canID = CMR_CANID_HVC_MINMAX_CELL_VOLTAGE,
        // TODO: Check timeout period
        .timeoutError_ms = 100,
        .timeoutWarn_ms = 50,
        .errorFlag = CMR_CAN_ERROR_NONE,
        .warnFlag = CMR_CAN_WARN_NONE
    },
    [CANRX_VEH_PACK_CELL_TEMP] = {
        .canID = CMR_CANID_HVC_MINMAX_CELL_TEMPS,
        // TODO: Check timeout period
        .timeoutError_ms = 100,
        .timeoutWarn_ms = 50,
        .errorFlag = CMR_CAN_ERROR_NONE,
        .warnFlag = CMR_CAN_WARN_NONE
    },
    [CANRX_VEH_VSM_SENSORS] = {
        .canID = CMR_CANID_VSM_SENSORS,
        .timeoutError_ms = 100,
        .timeoutWarn_ms = 50,
        .errorFlag = CMR_CAN_ERROR_NONE,
        .warnFlag = CMR_CAN_WARN_NONE
    },
    [CANRX_RTC_SET] = {
        .canID = CMR_CANID_CDC_RTC_DATA_IN,
	    .timeoutError_ms = 1500,
	    .timeoutWarn_ms = 50,
        .errorFlag = CMR_CAN_ERROR_NONE,
        .warnFlag = CMR_CAN_WARN_NONE
    },
	[CANRX_HVI_SENSE] = {
	        .canID = CMR_CANID_HEARTBEAT_HVI,
	        .timeoutError_ms = 100,
	        .timeoutWarn_ms = 75
	},
    // Temporary.
    [CANRX_VEH_MOVELLA_STATUS] = {
        .canID = CMR_CANID_MOVELLA_STATUS,
        .timeoutError_ms = 2000,
        .timeoutWarn_ms = 1000
    },
    // Temporary.
    [CANRX_VEH_MOVELLA_QUATERNION] = {
        .canID = CMR_CANID_MOVELLA_QUATERNION,
        .timeoutError_ms = 2000,
        .timeoutWarn_ms = 1000
    },
    // Temporary.
    [CANRX_VEH_MOVELLA_IMU_GYRO] = {
        .canID = CMR_CANID_MOVELLA_IMU_GYRO,
        .timeoutError_ms = 2000,
        .timeoutWarn_ms = 1000
    },
    // Temporary.
    [CANRX_VEH_MOVELLA_IMU_ACCEL] = {
        .canID = CMR_CANID_MOVELLA_IMU_ACCEL,
        .timeoutError_ms = 2000,
        .timeoutWarn_ms = 1000
    },
    // Temporary.
    [CANRX_VEH_MOVELLA_VELOCITY] = {
        .canID = CMR_CANID_MOVELLA_VELOCITY,
        .timeoutError_ms = 2000,
        .timeoutWarn_ms = 1000
    },
};

/** @brief Metadata for tractive CAN message reception. */
cmr_canRXMeta_t canTractiveRXMeta[CANRX_TRAC_LEN] = {
    [CANRX_TRAC_INV_FL_ACT1] = {
        .canID = CMR_CANID_AMK_FL_ACT_1,
        .timeoutError_ms = 100,
        .timeoutWarn_ms = 75,
        .warnFlag = CMR_CAN_WARN_CDC_AMK_FL | CMR_CAN_WARN_CDC_AMK_TIMEOUT
    },
    [CANRX_TRAC_INV_FL_ACT2] = {
        .canID = CMR_CANID_AMK_FL_ACT_2,
        .timeoutError_ms = 100,
        .timeoutWarn_ms = 75,
        .warnFlag = CMR_CAN_WARN_CDC_AMK_FL | CMR_CAN_WARN_CDC_AMK_TIMEOUT
    },
    [CANRX_TRAC_INV_FR_ACT1] = {
        .canID = CMR_CANID_AMK_FR_ACT_1,
        .timeoutError_ms = 100,
        .timeoutWarn_ms = 75,
        .warnFlag = CMR_CAN_WARN_CDC_AMK_FR | CMR_CAN_WARN_CDC_AMK_TIMEOUT
    },
    [CANRX_TRAC_INV_FR_ACT2] = {
        .canID = CMR_CANID_AMK_FR_ACT_2,
        .timeoutError_ms = 100,
        .timeoutWarn_ms = 75,
        .warnFlag = CMR_CAN_WARN_CDC_AMK_FR | CMR_CAN_WARN_CDC_AMK_TIMEOUT
    },
    [CANRX_TRAC_INV_RL_ACT1] = {
        .canID = CMR_CANID_AMK_RL_ACT_1,
        .timeoutError_ms = 100,
        .timeoutWarn_ms = 75,
        .warnFlag = CMR_CAN_WARN_CDC_AMK_RL | CMR_CAN_WARN_CDC_AMK_TIMEOUT
    },
    [CANRX_TRAC_INV_RL_ACT2] = {
        .canID = CMR_CANID_AMK_RL_ACT_2,
        .timeoutError_ms = 100,
        .timeoutWarn_ms = 75,
        .warnFlag = CMR_CAN_WARN_CDC_AMK_RL | CMR_CAN_WARN_CDC_AMK_TIMEOUT
    },
    [CANRX_TRAC_INV_RR_ACT1] = {
        .canID = CMR_CANID_AMK_RR_ACT_1,
        .timeoutError_ms = 100,
        .timeoutWarn_ms = 75,
        .warnFlag = CMR_CAN_WARN_CDC_AMK_RR | CMR_CAN_WARN_CDC_AMK_TIMEOUT
    },
    [CANRX_TRAC_INV_RR_ACT2] = {
        .canID = CMR_CANID_AMK_RR_ACT_2,
        .timeoutError_ms = 100,
        .timeoutWarn_ms = 75,
        .warnFlag = CMR_CAN_WARN_CDC_AMK_RR | CMR_CAN_WARN_CDC_AMK_TIMEOUT
    }
};

cmr_canRXMeta_t canDaqRXMeta[CANRX_DAQ_LEN] = {
    [CANRX_DAQ_MOVELLA_STATUS] = {
        .canID = CMR_CANID_MOVELLA_STATUS,
        .timeoutError_ms = 2000,
        .timeoutWarn_ms = 1000
    },
    [CANRX_DAQ_MOVELLA_QUATERNION] = {
        .canID = CMR_CANID_MOVELLA_QUATERNION,
        .timeoutError_ms = 2000,
        .timeoutWarn_ms = 1000
    },
    [CANRX_DAQ_MOVELLA_IMU_GYRO] = {
        .canID = CMR_CANID_MOVELLA_IMU_GYRO,
        .timeoutError_ms = 2000,
        .timeoutWarn_ms = 1000
    },
    [CANRX_DAQ_MOVELLA_IMU_ACCEL] = {
        .canID = CMR_CANID_MOVELLA_IMU_ACCEL,
        .timeoutError_ms = 2000,
        .timeoutWarn_ms = 1000
    },
    [CANRX_DAQ_MOVELLA_VELOCITY] = {
        .canID = CMR_CANID_MOVELLA_VELOCITY,
        .timeoutError_ms = 2000,
        .timeoutWarn_ms = 1000
    },
    [CANRX_DAQ_SBG_STATUS_3] = {
        .canID = CMR_CANID_SBG_STATUS_3,
        .timeoutError_ms = 2000,
        .timeoutWarn_ms = 1000
    },
    [CANRX_DAQ_SBG_POS] = {
        .canID = CMR_CANID_SBG_EKF_POS,
        .timeoutError_ms = 2000,
        .timeoutWarn_ms = 1000
    },
    [CANRX_DAQ_SBG_VEL] = {
        .canID = CMR_CANID_SBG_EKF_VEL,
        .timeoutError_ms = 2000,
        .timeoutWarn_ms = 1000
    },
    [CANRX_DAQ_SBG_BODY_VEL] = {
        .canID = CMR_CANID_SBG_BODY_VEL,
        .timeoutError_ms = 2000,
        .timeoutWarn_ms = 1000
    },
    [CANRX_DAQ_SBG_ORIENT] = {
        .canID = CMR_CANID_SBG_EKF_ORIENT,
        .timeoutError_ms = 2000,
        .timeoutWarn_ms = 1000
    },
    [CANRX_DAQ_SBG_IMU_ACCEL] = {
        .canID = CMR_CANID_SBG_IMU_ACCEL,
        .timeoutError_ms = 2000,
        .timeoutWarn_ms = 1000
    },
    [CANRX_DAQ_SBG_IMU_GYRO] = {
        .canID = CMR_CANID_SBG_IMU_GYRO,
        .timeoutError_ms = 2000,
        .timeoutWarn_ms = 1000
    },
    [CANRX_DAQ_SBG_SLIPANGLE] = {
	    .canID  = CMR_CANID_SBG_AUTOMOTIVE,
        .timeoutError_ms = 1000,
        .timeoutWarn_ms = 750,
        .errorFlag = CMR_CAN_ERROR_NONE,
        .warnFlag = CMR_CAN_WARN_NONE
	},
	[CANRX_DAQ_LOAD_FL] = {
        .canID  = CMR_CANID_LOADCELL_FL,
        .timeoutError_ms = 500,
        .timeoutWarn_ms = 250,
        .errorFlag = CMR_CAN_ERROR_NONE,
        .warnFlag = CMR_CAN_WARN_NONE
	},
	[CANRX_DAQ_LOAD_FR] = {
        .canID  = CMR_CANID_LOADCELL_FR,
        .timeoutError_ms = 500,
        .timeoutWarn_ms = 250,
        .errorFlag = CMR_CAN_ERROR_NONE,
        .warnFlag = CMR_CAN_WARN_NONE
	},
	[CANRX_DAQ_LOAD_RL] = {
        .canID  = CMR_CANID_LOADCELL_RL,
        .timeoutError_ms = 500,
        .timeoutWarn_ms = 250,
        .errorFlag = CMR_CAN_ERROR_NONE,
        .warnFlag = CMR_CAN_WARN_NONE
	},
	[CANRX_DAQ_LOAD_RR] = {
        .canID  = CMR_CANID_LOADCELL_RR,
        .timeoutError_ms = 500,
        .timeoutWarn_ms = 250,
        .errorFlag = CMR_CAN_ERROR_NONE,
        .warnFlag = CMR_CAN_WARN_NONE
	},
    [CANRX_DAQ_LINPOTS_RIGHTS] = {
        .canID  = CMR_CANID_DAQ_0_THERMISTOR,
        .timeoutError_ms = 500,
        .timeoutWarn_ms = 250,
        .errorFlag = CMR_CAN_ERROR_NONE,
        .warnFlag = CMR_CAN_WARN_NONE
	},
    [CANRX_DAQ_LINPOTS_LEFTS] = {
        .canID  = CMR_CANID_DAQ_3_THERMISTOR,
        .timeoutError_ms = 500,
        .timeoutWarn_ms = 250,
        .errorFlag = CMR_CAN_ERROR_NONE,
        .warnFlag = CMR_CAN_WARN_NONE
	},
    [CANRX_DAQ_MEMORATOR_BROADCAST] = {
        .canID = CMR_CANID_HEARTBEAT_MEMORATOR,
        .timeoutError_ms = 5000,
        .timeoutWarn_ms = 3000
    }
};

/**
 * @brief CAN periodic message receive metadata
 *
 * @note Indexed by `canRX_t`.
 */
cmr_canRXMeta_t canRXMeta[] = {
    [CANRX_HEARTBEAT_VSM] = {
        .canID = CMR_CANID_HEARTBEAT_VSM,
        .timeoutError_ms = 100,
        .timeoutWarn_ms = 25,
        .errorFlag = CMR_CAN_ERROR_VSM_TIMEOUT,
        .warnFlag = CMR_CAN_WARN_VSM_TIMEOUT
    },
    [CANRX_VSM_STATUS] = {
        .canID = CMR_CANID_VSM_STATUS,
        .timeoutError_ms = 50,
        .timeoutWarn_ms = 25,
        .errorFlag = CMR_CAN_ERROR_VSM_TIMEOUT,
        .warnFlag = CMR_CAN_WARN_VSM_TIMEOUT,
    },
    [CANRX_INV1_STATUS] = {
        .canID = CMR_CANID_AMK_FL_ACT_2,
        .timeoutError_ms = 800, // Send error if data not received within 4 cycles, or 800 ms
        .timeoutWarn_ms = 400, // Send warning if data not received within 2 cycles, or 400 ms
        // CAN transmitting frequency = 5 Hz, so ? s = 1 / 5 Hz = 0.2 s = 200ms
    },
    [CANRX_INV2_STATUS] = {
        .canID = CMR_CANID_AMK_FR_ACT_2,
        .timeoutError_ms = 800,
        .timeoutWarn_ms = 400,
    },
    [CANRX_INV3_STATUS] = {
        .canID = CMR_CANID_AMK_RL_ACT_2,
        .timeoutError_ms = 800,
        .timeoutWarn_ms = 400,
    },
    [CANRX_INV4_STATUS] = {
        .canID = CMR_CANID_AMK_RR_ACT_2,
        .timeoutError_ms = 800,
        .timeoutWarn_ms = 400,
    },
    [CANRX_VSM_SENSORS] = {
        .canID = CMR_CANID_VSM_SENSORS,
        .timeoutError_ms = 500,
        .timeoutWarn_ms = 250,
        .errorFlag = CMR_CAN_ERROR_VSM_TIMEOUT,
        .warnFlag = CMR_CAN_WARN_VSM_TIMEOUT
    },
    [CANRX_FSM_DATA] = {
        .canID = CMR_CANID_FSM_DATA,
        .timeoutError_ms = 100,
        .timeoutWarn_ms = 50,
        .errorFlag = CMR_CAN_ERROR_NONE,
        .warnFlag = CMR_CAN_WARN_NONE
    },
    [CANRX_FSM_SWANGLE] = {
        .canID = CMR_CANID_FSM_SWANGLE,
        .timeoutError_ms = 100,
        .timeoutWarn_ms = 50,
        .errorFlag = CMR_CAN_ERROR_NONE,
        .warnFlag = CMR_CAN_WARN_NONE
    },
    [CANRX_HVC_MINMAX_TEMPS] = {
        .canID = CMR_CANID_HVC_MINMAX_CELL_TEMPS,
        .timeoutError_ms = 5000,
        .timeoutWarn_ms = 2500,
        .errorFlag = CMR_CAN_ERROR_NONE,
        .warnFlag = CMR_CAN_WARN_NONE
    }
};

/** @brief CAN interfaces - Vehicle, DAQ, and Tractive */
static cmr_can_t can[CMR_CAN_BUS_NUM];

static void transmitCDC_DIMconfigMessages();

/** @brief CAN 10 Hz TX priority. */
static const uint32_t canTX10Hz_priority = 3;
/** @brief CAN 10 Hz TX period (milliseconds). */
static const TickType_t canTX10Hz_period_ms = 100;
/** @brief CAN 10 Hz TX task. */
static cmr_task_t canTX10Hz_task;

/**
 * @brief Task for sending CAN messages at 10 Hz.
 *
 * @param pvParameters Ignored.
 *
 * @return Does not return.
 */
static void canTX10Hz(void *pvParameters) {
    (void) pvParameters;    // Placate compiler.

    TickType_t lastWakeTime = xTaskGetTickCount();

    cmr_canCDCWheelVelocity_t speedFeedback;
    cmr_canCDCWheelTorque_t torqueFeedback;
    cmr_canCDCWheelVelocity_t speedSetpoint;
    cmr_canCDCWheelTorque_t torqueSetpoint;

    cmr_canCDCPosePosition_t posePos;
    cmr_canCDCPoseOrientation_t poseOrient;
    cmr_canCDCPoseVelocity_t poseVel;

    cmr_canPowerSense_t powerSense;

    while (1) {
        daqWheelSpeedFeedback(&speedFeedback);
        daqWheelTorqueFeedback(&torqueFeedback);
        daqWheelSpeedSetpoints(&speedSetpoint);
        daqWheelTorqueSetpoints(&torqueSetpoint);
        daqPosePosition(&posePos);
        daqPoseOrientation(&poseOrient);
        daqPoseVelocity(&poseVel);

        powerSense.packCurrent_dA = getCurrent();
        powerSense.packVoltage_cV = getVoltage();
        //powersense is dead, voltage * HVI current
        powerSense.packPower_W = getPackVoltage() * getPackCurrent();

        // Is data valid? Set it in the orientation/velocity messages
//        canTX(CMR_CAN_BUS_DAQ, CMR_CANID_CDC_WHEEL_SPEED_FEEDBACK, &speedFeedback, sizeof(speedFeedback), canTX10Hz_period_ms);
//        canTX(CMR_CAN_BUS_DAQ, CMR_CANID_CDC_WHEEL_TORQUE_FEEDBACK, &torqueFeedback, sizeof(torqueFeedback), canTX10Hz_period_ms);
//        canTX(CMR_CAN_BUS_DAQ, CMR_CANID_CDC_WHEEL_SPEED_SETPOINT, &speedSetpoint, sizeof(speedSetpoint), canTX10Hz_period_ms);
//        canTX(CMR_CAN_BUS_DAQ, CMR_CANID_CDC_WHEEL_TORQUE_SETPOINT, &torqueSetpoint, sizeof(torqueSetpoint), canTX10Hz_period_ms);
        //canTX(CMR_CAN_BUS_DAQ, CMR_CANID_CDC_POSE_POSITION, &posePos, sizeof(posePos), canTX10Hz_period_ms);

        //TODO: Fix error with padding (manual size 7)
        canTX(CMR_CAN_BUS_DAQ, CMR_CANID_CDC_POSE_ORIENTATION, &poseOrient, sizeof(poseOrient), canTX10Hz_period_ms);
        canTX(CMR_CAN_BUS_DAQ, CMR_CANID_CDC_POSE_VELOCITY, &poseVel, sizeof(poseVel), canTX10Hz_period_ms);

        canTX(CMR_CAN_BUS_VEH, CMR_CANID_FRONT_SLIP_RATIOS, &frontSlipRatios, sizeof(frontSlipRatios), canTX10Hz_period_ms);
        canTX(CMR_CAN_BUS_VEH, CMR_CANID_REAR_SLIP_RATIOS, &rearSlipRatios, sizeof(rearSlipRatios), canTX10Hz_period_ms);
        canTX(CMR_CAN_BUS_VEH, CMR_CANID_FRONT_WHL_SETPOINTS, &frontWhlSetpoints, sizeof(frontSlipRatios), canTX10Hz_period_ms);
        canTX(CMR_CAN_BUS_VEH, CMR_CANID_REAR_WHL_SETPOINTS, &rearWhlSetpoints, sizeof(rearWhlSetpoints), canTX10Hz_period_ms);
        canTX(CMR_CAN_BUS_VEH, CMR_CANID_FRONT_WHL_VELS, &frontWhlVelocities, sizeof(frontWhlVelocities), canTX10Hz_period_ms);
        canTX(CMR_CAN_BUS_VEH, CMR_CANID_REAR_WHL_VELS, &rearWhlVelocities, sizeof(rearWhlVelocities), canTX10Hz_period_ms);

        //powersense is dead, it's voltage * HVI
        canTX(CMR_CAN_BUS_VEH, CMR_CANID_CDC_POWER_SENSE, &powerSense, sizeof(powerSense), canTX10Hz_period_ms);
        canTX(CMR_CAN_BUS_VEH, CMR_CANID_CDC_COULOMB_COUNTING, &coulombCounting, sizeof(cmr_canCDCKiloCoulombs_t), canTX10Hz_period_ms);

        vTaskDelayUntil(&lastWakeTime, canTX10Hz_period_ms);
    }
}

/** @brief CAN 100 Hz TX priority. */
static const uint32_t canTX100Hz_priority = 5;
/** @brief CAN 100 Hz TX period (milliseconds). */
static const TickType_t canTX100Hz_period_ms = 10;
/** @brief CAN 100 Hz TX task. */
static cmr_task_t canTX100Hz_task;

/**
 * @brief Task for sending CAN messages at 100 Hz.
 *
 * @param pvParameters Ignored.
 *
 * @return Does not return.
 */
static void canTX100Hz(void *pvParameters) {
    (void) pvParameters;    // Placate compiler.

    volatile cmr_canHeartbeat_t *heartbeatVSM = canVehicleGetPayload(CANRX_VEH_HEARTBEAT_VSM);

    TickType_t lastWakeTime = xTaskGetTickCount();
    while (1) {
        cmr_canHeartbeat_t heartbeat = {
            .state = heartbeatVSM->state
        };


        updateErrorsWarnings(&heartbeat, lastWakeTime);

        if (heartbeat.error[0] != 0 || heartbeat.error[1] != 0) {
            heartbeat.state = CMR_CAN_ERROR;
        }

<<<<<<< HEAD
        // Linpot ADC values
        cmr_DAQLinpot_t linpot_FR;
        cmr_DAQLinpot_t linpot_FL;

        linpot_FR.adc = adcRead(ADC_LINPOT1);
        linpot_FR.adc_val_1 = adcRead(ADC_LINPOT1);
        linpot_FR.adc_val_2 = adcRead(ADC_LINPOT1);

        linpot_FL.adc = adcRead(ADC_LINPOT2);
        linpot_FL.adc_val_1 = adcRead(ADC_LINPOT2);
        linpot_FL.adc_val_2 = adcRead(ADC_LINPOT2);

        canTX(CMR_CAN_BUS_VEH, CMR_CANID_LINPOT_FL, &linpot_FL, sizeof(cmr_DAQLinpot_t), canTX100Hz_period_ms);
        canTX(CMR_CAN_BUS_VEH, CMR_CANID_LINPOT_FR, &linpot_FR, sizeof(cmr_DAQLinpot_t), canTX100Hz_period_ms);

=======
        cmr_canDAQLinpot_t linpots;
        linpots.linpot_front_adc = adcRead(ADC_LINPOT1);
        linpots.linpot_rear_adc = adcRead(ADC_LINPOT2);

        canTX(CMR_CAN_BUS_VEH, 0x658, &linpots, sizeof(cmr_canDAQLinpot_t), canTX100Hz_period_ms);
>>>>>>> d672c787

        // Solver
        canTX(CMR_CAN_BUS_VEH, CMR_CANID_CONTROLS_SOLVER_INPUTS, &solver_inputs, sizeof(cmr_can_solver_inputs_t), canTX100Hz_period_ms);
        canTX(CMR_CAN_BUS_VEH, CMR_CANID_CONTROLS_SOLVER_AUX, &solver_aux, sizeof(cmr_can_solver_aux_t), canTX100Hz_period_ms);
        canTX(CMR_CAN_BUS_VEH, CMR_CANID_CONTROLS_SOLVER_OUTPUTS, &solver_torques, sizeof(solver_torques), canTX100Hz_period_ms);
        canTX(CMR_CAN_BUS_VEH, CMR_CANID_CONTROLS_SOLVER_SETTINGS, &solver_settings, sizeof(cmr_can_solver_settings_t), canTX100Hz_period_ms);


		// SF
		const cmr_canCDCSafetyFilterStates_t *sfStatesInfo = getSafetyFilterInfo();
		cmr_canCDCMotorPower_t *motorPowerInfo = getMotorPowerInfo();
		motorPowerInfo->motor_power_FL = (HAL_FDCAN_GetTxFifoFreeLevel(&(can[CMR_CAN_BUS_TRAC].handle)) >> 16) & 0xFFFF;
		motorPowerInfo->motor_power_FR = HAL_FDCAN_GetTxFifoFreeLevel(&(can[CMR_CAN_BUS_TRAC].handle));

		motorPowerInfo->motor_power_RL = (HAL_FDCAN_GetTxFifoFreeLevel(&(can[CMR_CAN_BUS_VEH].handle)) >> 16) & 0xFFFF;
		motorPowerInfo->motor_power_RR = HAL_FDCAN_GetTxFifoFreeLevel(&(can[CMR_CAN_BUS_VEH].handle));

		canTX(CMR_CAN_BUS_VEH, CMR_CANID_SF_STATE, sfStatesInfo, sizeof(*sfStatesInfo), canTX100Hz_period_ms); //safety filter
		//canTX(CMR_CAN_BUS_VEH, CMR_CANID_MOTORPOWER_STATE, motorPowerInfo, sizeof(*motorPowerInfo), canTX200Hz_period_ms); //motor power
		canTX(CMR_CAN_BUS_DAQ, CMR_CANID_MOTORPOWER_STATE, motorPowerInfo, sizeof(*motorPowerInfo), canTX100Hz_period_ms); //motor power
		//canTX(CMR_CAN_BUS_TRAC, CMR_CANID_MOTORPOWER_STATE, motorPowerInfo, sizeof(*motorPowerInfo), canTX200Hz_period_ms); //motor power


        //debug code for sending rxmeta receive to current time difference
//        uint16_t arr[2];
//        arr[0] = lastWakeTime - canVehicleRXMeta[CANRX_VEH_HEARTBEAT_VSM].lastReceived_ms;
//        canTX(
//                    CMR_CAN_BUS_VEH,
//                    0x108,
//                    &arr,
//                    2,
//                    canTX100Hz_period_ms
//                );

        // Send heartbeat
        canTX(
            CMR_CAN_BUS_VEH,
            CMR_CANID_HEARTBEAT_CDC,
            &heartbeat,
            sizeof(heartbeat),
            canTX100Hz_period_ms
        );
        vTaskDelayUntil(&lastWakeTime, canTX100Hz_period_ms);
    }
}

/** @brief CAN 200 Hz TX priority. */
static const uint32_t canTX200Hz_priority = 6;
/** @brief CAN 200 Hz TX period (milliseconds). */
static const TickType_t canTX200Hz_period_ms = 5;
/** @brief CAN 200 Hz TX task. */
static cmr_task_t canTX200Hz_task;

/**
 * @brief Task for sending CAN messages at 200 Hz.
 *
 * @param pvParameters Ignored.
 *
 * @return Does not return.
 */
static void canTX200Hz(void *pvParameters) {
    (void) pvParameters;    // Placate compiler.

    const cmr_canAMKSetpoints_t *amkSetpointsFL = getAMKSetpoints(MOTOR_FL);
    const cmr_canAMKSetpoints_t *amkSetpointsFR = getAMKSetpoints(MOTOR_FR);
    const cmr_canAMKSetpoints_t *amkSetpointsRL = getAMKSetpoints(MOTOR_RL);
    const cmr_canAMKSetpoints_t *amkSetpointsRR = getAMKSetpoints(MOTOR_RR);

    cmr_canCDCWheelVelocity_t speedFeedback;
    cmr_canCDCWheelTorque_t torqueFeedback;
    cmr_canCDCWheelVelocity_t speedSetpoint;
    cmr_canCDCWheelTorque_t torqueSetpoint;

    cmr_canCDCPosePosition_t posePos;
    cmr_canCDCPoseOrientation_t poseOrient;
    cmr_canCDCPoseVelocity_t poseVel;

    cmr_canCOGVelocity_t cog_velocity;
    cmr_canFrontWheelVelocity_t front_velocity;
    cmr_canRearWheelVelocity_t rear_velocity;


    TickType_t lastWakeTime = xTaskGetTickCount();
    while (1) {
        canTX(CMR_CAN_BUS_TRAC, CMR_CANID_AMK_FL_SETPOINTS, amkSetpointsFL, sizeof(*amkSetpointsFL), canTX200Hz_period_ms);
        canTX(CMR_CAN_BUS_TRAC, CMR_CANID_AMK_FR_SETPOINTS, amkSetpointsFR, sizeof(*amkSetpointsFR), canTX200Hz_period_ms);
        canTX(CMR_CAN_BUS_TRAC, CMR_CANID_AMK_RL_SETPOINTS, amkSetpointsRL, sizeof(*amkSetpointsRL), canTX200Hz_period_ms);
        canTX(CMR_CAN_BUS_TRAC, CMR_CANID_AMK_RR_SETPOINTS, amkSetpointsRR, sizeof(*amkSetpointsRR), canTX200Hz_period_ms);

        daqWheelSpeedFeedback(&speedFeedback);
        daqWheelTorqueFeedback(&torqueFeedback);
        daqWheelSpeedSetpoints(&speedSetpoint);
        daqWheelTorqueSetpoints(&torqueSetpoint);

        daqPosePosition(&posePos);
        //daqPoseOrientation(&poseOrient);
        daqPoseVelocity(&poseVel);
        
        cog_velocity.cog_x = car_state.velocity.x * 100.0f;
        cog_velocity.cog_y = car_state.velocity.y * 100.0f;
        cog_velocity.slip_angle = car_state.slip_angle.body;

        front_velocity.fl_x = car_state.fl_velocity.x * 100.0f;
        front_velocity.fl_y = car_state.fl_velocity.y * 100.0f;
        front_velocity.fr_x = car_state.fr_velocity.x * 100.0f;
        front_velocity.fr_y = car_state.fr_velocity.y * 100.0f;

        rear_velocity.rl_x = car_state.rl_velocity.x * 100.0f;
        rear_velocity.rl_y = car_state.rl_velocity.y * 100.0f;
        rear_velocity.rr_x = car_state.rr_velocity.x * 100.0f;
        rear_velocity.rr_y = car_state.rr_velocity.y * 100.0f;

        canTX(CMR_CAN_BUS_VEH, CMR_CANID_CDC_COG_VELOCITY, &cog_velocity, sizeof(cog_velocity), canTX200Hz_period_ms);
        canTX(CMR_CAN_BUS_VEH, CMR_CANID_CDC_FRONT_VELOCITY, &front_velocity, sizeof(front_velocity), canTX200Hz_period_ms);
        canTX(CMR_CAN_BUS_VEH, CMR_CANID_CDC_REAR_VELOCITY, &rear_velocity, sizeof(rear_velocity), canTX200Hz_period_ms);

        // Is data valid? Set it in the orientation/velocity messages
        canTX(CMR_CAN_BUS_DAQ, CMR_CANID_CDC_WHEEL_SPEED_FEEDBACK, &speedFeedback, sizeof(speedFeedback), canTX200Hz_period_ms);
        canTX(CMR_CAN_BUS_DAQ, CMR_CANID_CDC_WHEEL_TORQUE_FEEDBACK, &torqueFeedback, sizeof(torqueFeedback), canTX200Hz_period_ms);
        canTX(CMR_CAN_BUS_DAQ, CMR_CANID_CDC_WHEEL_SPEED_SETPOINT, &speedSetpoint, sizeof(speedSetpoint), canTX200Hz_period_ms);
        canTX(CMR_CAN_BUS_DAQ, CMR_CANID_CDC_WHEEL_TORQUE_SETPOINT, &torqueSetpoint, sizeof(torqueSetpoint), canTX200Hz_period_ms);


        // Forward AMK messages to vehicle CAN at 200Hz.
        // for (size_t i = 0; i <= CANRX_TRAC_INV_RR_ACT2; i++) {
        //     // Do not transmit if we haven't received that message lately
        //     if (cmr_canRXMetaTimeoutError(&canTractiveRXMeta[i], xTaskGetTickCountFromISR()) < 0) continue;

        //     canTX(
        //         CMR_CAN_BUS_VEH,
        //         canTractiveRXMeta[i].canID,
        //         (void *) &(canTractiveRXMeta[i].payload),
        //         sizeof(cmr_canAMKActualValues1_t),
        //         canTX200Hz_period_ms
        //     );
        // }

        // Send setpoints to vehicle CAN at 200Hz as well.
        // canTX(CMR_CAN_BUS_VEH, CMR_CANID_AMK_FL_SETPOINTS, amkSetpointsFL, sizeof(*amkSetpointsFL), canTX200Hz_period_ms);
        // canTX(CMR_CAN_BUS_VEH, CMR_CANID_AMK_FR_SETPOINTS, amkSetpointsFR, sizeof(*amkSetpointsFR), canTX200Hz_period_ms);
        // canTX(CMR_CAN_BUS_VEH, CMR_CANID_AMK_RL_SETPOINTS, amkSetpointsRL, sizeof(*amkSetpointsRL), canTX200Hz_period_ms);
        // canTX(CMR_CAN_BUS_VEH, CMR_CANID_AMK_RR_SETPOINTS, amkSetpointsRR, sizeof(*amkSetpointsRR), canTX200Hz_period_ms);

//        canTX(CMR_CAN_BUS_DAQ, CMR_CANID_CDC_POSE_POSITION, &posePos, sizeof(posePos), canTX200Hz_period_ms);
        //TODO: Fix error with padding (manual size 7)
        //canTX(CMR_CAN_BUS_DAQ, CMR_CANID_CDC_POSE_ORIENTATION, &poseOrient, sizeof(poseOrient), canTX200Hz_period_ms);
        //canTX(CMR_CAN_BUS_DAQ, CMR_CANID_CDC_POSE_VELOCITY, &poseVel, sizeof(poseVel), canTX200Hz_period_ms);

        // YRC
        canTX(CMR_CAN_BUS_VEH, CMR_CANID_CONTROLS_PID_IO, &yrcDebug, sizeof(yrcDebug), canTX200Hz_period_ms);

        //Forward HVI Sense to vehic/le CAN. Do not transmit if we haven't received that message lately
        if (cmr_canRXMetaTimeoutError(&canTractiveRXMeta[CANRX_TRAC_HVI_SENSE], xTaskGetTickCountFromISR()) == 0) {
            canTX(
                CMR_CAN_BUS_VEH,
                canTractiveRXMeta[CANRX_TRAC_HVI_SENSE].canID,
                (void *) &(canTractiveRXMeta[CANRX_TRAC_HVI_SENSE].payload),
                sizeof(cmr_canHVIHeartbeat_t),
                canTX200Hz_period_ms
            );
        }

        vTaskDelayUntil(&lastWakeTime, canTX200Hz_period_ms);
    }
}

/** @brief CAN 5 Hz TX priority. */
static const uint32_t canTX5Hz_priority = 2;
/** @brief CAN 5 Hz TX period (milliseconds). */
static const TickType_t canTX5Hz_period_ms = 100;
/** @brief CAN 5 Hz TX task. */
static cmr_task_t canTX5Hz_task;

/**
 * @brief Task for sending CAN messages at 5 Hz.
 *
 * @param pvParameters Ignored.
 *
 * @return Does not return.
 */
static void canTX5Hz(void *pvParameters) {
    (void) pvParameters;    // Placate compiler.

    TickType_t lastWakeTime = xTaskGetTickCount();

    while (1) {

        // Forward SBG Systems messages to vehicle CAN at lower 5Hz rate
        for (size_t i = 0; i < CANRX_DAQ_LEN; i++) {

            uint16_t canID = canDaqRXMeta[i].canID;
            if (canID == CMR_CANID_EMD_MEASUREMENT || i == CANRX_DAQ_MEMORATOR_BROADCAST) {
                continue;
                canID = CMR_CANID_EMD_MEASUREMENT_RETX;
            }

            // Do not transmit if we haven't received that message lately
            if (cmr_canRXMetaTimeoutError(&canDaqRXMeta[i], xTaskGetTickCountFromISR()) < 0) continue;

            // 7 messages in RX stuct are 6 bytes long except position message and EMD message
            size_t message_size = (
                (i == CANRX_DAQ_SBG_POS || (i >= CANRX_DAQ_LOAD_FL && i <= CANRX_DAQ_LOAD_RR) || (i >= CANRX_DAQ_LINPOTS_LEFTS && i <= CANRX_DAQ_LINPOTS_RIGHTS)) ?
                8 : ((i == CANRX_DAQ_SBG_SLIPANGLE) ? 7 : 6)
            );

            if (canID == CMR_CANID_EMD_MEASUREMENT) {
                canID = CMR_CANID_EMD_MEASUREMENT_RETX;
            }

//            canTX(
//                CMR_CAN_BUS_VEH,
//                canID,
//				(void *) &(canDaqRXMeta[i].payload),
//                message_size,
//                canTX5Hz_period_ms
//            );
        }

        // Send DRS state and debug data
        const cmr_canCDCDRSStates_t *drsStatesInfo = getDRSInfo();
        canTX(CMR_CAN_BUS_VEH, CMR_CANID_DRS_STATE, drsStatesInfo, sizeof(*drsStatesInfo), canTX5Hz_period_ms);

        transmitCDC_DIMconfigMessages();

        vTaskDelayUntil(&lastWakeTime, canTX5Hz_period_ms);

        for (size_t i = 0; i <= CANRX_TRAC_INV_RR_ACT2; i++) {
            // Do not transmit if we haven't received that message lately
            if (cmr_canRXMetaTimeoutError(&canTractiveRXMeta[i], xTaskGetTickCountFromISR()) < 0) continue;
    
            canTX(
                CMR_CAN_BUS_VEH,
                canTractiveRXMeta[i].canID,
                (void *) &(canTractiveRXMeta[i].payload),
                sizeof(cmr_canAMKActualValues1_t),
                canTX5Hz_period_ms
            );
        }
    }

}

/** @brief CAN 1 Hz TX priority. */
static const uint32_t canTX1Hz_priority = 2;
/** @brief CAN 1 Hz TX period (milliseconds). */
static const TickType_t canTX1Hz_period_ms = 1000;
/** @brief CAN 1 Hz TX task. */
static cmr_task_t canTX1Hz_task;

/**
 * @brief Task for sending CAN messages at 1 Hz.
 *
 * @param pvParameters Ignored.
 *
 * @return Does not return.
 */
static void canTX1Hz(void *pvParameters) {
    (void) pvParameters;    // Placate compiler.

    TickType_t lastWakeTime = xTaskGetTickCount();
    while (1) {
        canTX(CMR_CAN_BUS_VEH, CMR_CANID_CDC_RTC_DATA_OUT, &time, sizeof(time), canTX1Hz_period_ms);
        cmr_canCDCOdometer_t odometer = (cmr_canCDCOdometer_t) {
            .odometer_km = odometer_km
        };
        canTX(CMR_CAN_BUS_VEH, CMR_CANID_CDC_ODOMETER, &odometer, sizeof(odometer), canTX1Hz_period_ms);

        cmr_canCDCControlsStatus_t *controlsStatus = getControlsStatus();
        canTX(CMR_CAN_BUS_VEH, CMR_CANID_CDC_CONTROLS_STATUS, controlsStatus, sizeof(cmr_canCDCControlsStatus_t), canTX1Hz_period_ms);

        cmr_canCDCPowerLimitLog_t power_limit = {
            // If you don't #include "safety_filter.h",
            // getPowerLimit_W() is 0!!!!!!!!!!! (╯°□°)╯ノ彡┻━┻
            .power_limit_W = getPowerLimit_W(),
        };
        canTX(CMR_CAN_BUS_VEH, CMR_CANID_CDC_POWER_LOG, &power_limit, sizeof(power_limit), canTX1Hz_period_ms);

        // TODO: constantly send current parameters
        vTaskDelayUntil(&lastWakeTime, canTX1Hz_period_ms);
    }


}

void *canGetPayload(canRX_t rxMsg) {
    configASSERT(rxMsg < CANRX_LEN);

    cmr_canRXMeta_t *rxMeta = &(canRXMeta[rxMsg]);

    return (void *)(&rxMeta->payload);
}

/**
 * @brief Get the Received Driver profile number
 *
 * @param canID
 * @param packet_number
 * @return driver returns -1 if not found
 */
int getReceivedDriver(uint16_t canID, int *packet_number) {
    // Return quickly so that callback doesn't take a long time
    if (canID < CMR_CANID_DIM_CONFIG0_DRV0 || canID > CMR_CANID_DIM_CONFIG3_DRV3) {
        return -1;
    }
    // TODO: condense this logic
    if (canID >= CMR_CANID_DIM_CONFIG0_DRV0 && canID <= CMR_CANID_DIM_CONFIG3_DRV0) {
        *packet_number = canID - CMR_CANID_DIM_CONFIG0_DRV0;
        return 0;
    }
    if (canID >= CMR_CANID_DIM_CONFIG0_DRV1 && canID <= CMR_CANID_DIM_CONFIG3_DRV1) {
        *packet_number = canID - CMR_CANID_DIM_CONFIG0_DRV1;
        return 1;
    }
    if (canID >= CMR_CANID_DIM_CONFIG0_DRV2 && canID <= CMR_CANID_DIM_CONFIG3_DRV2) {
        *packet_number = canID - CMR_CANID_DIM_CONFIG0_DRV2;
        return 2;
    }
    if (canID >= CMR_CANID_DIM_CONFIG0_DRV3 && canID <= CMR_CANID_DIM_CONFIG3_DRV3) {
        *packet_number = canID - CMR_CANID_DIM_CONFIG0_DRV3;
        return 3;
    }
    // If nothing matches, return -1
    return -1;
}

/** @brief All callback for recieving config msgs from DIM
 */
void dim_params_callback (cmr_can_t *canb_rx, uint16_t canID, const void *data, size_t dataLen) {
    // basic filter for wrong canids
    if(canID < CMR_CANID_DIM_CONFIG0_DRV0 || canID > CMR_CANID_CDC_CONFIG3_DRV3) return;

    static bool gotten_packet[NUM_CONFIG_PACKETS] = {0};
    static TickType_t lastDriverChangeTime = 0;
    TickType_t currentTime = xTaskGetTickCount();

    // exit if not glv or hv-enable
    volatile cmr_canHeartbeat_t *vsm_heartbeat = (cmr_canHeartbeat_t *) canVehicleGetPayload(CANRX_VEH_HEARTBEAT_VSM);
    cmr_canVSMState_t vsm_state = vsm_heartbeat->state;
    // if (!(vsm_state == CMR_CAN_VSM_STATE_GLV_ON || vsm_state == CMR_CAN_VSM_STATE_HV_EN)) return;

    // calculate what config packet this message is
    int packet_number = (canID - CMR_CANID_DIM_CONFIG0_DRV0) % NUM_CONFIG_PACKETS;

    // calculate what config packet this message is and the driver
    cmr_driver_profile_t recievedDriver = getReceivedDriver(canID, &packet_number);

    // Exit quickly if not found
    if (recievedDriver == -1) return;

    /* Actual logic starts here */

    // exit if just changed driver and let DIM stop sending data
    if (currentTime - lastDriverChangeTime < 10000) return;

    // cast the data to the appropriate format
    cmr_canDIMCDCconfig_t *dim_data = (cmr_canDIMCDCconfig_t *) data;
    // cast the data to an array for easy indexing
    uint8_t *dim_data_arr = (uint8_t*) dim_data;

    // Copy received data to parametersFromDIM - add 1 because sending Driver is encoded in CAN ID
    int current_copy_index = packet_number*sizeof(cmr_canDIMCDCconfig_t) + 1;
    // Deal with Driver (set to index 0)
    parametersFromDIM[0] = recievedDriver;
    // note, the following only works bc each element is a byte
    int size_to_copy = min( (MAX_MENU_ITEMS - current_copy_index), sizeof(cmr_canDIMCDCconfig_t) );
    memcpy((void *) &(parametersFromDIM[current_copy_index]), dim_data_arr, size_to_copy);
    gotten_packet[packet_number] = true;

    // check if all config messages have been received
    bool all_packets_recieved = true;
    for(uint8_t i = 0; i < NUM_CONFIG_PACKETS; i++){
        all_packets_recieved &= gotten_packet[i];
    }

    // only proceed with the following logic to trigger an FRAM update if all the packets have been received
    if (all_packets_recieved == false) return;

    // Reset received flags
    for(uint8_t i = 0; i < NUM_CONFIG_PACKETS; i++){
        gotten_packet[i] = false;
    }


    // If RX Driver is same as current driver, save local copy and ensure all packets are recieved before writing to FRAM
    if (recievedDriver == currentDriver) {
        framWrite_flag = true;

        // Update the config_menu_main_array
        for (int i = 0; i < MAX_MENU_ITEMS; i++) {
            config_menu_main_array[i].value.value = parametersFromDIM[i];
        }

    }
}

void conditionalCallback(cmr_can_t *canb_rx, uint16_t canID, const void *data, size_t dataLen) {
	uint32_t au32_initial_ticks = DWT->CYCCNT;

	size_t iface_idx = (canb_rx - can);
    configASSERT(iface_idx < CMR_CAN_BUS_NUM);

    // If DIM config message, handle it
    if(CMR_CANID_CDC_CONFIG3_DRV3 >= canID && canID >= CMR_CANID_DIM_CONFIG0_DRV0) {
        dim_params_callback(canb_rx, canID, data, dataLen);
    }

    if(canID == CMR_CANID_CDC_POWER_UPDATE) {
    	cmr_canCDCPowerLimit_t *limit = (cmr_canCDCPowerLimit_t*) data;
    	setPowerLimit_kW(limit->powerLimit_kW);
    }

    // Update the RX Meta array
    cmr_canRXMeta_t *rxMetaArray = NULL;
    uint32_t rxMetaArrayLen = 0;
    if (iface_idx == CMR_CAN_BUS_VEH) {
        rxMetaArray = canVehicleRXMeta;
        rxMetaArrayLen = CANRX_VEH_LEN;
    } else if (iface_idx == CMR_CAN_BUS_DAQ) {
        rxMetaArray = canDaqRXMeta;
        rxMetaArrayLen = CANRX_DAQ_LEN;
    } else if (iface_idx == CMR_CAN_BUS_TRAC) {
        rxMetaArray = canTractiveRXMeta;
        rxMetaArrayLen = CANRX_TRAC_LEN;
    }

    volatile void* payload = NULL;
    if (rxMetaArray != NULL) {
        for (uint32_t i = 0; i < rxMetaArrayLen; i++) {
            if (rxMetaArray[i].canID == canID) {
                payload = (void *) rxMetaArray[i].payload;
                memcpy(payload, data, dataLen);
                rxMetaArray[i].lastReceived_ms = xTaskGetTickCountFromISR();
                break;
            }
        }
    }

    uint16_t temp = canID & 0x770;
    (void) temp;
    if(temp == 0x770) {
        movella_parse(canID, payload);
    }

    uint32_t total_ticks = DWT->CYCCNT - au32_initial_ticks;
}

/**
 * @brief Initializes the CAN interface.
 */
void canInit(void) {
    // Vehicle CAN initialization - CAN1
    cmr_FDcanInit(&can[CMR_CAN_BUS_VEH], FDCAN2, CMR_CAN_BITRATE_500K, NULL,
                  0, &conditionalCallback, GPIOB,
                  GPIO_PIN_12,        // CAN1 RX port/pin.
                  GPIOB, GPIO_PIN_13  // CAN1 TX port/pin.
    );

    // Tractive CAN initialization. - CAN3
    cmr_FDcanInit(&(can[CMR_CAN_BUS_DAQ]), FDCAN3, CMR_CAN_BITRATE_500K, NULL,
                  0, &conditionalCallback, GPIOD,
                  GPIO_PIN_12,        // CAN3 RX port/pin.
                  GPIOD, GPIO_PIN_13  // CAN3 TX port/pin.
    );

    // DAQ CAN init. - CAN2
    cmr_FDcanInit(&can[CMR_CAN_BUS_TRAC], FDCAN1, CMR_CAN_BITRATE_500K, NULL,
                  0, &conditionalCallback, GPIOA,
                  GPIO_PIN_11,        // CAN2 RX port/pin.
                  GPIOA, GPIO_PIN_12  // CAN2 TX port/pin.
    );

    // Vehicle CAN filters.
    const cmr_canFilter_t canVehicleFilters[] = {
        {
            .isMask = true,
            .rxFIFO = FDCAN_RX_FIFO1,

            // Match all even IDs (bottom bit 0, all others don't care).
            .ids = {0x000,0x000}
        },

        {
            .isMask = false,
            .rxFIFO = FDCAN_RX_FIFO0,
            .ids = {CMR_CANID_CDC_RTC_DATA_IN,
                    CMR_CANID_VSM_SENSORS}
        }
    };

    cmr_canFilter(&(can[CMR_CAN_BUS_VEH]), canVehicleFilters,
                  sizeof(canVehicleFilters) / sizeof(canVehicleFilters[0]));

    // Tractive CAN filters.
    const cmr_canFilter_t canTractiveFilters[] = {
        {.isMask = false,
         .rxFIFO = FDCAN_RX_FIFO0,
         .ids = {CMR_CANID_AMK_FL_ACT_1, CMR_CANID_AMK_FL_ACT_2,
                 }
        },

        {.isMask = false,
         .rxFIFO = FDCAN_RX_FIFO1,
         .ids = {CMR_CANID_AMK_FR_ACT_1, CMR_CANID_AMK_FR_ACT_2,}
        },

        {.isMask = false,
        .rxFIFO = FDCAN_RX_FIFO1,
        .ids = {CMR_CANID_AMK_RL_ACT_1, CMR_CANID_AMK_RL_ACT_2,}
        },
        
        {.isMask = false,
         .rxFIFO = FDCAN_RX_FIFO1,
         .ids = {CMR_CANID_AMK_RR_ACT_1, CMR_CANID_AMK_RR_ACT_2}
        }
    };

    cmr_canFilter(&(can[CMR_CAN_BUS_TRAC]), canTractiveFilters,
                  sizeof(canTractiveFilters) / sizeof(canTractiveFilters[0]));

    // DAQ CAN filters.
    const cmr_canFilter_t canDaqFilters[] = {
        {.isMask = true,
         .rxFIFO = FDCAN_RX_FIFO0,

         // Match all even IDs (bottom bit 0, all others don't care).
         .ids = {0x000, 0x001}
        },
        {.isMask = true,
         .rxFIFO = FDCAN_RX_FIFO1,

         // Match all odd IDs (bottom bit 1, all others don't care).
         .ids = {0x001, 0x001}
        }
    };

    cmr_canFilter(&(can[CMR_CAN_BUS_DAQ]), canDaqFilters,
                  sizeof(canDaqFilters) / sizeof(canDaqFilters[0]));

    // Task initialization.

    cmr_taskInit(
        &canTX1Hz_task,
        "CAN TX 1Hz",
        canTX1Hz_priority,
        canTX1Hz,
        NULL
    );

    cmr_taskInit(
        &canTX5Hz_task,
        "CAN TX 5Hz",
        canTX5Hz_priority,
        canTX5Hz,
        NULL
    );
    cmr_taskInit(
        &canTX10Hz_task,
        "CAN TX 10Hz",
        canTX10Hz_priority,
        canTX10Hz,
        NULL
    );
    cmr_taskInit(
        &canTX100Hz_task,
        "CAN TX 100Hz",
        canTX100Hz_priority,
        canTX100Hz,
        NULL
    );
    cmr_taskInit(
        &canTX200Hz_task,
        "CAN TX 200Hz",
        canTX200Hz_priority,
        canTX200Hz,
        NULL
    );
}

/**
 * @brief Sends a CAN message with the given ID.
 *
 * @param bus The CAN bus to transmit over.
 * @param id The ID for the message.
 * @param data The data to send.
 * @param len The data's length, in bytes.
 * @param timeout The timeout, in ticks.
 *
 * @return 0 on success, or a negative error code on timeout.
 */
int ABC = 0;
int canTX(cmr_canBusID_t bus, cmr_canID_t id, const void *data, size_t len, TickType_t timeout) {
    configASSERT(bus < CMR_CAN_BUS_NUM);

    return cmr_canTX(&(can[bus]), id, data, len, timeout);
}

/**
 * @brief Gets a pointer to a vehicle CAN payload.
 *
 * @param msg The desired vehicle CAN message.
 *
 * @return Pointer to desired payload.
 */
volatile void *canVehicleGetPayload(canVehicleRX_t msg) {
    return &(canVehicleRXMeta[msg].payload);
}
/**

 * @brief Gets a pointer to a tractive CAN payload.
 *
 * @param msg The desired tractive CAN message.
 *
 * @return Pointer to desired payload.
 */
volatile void *canTractiveGetPayload(canTractiveRX_t msg) {
    return &(canTractiveRXMeta[msg].payload);
}

/**
 * @brief Gets a pointer to a DAQ CAN payload.
 *
 * @param msg The desired DAQ CAN message.
 *
 * @return Pointer to desired payload.
 */
volatile void *canDAQGetPayload(canDaqRX_t msg) {
    return &(canDaqRXMeta[msg].payload);
}

/**
 * @brief Gets a pointer to a vehicle CAN RX metadata entry.
 *
 * @param msg The desired vehicle CAN message.
 *
 * @return Pointer to desired metadata.
 */
cmr_canRXMeta_t *canVehicleGetMeta(canVehicleRX_t msg) {
    return &(canVehicleRXMeta[msg]);
}

/**
 * @brief Gets a pointer to a tractive CAN RX metadata entry.
 *
 * @param msg The desired tractive CAN message.
 *
 * @return Pointer to desired metadata.
 */
cmr_canRXMeta_t *canTractiveGetMeta(canTractiveRX_t msg) {
    return &(canTractiveRXMeta[msg]);
}

/**
 * @brief Gets a pointer to a DAQ CAN RX metadata entry.
 *
 * @param msg The desired DAQ CAN message.
 *
 * @return Pointer to desired metadata.
 */
cmr_canRXMeta_t *canDAQGetMeta(canDaqRX_t msg) {
    return &(canDaqRXMeta[msg]);
}

/**
 * @brief Return the HV voltage as measured by the EMD.
 *
 * @return HV voltage.
 */
float canEmdHvVoltage() {
//    static const float div = powf(2.0f, 16.0f);
//
//    volatile cmr_canEMDMeasurements_t *meas = canVehicleGetPayload(CANRX_VEH_EMD_MEASURE);
//    int32_t converted = (int32_t) __builtin_bswap32((uint32_t) meas->voltage);
//    return ((float) converted) / div;
	return 0;
}

/**
 * @brief Return the HV current as measured by the EMD.
 *
 * @return HV current.
 */
float canEmdHvCurrent() {
//    static const float div = powf(2.0f, 16.0f);
//
//    volatile cmr_canEMDMeasurements_t *meas = canVehicleGetPayload(CANRX_VEH_EMD_MEASURE);
//    int32_t converted = (int32_t) __builtin_bswap32((uint32_t) meas->current);
//    return ((float) converted) / div;
	return 0;
}

static void transmitCDC_DIMconfigMessages(){
    /* pack struct message for config */
    cmr_canDIMCDCconfig_t config0 = {
        .config_val_1 = config_menu_main_array[1].value.value,
        .config_val_2 = config_menu_main_array[2].value.value,
        .config_val_3 = config_menu_main_array[3].value.value,
        .config_val_4 = config_menu_main_array[4].value.value,
    };
    cmr_canDIMCDCconfig_t config1 = {
        .config_val_1 = config_menu_main_array[5].value.value,
        .config_val_2 = config_menu_main_array[6].value.value,
        .config_val_3 = config_menu_main_array[7].value.value,
        .config_val_4 = config_menu_main_array[8].value.value,
    };
    cmr_canDIMCDCconfig_t config2 = {
        .config_val_1 = config_menu_main_array[9].value.value,
        .config_val_2 = config_menu_main_array[10].value.value,
        .config_val_3 = config_menu_main_array[11].value.value,
        .config_val_4 = config_menu_main_array[12].value.value,
    };
    cmr_canDIMCDCconfig_t config3 = {
        .config_val_1 = config_menu_main_array[13].value.value,
        .config_val_2 = config_menu_main_array[14].value.value,
        .config_val_3 = config_menu_main_array[15].value.value,
        .config_val_4 = config_menu_main_array[16].value.value,
    };

    cmr_canDIMCDCconfig_t config_message_array[NUM_CONFIG_PACKETS] = {
        config0,
        config1,
        config2,
        config3
    };

    // calculate the correct CAN ID based on the current driver
    uint32_t can_ids_config_driver[NUM_CONFIG_PACKETS];
    // uint8_t requested_driver = config_menu_main_array[DRIVER_PROFILE_INDEX].value.value;
    uint32_t base_driver_canid = CMR_CANID_CDC_CONFIG0_DRV0 + (2 * currentDriver * NUM_CONFIG_PACKETS);
    for(int i = 0; i < NUM_CONFIG_PACKETS; i++){
        can_ids_config_driver[i] = base_driver_canid + i;
    }

    /* Transmit new messages to DIM */
    for(int i = 0; i < NUM_CONFIG_PACKETS; i++){
        canTX(
            CMR_CAN_BUS_VEH,
            can_ids_config_driver[i],
            &config_message_array[i],
            sizeof(config_message_array[i]),
            canTX5Hz_period_ms
        );
    }


}
<|MERGE_RESOLUTION|>--- conflicted
+++ resolved
@@ -526,7 +526,12 @@
             heartbeat.state = CMR_CAN_ERROR;
         }
 
-<<<<<<< HEAD
+        cmr_canDAQLinpot_t linpots;
+        linpots.linpot_front_adc = adcRead(ADC_LINPOT1);
+        linpots.linpot_rear_adc = adcRead(ADC_LINPOT2);
+
+        canTX(CMR_CAN_BUS_VEH, 0x658, &linpots, sizeof(cmr_canDAQLinpot_t), canTX100Hz_period_ms);
+
         // Linpot ADC values
         cmr_DAQLinpot_t linpot_FR;
         cmr_DAQLinpot_t linpot_FL;
@@ -542,13 +547,6 @@
         canTX(CMR_CAN_BUS_VEH, CMR_CANID_LINPOT_FL, &linpot_FL, sizeof(cmr_DAQLinpot_t), canTX100Hz_period_ms);
         canTX(CMR_CAN_BUS_VEH, CMR_CANID_LINPOT_FR, &linpot_FR, sizeof(cmr_DAQLinpot_t), canTX100Hz_period_ms);
 
-=======
-        cmr_canDAQLinpot_t linpots;
-        linpots.linpot_front_adc = adcRead(ADC_LINPOT1);
-        linpots.linpot_rear_adc = adcRead(ADC_LINPOT2);
-
-        canTX(CMR_CAN_BUS_VEH, 0x658, &linpots, sizeof(cmr_canDAQLinpot_t), canTX100Hz_period_ms);
->>>>>>> d672c787
 
         // Solver
         canTX(CMR_CAN_BUS_VEH, CMR_CANID_CONTROLS_SOLVER_INPUTS, &solver_inputs, sizeof(cmr_can_solver_inputs_t), canTX100Hz_period_ms);
