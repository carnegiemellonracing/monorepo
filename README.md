# Carnegie Mellon Racing Monolithic Repository

This repository consolidates individual board codebases into a single, unified structure. Each board retains its distinct directory, preserving the concept of individual board repositories while benefiting from a centralized codebase.

---

## Overview of Boards

- **DIM**: Driver Interface Module  
- **HVC**: High Voltage Controller  
<<<<<<< HEAD
- **
**: Powertrain Controller  
- **RAM**: Random Access Module
=======
- **PTC**: Powertrain Controller  
- **RAM**: Remote Access Module
>>>>>>> de8c51a4
- **VSM**: Vehicle Safety Module  

---

## Requirements

- **CMake**  
- **STM32CubeCLT**  
If you are part of CMR [this](https://cmr.red/confluence/display/ENR/Flashing+25e) is a comprehensive guide for setup.

---

## Why Use a Monorepo?

### Unified Driver Code
Previously, each board maintained its own detached version of the `stm32f413-drivers` repository. This fragmentation led to:  
- Slightly different versions of hotfixes across boards.  
- Debugging nightmare when using PCAN, where symbol files could differ between boards.
- New members not understanding how to use submodules

By transitioning to a monorepo, we eliminate this fragmentation, ensuring a single source of truth for all driver code.

### Simplified Car Flashing
With individual repositories, flashing the entire car was complex and error-prone. The monorepo provides:  
- A unified process for flashing all boards.  
- Consistency in the version of code deployed across the car.  

### Alignment with Industry Practices
Adopting a monorepo mirrors the practices of many modern engineering teams, enhancing collaboration, maintainability, and scalability.

### CI-CD
With monorepo we can implement Github Actions, which allow simple build tests and checks to have a weak guarantee that code will work.

---<|MERGE_RESOLUTION|>--- conflicted
+++ resolved
@@ -6,24 +6,18 @@
 
 ## Overview of Boards
 
-- **DIM**: Driver Interface Module  
-- **HVC**: High Voltage Controller  
-<<<<<<< HEAD
-- **
-**: Powertrain Controller  
-- **RAM**: Random Access Module
-=======
-- **PTC**: Powertrain Controller  
+- **DIM**: Driver Interface Module
+- **HVC**: High Voltage Controller
+- **PTC**: Powertrain Controller
 - **RAM**: Remote Access Module
->>>>>>> de8c51a4
-- **VSM**: Vehicle Safety Module  
+- **VSM**: Vehicle Safety Module
 
 ---
 
 ## Requirements
 
-- **CMake**  
-- **STM32CubeCLT**  
+- **CMake**
+- **STM32CubeCLT**
 If you are part of CMR [this](https://cmr.red/confluence/display/ENR/Flashing+25e) is a comprehensive guide for setup.
 
 ---
@@ -31,22 +25,28 @@
 ## Why Use a Monorepo?
 
 ### Unified Driver Code
-Previously, each board maintained its own detached version of the `stm32f413-drivers` repository. This fragmentation led to:  
-- Slightly different versions of hotfixes across boards.  
+
+Previously, each board maintained its own detached version of the `stm32f413-drivers` repository. This fragmentation led to:
+
+- Slightly different versions of hotfixes across boards.
 - Debugging nightmare when using PCAN, where symbol files could differ between boards.
 - New members not understanding how to use submodules
 
 By transitioning to a monorepo, we eliminate this fragmentation, ensuring a single source of truth for all driver code.
 
 ### Simplified Car Flashing
-With individual repositories, flashing the entire car was complex and error-prone. The monorepo provides:  
-- A unified process for flashing all boards.  
-- Consistency in the version of code deployed across the car.  
+
+With individual repositories, flashing the entire car was complex and error-prone. The monorepo provides:
+
+- A unified process for flashing all boards.
+- Consistency in the version of code deployed across the car.
 
 ### Alignment with Industry Practices
+
 Adopting a monorepo mirrors the practices of many modern engineering teams, enhancing collaboration, maintainability, and scalability.
 
 ### CI-CD
+
 With monorepo we can implement Github Actions, which allow simple build tests and checks to have a weak guarantee that code will work.
 
 ---