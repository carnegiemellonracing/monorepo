--- conflicted
+++ resolved
@@ -189,11 +189,7 @@
                 CMR_CANID_HEARTBEAT_VSM,
                 CMR_CANID_HEARTBEAT_VSM,
                 CMR_CANID_HVC_COMMAND,
-<<<<<<< HEAD
-				CMR_CANID_EMD_MEASUREMENT_RETX
-=======
 				CMR_CANID_EMD_MEASUREMENT
->>>>>>> 4d6a9d27
             }
         }
     };
